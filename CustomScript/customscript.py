--- conflicted
+++ resolved
@@ -117,7 +117,6 @@
         run_script(hutil, args)
     else:
         error_msg = "CommandToExecute is empty or invalid."
-        hutil.error(error_msg)
         raise ValueError(error_msg)
 
 def download_files(hutil):
@@ -131,17 +130,12 @@
     storage_account_name = None
     storage_account_key = None
     if protected_settings:
-<<<<<<< HEAD
-        storage_account_name = protected_settings.get("storageAccountName").strip()
-        storage_account_key = protected_settings.get("storageAccountKey").strip()
-=======
         storage_account_name = protected_settings.get("storageAccountName")
         storage_account_key = protected_settings.get("storageAccountKey")
         if storage_account_name is not None:
             storage_account_name = storage_account_name.strip()
         if storage_account_key is not None:
             storage_account_key = storage_account_key.strip()
->>>>>>> 77a766f1
 
     if (not blob_uris or not isinstance(blob_uris, list) or len(blob_uris) == 0):
         hutil.log("fileUris value provided is empty or invalid. "
