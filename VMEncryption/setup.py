#!/usr/bin/env python
#
# Copyright (c) Microsoft Corporation
#
# Licensed under the Apache License, Version 2.0 (the "License");
# you may not use this file except in compliance with the License.
# You may obtain a copy of the License at
#
#     http://www.apache.org/licenses/LICENSE-2.0
#
# Unless required by applicable law or agreed to in writing, software
# distributed under the License is distributed on an "AS IS" BASIS,
# WITHOUT WARRANTIES OR CONDITIONS OF ANY KIND, either express or implied.
# See the License for the specific language governing permissions and
# limitations under the License.

# To build:
# python setup.py sdist
#
# To install:
# python setup.py install
#
# To register (only needed once):
# python setup.py register
#
# To upload:
# python setup.py sdist upload

import codecs
import json
import os
import subprocess
from distutils.core import setup
from zipfile import ZipFile
from shutil import copy2

from main.Common import CommonVariables

packages_array = []
main_folder = 'main'
main_entry = main_folder + '/handle.py'
packages_array.append(main_folder)

patch_folder = main_folder + '/patch'
packages_array.append(patch_folder)

oscrypto_folder = main_folder + '/oscrypto'
packages_array.append(oscrypto_folder)

packages_array.append(oscrypto_folder + '/91ade')
packages_array.append(oscrypto_folder + '/rhel_72_lvm')
packages_array.append(oscrypto_folder + '/rhel_72_lvm/encryptstates')
packages_array.append(oscrypto_folder + '/rhel_72')
packages_array.append(oscrypto_folder + '/rhel_72/encryptstates')
packages_array.append(oscrypto_folder + '/rhel_68')
packages_array.append(oscrypto_folder + '/rhel_68/encryptstates')
packages_array.append(oscrypto_folder + '/centos_68')
packages_array.append(oscrypto_folder + '/centos_68/encryptstates')
packages_array.append(oscrypto_folder + '/ubuntu_1604')
packages_array.append(oscrypto_folder + '/ubuntu_1604/encryptstates')
packages_array.append(oscrypto_folder + '/ubuntu_1404')
packages_array.append(oscrypto_folder + '/ubuntu_1404/encryptstates')

transitions_folder = 'transitions/transitions'
packages_array.append(transitions_folder)

"""
copy the dependency to the local
"""

"""
copy the utils lib to local
"""
target_utils_path = main_folder + '/' + CommonVariables.utils_path_name
packages_array.append(target_utils_path)


"""
generate the HandlerManifest.json file.
"""
manifest_obj = [{
  "name": CommonVariables.extension_name,
  "version": "1.0",
  "handlerManifest": {
    "installCommand": "extension_shim.sh -c {0} --install".format(main_entry),
    "uninstallCommand": "extension_shim.sh -c {0} --uninstall".format(main_entry),
    "updateCommand": "extension_shim.sh -c {0} --update".format(main_entry),
    "enableCommand": "extension_shim.sh -c {0} --enable".format(main_entry),
    "disableCommand": "extension_shim.sh -c {0} --disable".format(main_entry),
    "rebootAfterInstall": False,
    "reportHeartbeat": False
  }
}]

manifest_str = json.dumps(manifest_obj, sort_keys = True, indent = 4)
manifest_file = open("HandlerManifest.json", "w") 
manifest_file.write(manifest_str)
manifest_file.close()


"""
generate the extension xml file
"""
extension_xml_file_content = """<ExtensionImage xmlns="http://schemas.microsoft.com/windowsazure">
<ProviderNameSpace>%s</ProviderNameSpace>
<Type>%s</Type>
<Version>%s</Version>
<Label>%s</Label>
<HostingResources>VmRole</HostingResources>
<MediaLink></MediaLink>
<Description>%s</Description>
<IsInternalExtension>true</IsInternalExtension>
<Eula>https://azure.microsoft.com/en-us/support/legal/</Eula>
<PrivacyUri>https://azure.microsoft.com/en-us/support/legal/</PrivacyUri>
<HomepageUri>https://github.com/Azure/azure-linux-extensions</HomepageUri>
<IsJsonExtension>true</IsJsonExtension>
<SupportedOS>Linux</SupportedOS>
<CompanyName>Microsoft</CompanyName>
<!--%%REGIONS%%-->
</ExtensionImage>""" % (CommonVariables.extension_provider_namespace, CommonVariables.extension_type, CommonVariables.extension_version, CommonVariables.extension_label, CommonVariables.extension_description)

extension_xml_file = open('manifest.xml', 'w')
extension_xml_file.write(extension_xml_file_content)
extension_xml_file.close()

"""
setup script, to package the files up
"""
setup(name = CommonVariables.extension_name,
      version = CommonVariables.extension_version,
      description=CommonVariables.extension_description,
      license='Apache License 2.0',
      author='Microsoft Corporation',
      author_email='opensource@microsoft.com',
      url='https://github.com/Azure/azure-linux-extensions',
      classifiers = ['Development Status :: 5 - Production/Stable',
        'Programming Language :: Python',
        'Programming Language :: Python :: 2',
        'Programming Language :: Python :: 2.6',
        'Programming Language :: Python :: 2.7',
        'Programming Language :: Python :: 3',
        'Programming Language :: Python :: 3.3',
        'Programming Language :: Python :: 3.4',
        'License :: OSI Approved :: Apache Software License'],
      packages = packages_array)

"""
unzip the package files and re-package it.
"""
target_zip_file_location = './dist/'
target_folder_name = CommonVariables.extension_name + '-' + str(CommonVariables.extension_version)
target_zip_file_path = target_zip_file_location + target_folder_name + '.zip'

target_zip_file = ZipFile(target_zip_file_path)
target_zip_file.extractall(target_zip_file_location)

def dos2unix(src):
    args = ["dos2unix", src]
    devnull = open(os.devnull, 'w')
    child = subprocess.Popen(args, stdout=devnull, stderr=devnull)
    print('dos2unix %s ' % (src))
    child.wait()

def remove_utf8_bom(src):
    print('removing utf-8 bom from %s ' % (src))

    contents = None

    with open(src, "r+b") as fp:
        bincontents = fp.read()
        if bincontents[:len(codecs.BOM_UTF8)] == codecs.BOM_UTF8:
            contents = bincontents.decode('utf-8-sig')
        elif bincontents[:3] == '\xef\x00\x00':
            contents = bincontents[3:].decode('utf-8')
        else:
            contents = bincontents.decode('utf8')

    with open(src, "wb") as fp:
        fp.write(contents.encode('utf-8'))

def zip(src, dst):
    zf = ZipFile("%s" % (dst), "w")
    abs_src = os.path.abspath(src)
    for dirname, subdirs, files in os.walk(src):
        for filename in files:
            absname = os.path.abspath(os.path.join(dirname, filename))
            dos2unix(absname)
            remove_utf8_bom(absname)
            arcname = absname[len(abs_src) + 1:]
            print('zipping %s as %s' % (os.path.join(dirname, filename), arcname))
            zf.write(absname, arcname)
    zf.close()

final_folder_path = target_zip_file_location + target_folder_name
# Manually add SupportedOS.json file as setup seems to only copy py file
copy2(main_folder+'/SupportedOS.json', final_folder_path+'/'+main_folder )
<<<<<<< HEAD
zip(final_folder_path, target_zip_file_path)
=======
copy2(main_folder+'/common_parameters.json', final_folder_path+'/'+main_folder )
zip(final_folder_path, target_zip_file_path)
>>>>>>> 04c2c2bb
<|MERGE_RESOLUTION|>--- conflicted
+++ resolved
@@ -192,11 +192,7 @@
     zf.close()
 
 final_folder_path = target_zip_file_location + target_folder_name
-# Manually add SupportedOS.json file as setup seems to only copy py file
+# manually copy .json files since setup will only copy .py files by default
 copy2(main_folder+'/SupportedOS.json', final_folder_path+'/'+main_folder )
-<<<<<<< HEAD
-zip(final_folder_path, target_zip_file_path)
-=======
 copy2(main_folder+'/common_parameters.json', final_folder_path+'/'+main_folder )
 zip(final_folder_path, target_zip_file_path)
->>>>>>> 04c2c2bb
