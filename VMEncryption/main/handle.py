#!/usr/bin/env python
#
# Azure Disk Encryption For Linux extension
#
# Copyright 2016 Microsoft Corporation
#
# Licensed under the Apache License, Version 2.0 (the "License");
# you may not use this file except in compliance with the License.
# You may obtain a copy of the License at
#
#     http://www.apache.org/licenses/LICENSE-2.0
#
# Unless required by applicable law or agreed to in writing, software
# distributed under the License is distributed on an "AS IS" BASIS,
# WITHOUT WARRANTIES OR CONDITIONS OF ANY KIND, either express or implied.
# See the License for the specific language governing permissions and
# limitations under the License.

import filecmp
import json

import os
import os.path
import re
import subprocess
import sys
import time
import tempfile
import traceback
import uuid
import shutil
from distutils.version import LooseVersion


from Utils import HandlerUtil
from Common import CommonVariables, CryptItem
from ExtensionParameter import ExtensionParameter
from DiskUtil import DiskUtil
from CryptMountConfigUtil import CryptMountConfigUtil
from ResourceDiskUtil import ResourceDiskUtil
from BackupLogger import BackupLogger
from EncryptionSettingsUtil import EncryptionSettingsUtil
from EncryptionConfig import EncryptionConfig
from IMDSUtil import IMDSUtil,IMDSStoredResults
from patch import GetDistroPatcher
from BekUtil import BekUtil
from AbstractBekUtilImpl import BekMissingException
from check_util import CheckUtil
from DecryptionMarkConfig import DecryptionMarkConfig
from EncryptionMarkConfig import EncryptionMarkConfig
from EncryptionEnvironment import EncryptionEnvironment
from OnGoingItemConfig import OnGoingItemConfig
from ProcessLock import ProcessLock
from CommandExecutor import CommandExecutor, ProcessCommunicator
from OnlineEncryptionHandler import OnlineEncryptionHandler
from io import open


def install():
    hutil.do_parse_context('Install')
    hutil.do_exit(0, 'Install', CommonVariables.extension_success_status, str(CommonVariables.success), 'Install Succeeded')


def disable():
    hutil.do_parse_context('Disable')
    # archiving old configs during disable rather than uninstall will allow subsequent versions
    # to restore these configs in their update step rather than their install step once all
    # released versions of the extension are at this version or above
    hutil.archive_old_configs()
    hutil.do_exit(0, 'Disable', CommonVariables.extension_success_status, '0', 'Disable succeeded')


def uninstall():
    hutil.do_parse_context('Uninstall')
    hutil.do_exit(0, 'Uninstall', CommonVariables.extension_success_status, '0', 'Uninstall succeeded')


def disable_encryption():
    hutil.do_parse_context('DisableEncryption')

    logger.log('Disabling encryption')

    decryption_marker = DecryptionMarkConfig(logger, encryption_environment)

    exit_status = {
        'operation': 'DisableEncryption',
        'status': CommonVariables.extension_success_status,
        'status_code': str(CommonVariables.success),
        'message': 'Decryption completed'
    }

    hutil.exit_if_same_seq(exit_status)
    hutil.save_seq()

    try:
        extension_parameter = ExtensionParameter(hutil, logger, DistroPatcher, encryption_environment, get_protected_settings(), get_public_settings())

        disk_util = DiskUtil(hutil=hutil, patching=DistroPatcher, logger=logger, encryption_environment=encryption_environment)
        crypt_mount_config_util = CryptMountConfigUtil(logger=logger, encryption_environment=encryption_environment, disk_util=disk_util)

        encryption_status = json.loads(disk_util.get_encryption_status())

        if encryption_status["os"] != "NotEncrypted":
            raise Exception("Disabling encryption is not supported when OS volume is encrypted")

        bek_util = BekUtil(disk_util, logger,encryption_environment)
        encryption_config = EncryptionConfig(encryption_environment, logger)
        bek_passphrase_file = bek_util.get_bek_passphrase_file(encryption_config)
        crypt_mount_config_util.consolidate_azure_crypt_mount(bek_passphrase_file)
        crypt_items = crypt_mount_config_util.get_crypt_items()

        logger.log('Found {0} items to decrypt'.format(len(crypt_items)))

        for crypt_item in crypt_items:
            disk_util.create_cleartext_key(crypt_item.mapper_name)

            add_result = disk_util.luks_add_cleartext_key(bek_passphrase_file,
                                                          crypt_item.dev_path,
                                                          crypt_item.mapper_name,
                                                          crypt_item.luks_header_path)
            if add_result != CommonVariables.process_success:
                if disk_util.is_luks_device(crypt_item.dev_path, crypt_item.luks_header_path):
                    raise Exception("luksAdd failed with return code {0}".format(add_result))
                else:
                    logger.log("luksAdd failed with return code {0}".format(add_result))
                    logger.log("Ignoring for now, as device ({0}) does not seem to be a luks device".format(crypt_item.dev_path))

            if crypt_item.dev_path.startswith("/dev/sd"):
                logger.log('Updating crypt item entry to use mapper name')
                logger.log('Device name before update: {0}'.format(crypt_item.dev_path))
                crypt_item.dev_path = disk_util.get_persistent_path_by_sdx_path(crypt_item.dev_path)
                logger.log('Device name after update: {0}'.format(crypt_item.dev_path))

            crypt_item.uses_cleartext_key = True
            crypt_mount_config_util.update_crypt_item(crypt_item)

            logger.log('Added cleartext key for {0}'.format(crypt_item))

        decryption_marker.command = extension_parameter.command
        decryption_marker.volume_type = extension_parameter.VolumeType
        decryption_marker.commit()

        settings_util = EncryptionSettingsUtil(logger)
        settings_util.clear_encryption_settings(disk_util)

        hutil.do_status_report(operation='DisableEncryption',
                               status=CommonVariables.extension_success_status,
                               status_code=str(CommonVariables.success),
                               message='Encryption settings cleared')

        bek_util.store_bek_passphrase(encryption_config, b'')

        bek_util.delete_bek_passphrase_file(encryption_config)

        if decryption_marker.config_file_exists():
            logger.log(msg="decryption is marked, starting daemon.", level=CommonVariables.InfoLevel)
            start_daemon('DisableEncryption')
            hutil.do_exit(exit_code=0,
                          operation='DisableEncryption',
                          status=CommonVariables.extension_success_status,
                          code=str(CommonVariables.success),
                          message='Decryption started')

    except Exception as e:
        message = "Failed to disable the extension with error: {0}, stack trace: {1}".format(e, traceback.format_exc())

        logger.log(msg=message, level=CommonVariables.ErrorLevel)
        hutil.do_exit(exit_code=CommonVariables.unknown_error,
                      operation='DisableEncryption',
                      status=CommonVariables.extension_error_status,
                      code=str(CommonVariables.unknown_error),
                      message=message)


def stamp_disks_with_settings(items_to_encrypt, encryption_config, encryption_marker=None):

    disk_util = DiskUtil(hutil=hutil, patching=DistroPatcher, logger=logger, encryption_environment=encryption_environment)
    crypt_mount_config_util = CryptMountConfigUtil(logger=logger, encryption_environment=encryption_environment, disk_util=disk_util)
    bek_util = BekUtil(disk_util, logger,encryption_environment)
    current_passphrase_file = bek_util.get_bek_passphrase_file(encryption_config)
    extension_parameter = ExtensionParameter(hutil, logger, DistroPatcher, encryption_environment, get_protected_settings(), get_public_settings())

    # post new encryption settings via wire server protocol
    settings = EncryptionSettingsUtil(logger)
    new_protector_name = settings.get_new_protector_name()
    settings.create_protector_file(current_passphrase_file, new_protector_name)

    data = settings.get_settings_data(
        protector_name=new_protector_name,
        kv_url=extension_parameter.KeyVaultURL,
        kv_id=extension_parameter.KeyVaultResourceId,
        kek_url=extension_parameter.KeyEncryptionKeyURL,
        kek_kv_id=extension_parameter.KekVaultResourceId,
        kek_algorithm=extension_parameter.KeyEncryptionAlgorithm,
        extra_device_items=items_to_encrypt,
        disk_util=disk_util,
        crypt_mount_config_util=crypt_mount_config_util)

    settings.post_to_wireserver(data)

    # exit transitioning state by issuing a status report indicating
    # that the necessary encryption settings are stamped successfully
    # For online encryption transistioning phase will not be exited at this point.
    # It will be exited after the online encryption is setup.
    status = CommonVariables.extension_success_status
    if encryption_marker is not None and encryption_marker.get_encryption_mode() == CommonVariables.EncryptionModeOnline:
        status = CommonVariables.extension_transitioning_status
    hutil.do_status_report(operation='StartEncryption',
                           status=status,
                           status_code=str(CommonVariables.success),
                           message='Encryption settings stamped')

    filenames = []
    for disk in data.get("Disks", []):
        for volume in disk.get("Volumes", []):
            for tag in volume.get("SecretTags", []):
                if tag.get("Name") == 'DiskEncryptionKeyFileName':
                    if tag.get("Value") is not None:
                        filenames.append(str(tag["Value"]))

    for filename in filenames:
        filepath = os.path.join(CommonVariables.encryption_key_mount_point, filename)
        if filepath != current_passphrase_file:
            shutil.copyfile(current_passphrase_file, filepath)

    settings.remove_protector_file(new_protector_name)

    encryption_config.passphrase_file_name = extension_parameter.DiskEncryptionKeyFileName
    encryption_config.volume_type = extension_parameter.VolumeType
    encryption_config.secret_id = new_protector_name
    encryption_config.secret_seq_num = hutil.get_current_seq()
    encryption_config.commit()
    extension_parameter.commit()


def are_disks_stamped_with_current_config(encryption_config):
    return encryption_config.get_secret_seq_num() == str(hutil.get_current_seq())


def get_public_settings():
    public_settings_str = hutil._context._config['runtimeSettings'][0]['handlerSettings'].get('publicSettings')
    if isinstance(public_settings_str, str):
        return json.loads(public_settings_str)
    else:
        return public_settings_str


def get_protected_settings():
    protected_settings_str = hutil._context._config['runtimeSettings'][0]['handlerSettings'].get('protectedSettings')
    if isinstance(protected_settings_str, str):
        return json.loads(protected_settings_str)
    else:
        return protected_settings_str


def update_encryption_settings(extra_items_to_encrypt=[]):
    hutil.do_parse_context('UpdateEncryptionSettings')
    logger.log('Updating encryption settings')

    # ensure cryptsetup package is still available in case it was for some reason removed after enable
    try:
        DistroPatcher.install_cryptsetup()
    except Exception as e:
        hutil.save_seq()
        message = "Failed to update encryption settings with error: {0}, stack trace: {1}".format(e, traceback.format_exc())
        hutil.do_exit(exit_code=CommonVariables.missing_dependency,
                      operation='UpdateEncryptionSettings',
                      status=CommonVariables.extension_error_status,
                      code=str(CommonVariables.missing_dependency),
                      message=message)

    encryption_config = EncryptionConfig(encryption_environment, logger)
    config_secret_seq = encryption_config.get_secret_seq_num()
    if not config_secret_seq:
        current_secret_seq_num = -1
    else:
        current_secret_seq_num = int(config_secret_seq)

    update_call_seq_num = hutil.get_current_seq()

    logger.log("Current secret was created in operation #{0}".format(current_secret_seq_num))
    logger.log("The update call is operation #{0}".format(update_call_seq_num))

    executor = CommandExecutor(logger)
    executor.Execute("mount /boot")

    settings_stamped = False
    updated_crypt_items = []
    old_passphrase = None

    try:
        extension_parameter = ExtensionParameter(hutil, logger, DistroPatcher, encryption_environment, get_protected_settings(), get_public_settings())

        disk_util = DiskUtil(hutil=hutil, patching=DistroPatcher, logger=logger, encryption_environment=encryption_environment)
        crypt_mount_config_util = CryptMountConfigUtil(logger=logger, encryption_environment=encryption_environment, disk_util=disk_util)
        bek_util = BekUtil(disk_util, logger,encryption_environment)
        existing_passphrase_file = bek_util.get_bek_passphrase_file(encryption_config)
        if not existing_passphrase_file:
            hutil.save_seq()
            message = "Cannot find current passphrase file. This could happen if BEK volume is not mounted or LinuxPassPhrase file is missing from BEK volume."
            hutil.do_exit(exit_code=CommonVariables.configuration_error,
                          operation='UpdateEncryptionSettings',
                          status=CommonVariables.extension_error_status,
                          code=str(CommonVariables.configuration_error),
                          message=message)

        with open(existing_passphrase_file, 'r') as f:
            old_passphrase = f.read()

        if current_secret_seq_num < update_call_seq_num:
            if extension_parameter.passphrase is None or extension_parameter.passphrase == "":
                extension_parameter.passphrase = bek_util.generate_passphrase()

            logger.log('Recreating secret to store in the KeyVault')

            temp_keyfile = tempfile.NamedTemporaryFile(delete=False)
            temp_keyfile.write(extension_parameter.passphrase)
            temp_keyfile.close()

            crypt_mount_config_util.consolidate_azure_crypt_mount(existing_passphrase_file)
            for crypt_item in crypt_mount_config_util.get_crypt_items():
                if not crypt_item:
                    continue

                before_keyslots = disk_util.luks_dump_keyslots(crypt_item.dev_path, crypt_item.luks_header_path)

                logger.log("Before key addition, keyslots for {0}: {1}".format(crypt_item.dev_path, before_keyslots))

                logger.log("Adding new key for {0}".format(crypt_item.dev_path))

                luks_add_result = disk_util.luks_add_key(passphrase_file=existing_passphrase_file,
                                                         dev_path=crypt_item.dev_path,
                                                         mapper_name=crypt_item.mapper_name,
                                                         header_file=crypt_item.luks_header_path,
                                                         new_key_path=temp_keyfile.name)

                logger.log("luks add result is {0}".format(luks_add_result))

                after_keyslots = disk_util.luks_dump_keyslots(crypt_item.dev_path, crypt_item.luks_header_path)

                logger.log("After key addition, keyslots for {0}: {1}".format(crypt_item.dev_path, after_keyslots))

                new_keyslot = list([x[0] != x[1] for x in zip(before_keyslots, after_keyslots)]).index(True)

                logger.log("New key was added in keyslot {0}".format(new_keyslot))

                updated_crypt_items.append(crypt_item)

            logger.log("New key successfully added to all encrypted devices")

            if DistroPatcher.distro_info[0] == "Ubuntu":
                executor.Execute("update-initramfs -u -k all", True)

            if DistroPatcher.distro_info[0] == "redhat" or DistroPatcher.distro_info[0] == "centos":
                distro_version = DistroPatcher.distro_info[1]

                if distro_version.startswith('7.'):
                    executor.ExecuteInBash("/usr/sbin/dracut -f -v --kver `grubby --default-kernel | sed 's|/boot/vmlinuz-||g'`", True)
                    logger.log("Update initrd image with new osluksheader.")

            os.unlink(temp_keyfile.name)

            # store new passphrase and overwrite old encryption key file
            bek_util.store_bek_passphrase(encryption_config, extension_parameter.passphrase)

            stamp_disks_with_settings(items_to_encrypt=extra_items_to_encrypt, encryption_config=encryption_config)
            settings_stamped = True

            existing_passphrase_file = bek_util.get_bek_passphrase_file(encryption_config)

            logger.log('Secret has already been updated')
            disk_util.log_lsblk_output()

            if extension_parameter.passphrase and extension_parameter.passphrase.decode("utf-8") != open(existing_passphrase_file,'r').read():
                logger.log("The new passphrase has not been placed in BEK volume yet")
                logger.log("Skipping removal of old passphrase")
                exit_without_status_report()

            logger.log('Removing old passphrase')

            temp_oldkeyfile = tempfile.NamedTemporaryFile(delete=False)
            temp_oldkeyfile.write(old_passphrase.encode("utf-8"))
            temp_oldkeyfile.close()

            for crypt_item in crypt_mount_config_util.get_crypt_items():
                if not crypt_item:
                    continue

                if filecmp.cmp(existing_passphrase_file, temp_oldkeyfile.name):
                    logger.log('Current BEK and backup are the same, skipping removal')
                    continue

                logger.log('Removing old passphrase from {0}'.format(crypt_item.dev_path))

                keyslots = disk_util.luks_dump_keyslots(crypt_item.dev_path, crypt_item.luks_header_path)
                logger.log("Keyslots before removal: {0}".format(keyslots))

                luks_remove_result = disk_util.luks_remove_key(passphrase_file=temp_oldkeyfile.name,
                                                               dev_path=crypt_item.dev_path,
                                                               header_file=crypt_item.luks_header_path)
                logger.log("luks remove result is {0}".format(luks_remove_result))

                keyslots = disk_util.luks_dump_keyslots(crypt_item.dev_path, crypt_item.luks_header_path)
                logger.log("Keyslots after removal: {0}".format(keyslots))

            logger.log("Old key successfully removed from all encrypted devices")
            hutil.save_seq()
            extension_parameter.commit()
            os.unlink(temp_oldkeyfile.name)
            bek_util.umount_azure_passhprase(encryption_config)

        if len(extra_items_to_encrypt) > 0:
            hutil.do_status_report(operation='UpdateEncryptionSettings',
                                   status=CommonVariables.extension_success_status,
                                   status_code=str(CommonVariables.success),
                                   message='Encryption settings updated')
        else:
            hutil.do_exit(exit_code=0,
                          operation='UpdateEncryptionSettings',
                          status=CommonVariables.extension_success_status,
                          code=str(CommonVariables.success),
                          message='Encryption settings updated')
    except Exception as e:
        hutil.save_seq()
        if not settings_stamped:
            clear_new_luks_keys(disk_util, old_passphrase, extension_parameter.passphrase, bek_util, encryption_config, updated_crypt_items)
        message = "Failed to update encryption settings with error: {0}, stack trace: {1}".format(e, traceback.format_exc())
        logger.log(msg=message, level=CommonVariables.ErrorLevel)
        bek_util.umount_azure_passhprase(encryption_config)
        hutil.do_exit(exit_code=CommonVariables.unknown_error,
                      operation='UpdateEncryptionSettings',
                      status=CommonVariables.extension_error_status,
                      code=str(CommonVariables.unknown_error),
                      message=message)


def clear_new_luks_keys(disk_util, old_passphrase, new_passphrase, bek_util, encryption_config, updated_crypt_items):
    try:

        if not old_passphrase:
            logger.log("Old passphrase does not exist. Nothing to revert.")
            return

        if not new_passphrase:
            logger.log("New passphrase does not exist. Nothing to clear.")
            return

        temp_keyfile = tempfile.NamedTemporaryFile(delete=False)
        temp_keyfile.write(new_passphrase)
        temp_keyfile.close()

        executor = CommandExecutor(logger)
        for crypt_item in updated_crypt_items:
            if not crypt_item:
                continue

            logger.log('Removing new passphrase from {0}'.format(crypt_item.dev_path))
            before_keyslots = disk_util.luks_dump_keyslots(crypt_item.dev_path, crypt_item.luks_header_path)
            logger.log("Keyslots before removal: {0}".format(before_keyslots))

            luks_remove_result = disk_util.luks_remove_key(passphrase_file=temp_keyfile.name,
                                                           dev_path=crypt_item.dev_path,
                                                           header_file=crypt_item.luks_header_path)

            logger.log("luks remove result is {0}".format(luks_remove_result))

            after_keyslots = disk_util.luks_dump_keyslots(crypt_item.dev_path, crypt_item.luks_header_path)
            logger.log("Keyslots after removal: {0}".format(after_keyslots))

        if DistroPatcher.distro_info[0] == "Ubuntu":
            executor.Execute("update-initramfs -u -k all", True)

        if DistroPatcher.distro_info[0] == "redhat" or DistroPatcher.distro_info[0] == "centos":
            distro_version = DistroPatcher.distro_info[1]

            if distro_version.startswith('7.'):
                executor.ExecuteInBash("/usr/sbin/dracut -f -v --kver `grubby --default-kernel | sed 's|/boot/vmlinuz-||g'`", True)
                logger.log("Update initrd image with new osluksheader.")

        bek_util.store_bek_passphrase(encryption_config, old_passphrase)
        os.unlink(temp_keyfile.name)
        logger.log("Cleared new luks keys.")
    except Exception as e:
        msg = "Failed to clear new luks key with error: {0}, stack trace: {1}".format(e, traceback.format_exc())
        logger.log(msg=msg, level=CommonVariables.WarningLevel)


def update():
    # The extension update handshake is [old:disable][new:update][old:uninstall][new:install]
    # this method is called when updating an older version of the extension to a newer version
    hutil.do_parse_context('Update')
    logger.log("Installing pre-requisites")
    DistroPatcher.install_extras()
    DistroPatcher.update_prereq()
    hutil.do_exit(0, 'Update', CommonVariables.extension_success_status, '0', 'Update Succeeded')


def exit_without_status_report():
    sys.exit(0)


def not_support_header_option_distro(patching):
    if patching.distro_info[0].lower() == "centos" and patching.distro_info[1].startswith('6.'):
        return True
    if patching.distro_info[0].lower() == "redhat" and patching.distro_info[1].startswith('6.'):
        return True
    if patching.distro_info[0].lower() == "suse" and patching.distro_info[1].startswith('11'):
        return True
    return False


def none_or_empty(obj):
    if obj is None or obj == "":
        return True
    else:
        return False


def toggle_se_linux_for_centos7(disable):
    if DistroPatcher.distro_info[0].lower() == 'centos' and DistroPatcher.distro_info[1].startswith('7.0'):
        if disable:
            se_linux_status = encryption_environment.get_se_linux()
            if se_linux_status.lower() == 'enforcing':
                encryption_environment.disable_se_linux()
                return True
        else:
            encryption_environment.enable_se_linux()
    return False


def mount_encrypted_disks(disk_util, crypt_mount_config_util, bek_util, passphrase_file, encryption_config):

    # mount encrypted resource disk
    retain_mountpoint = False
    if security_Type == CommonVariables.ConfidentialVM:
        logger.log("retaining the mountpoint.")
        retain_mountpoint = True
    resource_disk_util = ResourceDiskUtil(logger, disk_util, crypt_mount_config_util, passphrase_file, get_public_settings(), DistroPatcher.distro_info,retain_mountpoint)
    if encryption_config.config_file_exists():
        volume_type = encryption_config.get_volume_type().lower()
        if volume_type == CommonVariables.VolumeTypeData.lower() or volume_type == CommonVariables.VolumeTypeAll.lower():
            if security_Type != CommonVariables.ConfidentialVM:
                resource_disk_util.automount()
            else:
                logger.log("Format resource disk if unusable. security type {0}".format(security_Type))
                resource_disk_util.automount(True)
            logger.log("mounted resource disk")
    else:
        # Probably a re-image scenario: Just do a best effort
        if resource_disk_util.try_remount():
            logger.log("mounted resource disk")

    # add walkaround for the centos 7.0
    se_linux_status = None
    if DistroPatcher.distro_info[0].lower() == 'centos' and DistroPatcher.distro_info[1].startswith('7.0'):
        se_linux_status = encryption_environment.get_se_linux()
        if se_linux_status.lower() == 'enforcing':
            encryption_environment.disable_se_linux()

    # mount any data disks - make sure the azure disk config path exists.
    for crypt_item in crypt_mount_config_util.get_crypt_items():
        if not crypt_item:
            continue

        if not os.path.exists(os.path.join(CommonVariables.dev_mapper_root, crypt_item.mapper_name)):
            luks_open_result = disk_util.luks_open(passphrase_file=passphrase_file,
                                                   dev_path=crypt_item.dev_path,
                                                   mapper_name=crypt_item.mapper_name,
                                                   header_file=crypt_item.luks_header_path,
                                                   uses_cleartext_key=crypt_item.uses_cleartext_key)
            logger.log("luks open result is {0}".format(luks_open_result))

        disk_util.mount_crypt_item(crypt_item, passphrase_file)

    if DistroPatcher.distro_info[0].lower() == 'centos' and DistroPatcher.distro_info[1].startswith('7.0'):
        if se_linux_status is not None and se_linux_status.lower() == 'enforcing':
            encryption_environment.enable_se_linux()


def main():
    global hutil, DistroPatcher, logger, encryption_environment, security_Type
    HandlerUtil.waagent.Log("{0} started to handle.".format(CommonVariables.extension_name))

    hutil = HandlerUtil.HandlerUtility(HandlerUtil.waagent.Log, HandlerUtil.waagent.Error, CommonVariables.extension_name)
    logger = BackupLogger(hutil)
    DistroPatcher = GetDistroPatcher(logger)
    hutil.patching = DistroPatcher
    encryption_environment = EncryptionEnvironment(patching=DistroPatcher, logger=logger)
    #reading the stored IMDS results. 
    security_Type = None
    imds_Stored_Results=IMDSStoredResults(logger=logger,encryption_environment=encryption_environment)
    if imds_Stored_Results.config_file_exists():
        security_Type = imds_Stored_Results.get_security_type()

    disk_util = DiskUtil(hutil=hutil, patching=DistroPatcher, logger=logger, encryption_environment=encryption_environment)
    hutil.disk_util = disk_util

    for a in sys.argv[1:]:
        if re.match("^([-/]*)(disable)", a):
            disable()
        elif re.match("^([-/]*)(uninstall)", a):
            uninstall()
        elif re.match("^([-/]*)(install)", a):
            install()
        elif re.match("^([-/]*)(enable)", a):
            if DistroPatcher is None:
                hutil.do_exit(exit_code=CommonVariables.os_not_supported,
                              operation='Enable',
                              status=CommonVariables.extension_error_status,
                              code=(CommonVariables.os_not_supported),
                              message='Enable failed: OS distribution is not supported')
            else:
                enable()
        elif re.match("^([-/]*)(update)", a):
            update()
        elif re.match("^([-/]*)(daemon)", a):
            daemon()


def mark_encryption(command, volume_type, disk_format_query, encryption_mode=None, encryption_phase=None):
    encryption_marker = EncryptionMarkConfig(logger, encryption_environment)
    encryption_marker.command = command
    encryption_marker.volume_type = volume_type
    encryption_marker.diskFormatQuery = disk_format_query
    update_status = False
    if encryption_mode is not None and encryption_mode == CommonVariables.EncryptionModeOnline:
        logger.log("Disks will be encrypted with online mode")
        encryption_marker.encryption_mode = encryption_mode
        if encryption_phase is not None and encryption_phase == CommonVariables.EncryptionPhaseResume:
            logger.log("Marking Online encryption resume phase.")
            encryption_marker.encryption_phase = encryption_phase
            update_status = True
    encryption_marker.commit()
    if update_status:
        hutil.do_status_report(operation='StartEncryption',
                               status=CommonVariables.extension_success_status,
                               status_code=str(CommonVariables.success),
                               message='Online Encryption initialized.')
    return encryption_marker

def should_perform_online_encryption(disk_util, encryption_command, volume_type):
    if not DistroPatcher.support_online_encryption:
        return False
    DistroPatcher.install_cryptsetup()
    if disk_util.get_luks_header_size() != CommonVariables.luks_header_size_v2:
        return False
    if encryption_command == CommonVariables.EnableEncryptionFormatAll:
        if volume_type.lower() == CommonVariables.VolumeTypeAll.lower():
            return True
        else:
            return False
    if encryption_command != CommonVariables.EnableEncryption:
        return False
    return True

def is_resume_phase(encryption_phase):
    if encryption_phase is not None and encryption_phase == CommonVariables.EncryptionPhaseResume:
        return True
    return False

def is_daemon_running():
    handler_path = os.path.join(os.getcwd(), __file__).encode('utf-8')
    daemon_arg = b'-daemon'

    psproc = subprocess.Popen(['ps', 'aux'], stdout=subprocess.PIPE)
    pslist, _ = psproc.communicate()

    for line in pslist.split(b'\n'):
        if handler_path in line and daemon_arg in line:
            return True

    return False


def enable():
    try:
        hutil.do_parse_context('Enable')
        logger.log('Enabling extension')
        public_settings = get_public_settings()
        logger.log('Public settings:\n{0}'.format(json.dumps(public_settings, sort_keys=True, indent=4)))
        check_Util = CheckUtil(logger)
        imds_Stored_Results=IMDSStoredResults(logger=logger,encryption_environment=encryption_environment)
        imds_Util = IMDSUtil(logger)
        try:
<<<<<<< HEAD
            check_Util.pre_Initialization_Check(imdsStoredResults=imds_Stored_Results,iMDSUtil=imds_Util,public_settings=public_settings)
=======
            check_Util.pre_Initialization_Check(imdsStoredResults=imds_Stored_Results,iMDSUtil=imds_Util,continueADEOnIMDSFailure=True)
>>>>>>> 56d78648
        except Exception as ex:
             hutil.do_exit(exit_code=CommonVariables.configuration_error,
                    operation='pre_Initialization_Check',
                    status=CommonVariables.extension_error_status,
                    code=str(CommonVariables.configuration_error),
                    message=str(ex)) 
        #reading security type from IMDS stored results. update to global variable.
        global security_Type
        security_Type = imds_Stored_Results.get_security_type()
        logger.log('security type stored result {0}'.format(security_Type))
        # Mount already encrypted disks before running fatal prechecks
        disk_util = DiskUtil(hutil=hutil, patching=DistroPatcher, logger=logger, encryption_environment=encryption_environment)
        crypt_mount_config_util = CryptMountConfigUtil(logger=logger, encryption_environment=encryption_environment, disk_util=disk_util)
        bek_util = BekUtil(disk_util, logger,encryption_environment)
        existing_passphrase_file = None
        existing_volume_type = None
        encryption_config = EncryptionConfig(encryption_environment=encryption_environment, logger=logger)
        if encryption_config.config_file_exists():
            existing_volume_type = encryption_config.get_volume_type()

        is_migrate_operation = False
        if CommonVariables.MigrateKey in public_settings:
            if public_settings.get(CommonVariables.MigrateKey) == CommonVariables.MigrateValue:
                is_migrate_operation = True

        existing_passphrase_file = bek_util.get_bek_passphrase_file(encryption_config)
        if existing_passphrase_file is not None:
            crypt_mount_config_util.consolidate_azure_crypt_mount(existing_passphrase_file)
            mount_encrypted_disks(disk_util=disk_util,
                                  crypt_mount_config_util=crypt_mount_config_util,
                                  bek_util=bek_util,
                                  encryption_config=encryption_config,
                                  passphrase_file=existing_passphrase_file)
            # Migrate to early unlock if using crypt mount
            if crypt_mount_config_util.should_use_azure_crypt_mount():
                crypt_mount_config_util.migrate_crypt_items()
        elif ResourceDiskUtil.RD_MAPPER_NAME in [ci.mapper_name for ci in crypt_mount_config_util.get_crypt_items()]:
            # If there are crypt items but no passphrase file. This might be a RD-Only scenario
            # Generate password but don't push it
            # Do a mount_all_disks

            generated_passphrase = bek_util.generate_passphrase()
            bek_util.store_bek_passphrase(encryption_config, generated_passphrase)
            generated_passphrase_file = bek_util.get_bek_passphrase_file(encryption_config)
            mount_encrypted_disks(disk_util=disk_util,
                                  crypt_mount_config_util=crypt_mount_config_util,
                                  bek_util=bek_util,
                                  encryption_config=encryption_config,
                                  passphrase_file=generated_passphrase_file)

        encryption_status = json.loads(disk_util.get_encryption_status())
        logger.log('Data Disks Status: {0}'.format(encryption_status['data']))
        logger.log('OS Disk Status: {0}'.format(encryption_status['os']))

        encryption_operation = public_settings.get(CommonVariables.EncryptionEncryptionOperationKey)
            
        # run fatal prechecks, report error if exceptions are caught
        try:
            if not is_migrate_operation:
                check_Util.precheck_for_fatal_failures(public_settings, encryption_status, DistroPatcher, existing_volume_type)
        except Exception as e:
            logger.log("PRECHECK: Fatal Exception thrown during precheck")
            logger.log(traceback.format_exc())
            # Reject settings if fatal exception occurs while a daemon is running
            if is_daemon_running():
                hutil.reject_settings()
            msg = str(traceback.format_exc())
            hutil.do_exit(exit_code=CommonVariables.configuration_error,
                          operation='Enable',
                          status=CommonVariables.extension_error_status,
                          code=(CommonVariables.configuration_error),
                          message=msg)

        hutil.disk_util.log_lsblk_output()

        # run prechecks and log any failures detected
        try:
            if check_Util.is_non_fatal_precheck_failure():
                logger.log("PRECHECK: Precheck failure, incompatible environment suspected")
            else:
                logger.log("PRECHECK: Prechecks successful")
        except Exception as e:
            logger.log("PRECHECK: Exception thrown during precheck")
            logger.log(traceback.format_exc())

        if encryption_operation in [CommonVariables.EnableEncryption, CommonVariables.EnableEncryptionFormat, CommonVariables.EnableEncryptionFormatAll]:
            if is_migrate_operation:
                perform_migration(encryption_config, crypt_mount_config_util)
                return  # Control should not reach here but added return just to be safe
            logger.log("handle.py found enable encryption operation")
            is_continue_encryption = True
            volume_type = None
            if security_Type == CommonVariables.ConfidentialVM:
                if encryption_status['os'] != 'Encrypted':
                    msg = "ADE encryption supported to CVM only if OS is encrypted."
                    logger.log(level=CommonVariables.ErrorLevel,msg=msg)
                    is_continue_encryption = False
                volume_type = public_settings.get(CommonVariables.VolumeTypeKey)
                if is_continue_encryption and volume_type == CommonVariables.VolumeTypeOS:
                    is_continue_encryption = False
            if is_continue_encryption:        
                handle_encryption(public_settings, encryption_status, disk_util, bek_util, encryption_operation)
            else:
                msg = 'Encryption operation {2} is not supported to {0}, volume type: {1}, OS encryption status: {2}'\
                .format(security_Type,volume_type,encryption_operation, encryption_status['os'])
                logger.log(msg)
                hutil.do_exit(exit_code=CommonVariables.configuration_error,
                          operation='Enable',
                          status=CommonVariables.extension_error_status,
                          code=(CommonVariables.configuration_error),
                          message=msg)

        elif encryption_operation == CommonVariables.DisableEncryption:
            logger.log("handle.py found disable encryption operation")
            disable_encryption()

        else:
            msg = "Encryption operation {0} is not supported".format(encryption_operation)
            logger.log(msg)
            hutil.do_exit(exit_code=CommonVariables.configuration_error,
                          operation='Enable',
                          status=CommonVariables.extension_error_status,
                          code=(CommonVariables.configuration_error),
                          message=msg)

    except BekMissingException as e:
        hutil.do_exit(exit_code=CommonVariables.missing_dependency,
                      operation='Enable',
                      status=CommonVariables.extension_error_status,
                      code=str(CommonVariables.missing_dependency),
                      message=str(e))

    except Exception as e:
        msg = "Unexpected Error during enable: {0}".format(traceback.format_exc())
        logger.log(msg)
        hutil.do_exit(exit_code=CommonVariables.unknown_error,
                      operation='Enable',
                      status=CommonVariables.extension_error_status,
                      code=str(CommonVariables.unknown_error),
                      message=msg)


def are_required_devices_encrypted(volume_type, encryption_status, disk_util, bek_util, encryption_operation):
    are_data_disk_encrypted = True if encryption_status['data'] == 'Encrypted' else False
    is_os_disk_encrypted = True if encryption_status['os'] == 'Encrypted' else False
    items_to_encrypt = []
    if volume_type.lower() == CommonVariables.VolumeTypeData.lower():
        if are_data_disk_encrypted:
            logger.log('All data drives are encrypted.')
            return True, items_to_encrypt
        else:
            logger.log('Not all data drives are encrypted.')
            items_to_encrypt = find_all_devices_to_encrypt(None, disk_util, bek_util, volume_type, encryption_operation)
            return False, items_to_encrypt
    elif volume_type.lower() == CommonVariables.VolumeTypeOS.lower():
        if is_os_disk_encrypted:
            logger.log('OS drive is encrypted.')
            return True, items_to_encrypt
        else:
            logger.log('OS Drive is not encrypted.')
            items_to_encrypt = os_device_to_encrypt(disk_util)
            return False, items_to_encrypt
    elif volume_type.lower() == CommonVariables.VolumeTypeAll.lower():
        if are_data_disk_encrypted and is_os_disk_encrypted:
            logger.log('Both OS and Data drives are encrypted.')
            return True, items_to_encrypt
        else:
            if not are_data_disk_encrypted:
                items_to_encrypt = find_all_devices_to_encrypt(None, disk_util, bek_util, volume_type, encryption_operation)
            if not is_os_disk_encrypted:
                items_to_encrypt = items_to_encrypt + os_device_to_encrypt(disk_util)
            return False, items_to_encrypt


def handle_encryption(public_settings, encryption_status, disk_util, bek_util, encryption_operation):
    extension_parameter = ExtensionParameter(hutil, logger, DistroPatcher, encryption_environment, get_protected_settings(), public_settings)
    volume_type = public_settings.get(CommonVariables.VolumeTypeKey)

    if extension_parameter.config_file_exists() and extension_parameter.config_changed():
        logger.log("Config has changed, updating encryption settings")
        hutil.exit_if_same_seq()
        # If a daemon is already running reject and exit an update encryption settings request
        if is_daemon_running():
            logger.log("An operation already running. Cannot accept an update settings request.")
            hutil.reject_settings()
        are_devices_encrypted, items_to_encrypt = are_required_devices_encrypted(volume_type, encryption_status, disk_util, bek_util, encryption_operation)
        if not are_devices_encrypted:
            logger.log('Required devices not encrypted for volume type {0}. Calling update to stamp encryption settings.'.format(volume_type))
            update_encryption_settings(items_to_encrypt)
            logger.log('Encryption Settings stamped. Calling enable to encrypt new devices.')
            enable_encryption()
        else:
            logger.log('Calling Update Encryption Setting.')
            update_encryption_settings()
    else:
        logger.log("Config did not change or first call, enabling encryption")
        encryption_marker = EncryptionMarkConfig(logger, encryption_environment)
        if encryption_marker.config_file_exists():
            logger.log('Encryption marker exists. Calling Enable')
            enable_encryption()
        else:
            hutil.exit_if_same_seq()
            are_devices_encrypted, items_to_encrypt = are_required_devices_encrypted(volume_type, encryption_status, disk_util, bek_util, encryption_operation)
            if are_devices_encrypted:
                hutil.do_exit(exit_code=CommonVariables.success,
                              operation='EnableEncryption',
                              status=CommonVariables.extension_success_status,
                              code=str(CommonVariables.success),
                              message=CommonVariables.SuccessMessage[volume_type.lower()])
            else:
                logger.log('Calling enable for volume type {0}.'.format(volume_type))
                enable_encryption()


def enable_encryption():
    hutil.do_parse_context('EnableEncryption')
    # we need to start another subprocess to do it, because the initial process
    # would be killed by the wala in 5 minutes.
    logger.log('Enabling encryption')

    """
    trying to mount the crypted items.
    """
    disk_util = DiskUtil(hutil=hutil, patching=DistroPatcher, logger=logger, encryption_environment=encryption_environment)
    bek_util = BekUtil(disk_util, logger,encryption_environment)

    existing_passphrase_file = None
    encryption_config = EncryptionConfig(encryption_environment=encryption_environment, logger=logger)
    config_path_result = disk_util.make_sure_path_exists(encryption_environment.encryption_config_path)

    if config_path_result != CommonVariables.process_success:
        logger.log(msg="azure encryption path creation failed.",
                   level=CommonVariables.ErrorLevel)

    existing_passphrase_file = bek_util.get_bek_passphrase_file(encryption_config)
    if existing_passphrase_file is None and encryption_config.config_file_exists():
        msg = "EncryptionConfig is present, but could not get the key file."
        try:
            hutil.redo_last_status()
            logger.log(msg=msg, level=CommonVariables.WarningLevel)
            exit_without_status_report()
        except Exception:
            logger.log(msg=msg, level=CommonVariables.ErrorLevel)
            hutil.do_exit(exit_code=CommonVariables.configuration_error,
                          operation='EnableEncyption',
                          status=CommonVariables.extension_error_status,
                          code=str(CommonVariables.configuration_error),
                          message=msg)

    ps = subprocess.Popen(["ps", "aux"], stdout=subprocess.PIPE, stderr=subprocess.PIPE)
    ps_stdout, ps_stderr = ps.communicate()

    # ps_stdout is data, so decode to string prior to regex for python2 and python3 compat
    if re.search(r"dd.*of={0}".format(disk_util.get_osmapper_path()), ps_stdout.decode("utf-8")):
        logger.log(msg="OS disk encryption already in progress, exiting",
                   level=CommonVariables.WarningLevel)
        try:
            hutil.redo_last_status()
            exit_without_status_report()
        except Exception:
            hutil.do_exit(exit_code=CommonVariables.success,
                          operation='EnableEncyption',
                          status=CommonVariables.extension_success_status,
                          code=str(CommonVariables.success),
                          message="OS disk encryption already in progress")

    # handle the re-call scenario.  the re-call would resume?
    # if there's one tag for the next reboot.
    encryption_marker = EncryptionMarkConfig(logger, encryption_environment)

    try:
        extension_parameter = ExtensionParameter(hutil, logger, DistroPatcher, encryption_environment, get_protected_settings(), get_public_settings())

        encryption_marker = EncryptionMarkConfig(logger, encryption_environment)
        if encryption_marker.config_file_exists():
            # verify the encryption mark
            # Mark encryption phase as Resume if OS is patched for Online Encryption
            if encryption_marker.get_encryption_mode() == CommonVariables.EncryptionModeOnline:
                patch_system_marker_file = os.path.join(encryption_environment.os_encryption_markers_path, 'PatchBootSystemState')
                if os.path.exists(patch_system_marker_file) and not is_resume_phase(encryption_marker.get_encryption_phase()):
                    encryption_marker = mark_encryption(command=encryption_marker.get_current_command(),
                                                        volume_type=encryption_marker.get_volume_type(),
                                                        disk_format_query=encryption_marker.get_encryption_disk_format_query(),
                                                        encryption_mode=CommonVariables.EncryptionModeOnline,
                                                        encryption_phase=CommonVariables.EncryptionPhaseResume)
            logger.log(msg="encryption mark is there, starting daemon.", level=CommonVariables.InfoLevel)
            start_daemon('EnableEncryption')
        else:
            encryption_config = EncryptionConfig(encryption_environment, logger)
            hutil.save_seq()

            encryption_config.volume_type = extension_parameter.VolumeType
            encryption_config.commit()

            if encryption_config.config_file_exists() and existing_passphrase_file is not None:
                logger.log(msg="config file exists and passphrase file exists.", level=CommonVariables.WarningLevel)
                encryption_marker = mark_encryption(command=extension_parameter.command,
                                                    volume_type=extension_parameter.VolumeType,
                                                    disk_format_query=extension_parameter.DiskFormatQuery,
                                                    encryption_mode=CommonVariables.EncryptionModeOnline if should_perform_online_encryption(disk_util, extension_parameter.command, extension_parameter.VolumeType) else None)
                start_daemon('EnableEncryption')
            else:
                # prepare to create secret, place on key volume, and request key vault update via wire protocol

                # validate parameters
                if extension_parameter.command not in [CommonVariables.EnableEncryption, CommonVariables.EnableEncryptionFormat, CommonVariables.EnableEncryptionFormatAll]:
                    encryption_config.clear_config()
                    hutil.do_exit(exit_code=CommonVariables.configuration_error,
                                  operation='EnableEncryption',
                                  status=CommonVariables.extension_error_status,
                                  code=str(CommonVariables.configuration_error),
                                  message='Command "{0}" is not supported'.format(extension_parameter.command))

                # generate passphrase and passphrase file if needed
                if existing_passphrase_file is None:
                    if extension_parameter.passphrase is None or extension_parameter.passphrase == "":
                        extension_parameter.passphrase = bek_util.generate_passphrase()
                    else:
                        logger.log(msg="the extension_parameter.passphrase is already defined")

                    bek_util.store_bek_passphrase(encryption_config, extension_parameter.passphrase)

                #If PrivatePreview.ConfidentialEncryptionTempDisk is set to True in public settings
                #then temp disk encryption will happen for CVM type
                  
                public_settings = get_public_settings()
                confidential_encryption_tempdisk = public_settings.get("PrivatePreview.ConfidentialEncryptionTempDisk")
                encryptResourceDisk = False
                if security_Type==CommonVariables.ConfidentialVM:
                    if confidential_encryption_tempdisk:
                        encryptResourceDisk = True
                    else: 
                        message = "Resource disk not encrypted. It is confidential VMs, but PrivatePreview.ConfidentialEncryptionTempDisk is not set"
                        logger.log(msg=message)
                elif extension_parameter.command == CommonVariables.EnableEncryptionFormatAll:
                    encryptResourceDisk = True

                if encryptResourceDisk:
                    current_volume_type = extension_parameter.VolumeType.lower()
                    if current_volume_type == CommonVariables.VolumeTypeData.lower() or current_volume_type == CommonVariables.VolumeTypeAll.lower():
                        try:
                            DistroPatcher.install_cryptsetup()
                        except Exception as e:
                            hutil.save_seq()
                            message = "Failed to install cryptsetup package(s) with error: {0}, stack trace: {1}".format(e, traceback.format_exc())
                            hutil.do_exit(exit_code=CommonVariables.missing_dependency,
                                          operation='EnableEncryption',
                                          status=CommonVariables.extension_error_status,
                                          code=str(CommonVariables.missing_dependency),
                                          message=message)
                        passphrase_file = bek_util.get_bek_passphrase_file(encryption_config)
                        crypt_mount_config_util = CryptMountConfigUtil(logger=logger, encryption_environment=encryption_environment, disk_util=disk_util)
                        retain_mountpoint = False
                        if security_Type == CommonVariables.ConfidentialVM:
                            logger.log("retaining the mountpoint")
                            retain_mountpoint = True
                        resource_disk_util = ResourceDiskUtil(logger, disk_util, crypt_mount_config_util, passphrase_file, get_public_settings(), DistroPatcher.distro_info,retain_mountpoint)
                        rd_encrypted = resource_disk_util.encrypt_resource_disk()
                        if not rd_encrypted:
                            hutil.save_seq()
                            hutil.do_exit(exit_code=CommonVariables.configuration_error,
                                          operation='EnableEncryption',
                                          status=CommonVariables.extension_error_status,
                                          code=str(CommonVariables.configuration_error),
                                          message='Failed to encrypt resource disk. Please make sure no process is using it.')
                        else:
                            logger.log("Resource Disk is either absent or encrypted successfully.")
                encryption_marker = mark_encryption(command=extension_parameter.command,
                                                    volume_type=extension_parameter.VolumeType,
                                                    disk_format_query=extension_parameter.DiskFormatQuery,
                                                    encryption_mode=CommonVariables.EncryptionModeOnline if should_perform_online_encryption(disk_util, extension_parameter.command, extension_parameter.VolumeType) else None)
                start_daemon('EnableEncryption')

    except Exception as e:
        hutil.save_seq()
        message = "Failed to enable the extension with error: {0}, stack trace: {1}".format(e, traceback.format_exc())
        logger.log(msg=message, level=CommonVariables.ErrorLevel)
        hutil.do_exit(exit_code=CommonVariables.unknown_error,
                      operation='EnableEncryption',
                      status=CommonVariables.extension_error_status,
                      code=str(CommonVariables.unknown_error),
                      message=message)


def perform_migration(encryption_config, crypt_mount_config_util):
    logger.log("Migrate operation found. Starting migration flow.")
    hutil.exit_if_same_seq()

    extension_parameter = ExtensionParameter(hutil, logger, DistroPatcher, encryption_environment, get_protected_settings(), get_public_settings())
    extension_parameter.VolumeType = encryption_config.get_volume_type()  # After migration config file has current volume type

    encryption_config.volume_type = encryption_config.get_volume_type()
    encryption_config.passphrase_file_name = encryption_config.get_bek_filename()
    encryption_config.secret_seq_num = encryption_config.get_secret_seq_num()

    # Clear 2 pass params and save a new 1 pass config
    encryption_config.clear_config()
    extension_parameter.clear_config()
    encryption_config.commit()
    extension_parameter.commit()

    for crypt_item in crypt_mount_config_util.get_crypt_items():
        if crypt_item.mount_point == "/":
            continue
        backup_folder = os.path.join(crypt_item.mount_point, ".azure_ade_backup_mount_info/")
        crypt_mount_config_util.update_crypt_item(crypt_item, backup_folder=backup_folder)

    hutil.save_seq()
    hutil.do_exit(exit_code=CommonVariables.success,
                  operation='Migrate',
                  status=CommonVariables.extension_success_status,
                  code=(CommonVariables.success),
                  message="Migration Succeeded")


def enable_encryption_format(passphrase, encryption_format_items, disk_util, crypt_mount_config_util, force=False, os_items_to_stamp=[], encryption_marker=None):
    logger.log('enable_encryption_format')
    logger.log('disk format query is {0}'.format(json.dumps(encryption_format_items)))

    device_items_to_encrypt = []
    encrypt_format_items_to_encrypt = []
    query_dev_paths_to_encrypt = []

    for encryption_item in encryption_format_items:
        dev_path_in_query = None

        if "scsi" in encryption_item and encryption_item["scsi"] != '':
            dev_path_in_query = disk_util.query_dev_sdx_path_by_scsi_id(encryption_item["scsi"])
        if "dev_path" in encryption_item and encryption_item["dev_path"] != '':
            dev_path_in_query = encryption_item["dev_path"]

        if not dev_path_in_query:
            raise Exception("Could not find dev_path in diskFormatQuery part: {0}".format(encryption_item))
        devices = disk_util.get_device_items(dev_path_in_query)
        if len(devices) != 1:
            logger.log(msg=("the device with this path {0} have more than one sub device. so skip it.".format(dev_path_in_query)), level=CommonVariables.WarningLevel)
            continue
        device_item = devices[0]
        if device_item.file_system is None or device_item.file_system == "" or force:
            device_items_to_encrypt.append(device_item)
            encrypt_format_items_to_encrypt.append(encryption_item)
            query_dev_paths_to_encrypt.append(dev_path_in_query)
        else:
            logger.log(msg=("the item fstype is not empty {0}".format(device_item.file_system)))

    # If anything needs to be stamped, do the stamping here
    device_items_to_stamp = device_items_to_encrypt + os_items_to_stamp
    if len(device_items_to_stamp) > 0:
        encryption_config = EncryptionConfig(encryption_environment, logger)
        if not are_disks_stamped_with_current_config(encryption_config):
            stamp_disks_with_settings(items_to_encrypt=device_items_to_stamp,
                                      encryption_config=encryption_config,
                                      encryption_marker=encryption_marker)

    for device_item, encryption_item, dev_path_in_query in zip(device_items_to_encrypt, encrypt_format_items_to_encrypt, query_dev_paths_to_encrypt):
        if device_item.mount_point:
            disk_util.swapoff()
            disk_util.umount(device_item.mount_point)
        mapper_name = str(uuid.uuid4())
        logger.log("encrypting " + str(device_item))
        encrypted_device_path = os.path.join(CommonVariables.dev_mapper_root, mapper_name)
        try:
            se_linux_status = None
            if DistroPatcher.distro_info[0].lower() == 'centos' and DistroPatcher.distro_info[1].startswith('7.0'):
                se_linux_status = encryption_environment.get_se_linux()
                if se_linux_status.lower() == 'enforcing':
                    encryption_environment.disable_se_linux()
            encrypt_result = disk_util.encrypt_disk(dev_path=dev_path_in_query, passphrase_file=passphrase, mapper_name=mapper_name, header_file=None)
        finally:
            if DistroPatcher.distro_info[0].lower() == 'centos' and DistroPatcher.distro_info[1].startswith('7.0'):
                if se_linux_status is not None and se_linux_status.lower() == 'enforcing':
                    encryption_environment.enable_se_linux()

        if encrypt_result == CommonVariables.process_success:
            # TODO: let customer specify the default file system in the
            # parameter
            file_system = None
            if "file_system" in encryption_item and encryption_item["file_system"] != "":
                file_system = encryption_item["file_system"]
            else:
                file_system = CommonVariables.default_file_system
            format_disk_result = disk_util.format_disk(dev_path=encrypted_device_path, file_system=file_system)
            if format_disk_result != CommonVariables.process_success:
                logger.log(msg=("format of disk {0} failed with result: {1}".format(encrypted_device_path, format_disk_result)), level=CommonVariables.ErrorLevel)
                return device_item
            crypt_item_to_update = CryptItem()
            crypt_item_to_update.mapper_name = mapper_name
            crypt_item_to_update.dev_path = dev_path_in_query
            crypt_item_to_update.luks_header_path = None
            crypt_item_to_update.file_system = file_system
            crypt_item_to_update.uses_cleartext_key = False
            crypt_item_to_update.current_luks_slot = 0

            if "name" in encryption_item and encryption_item["name"] != "":
                crypt_item_to_update.mount_point = os.path.join("/mnt/", str(encryption_item["name"]))
            else:
                crypt_item_to_update.mount_point = os.path.join("/mnt/", mapper_name)

            # allow override through the new full_mount_point field
            if "full_mount_point" in encryption_item and encryption_item["full_mount_point"] != "":
                crypt_item_to_update.mount_point = os.path.join(str(encryption_item["full_mount_point"]))

            disk_util.make_sure_path_exists(crypt_item_to_update.mount_point)
            mount_result = disk_util.mount_filesystem(dev_path=encrypted_device_path, mount_point=crypt_item_to_update.mount_point)
            logger.log(msg=("mount result is {0}".format(mount_result)))

            logger.log(msg="modifying/removing the entry for unencrypted drive in fstab", level=CommonVariables.InfoLevel)
            crypt_mount_config_util.modify_fstab_entry_encrypt(crypt_item_to_update.mount_point, os.path.join(CommonVariables.dev_mapper_root, mapper_name))

            backup_folder = os.path.join(crypt_item_to_update.mount_point, ".azure_ade_backup_mount_info/")
            update_crypt_item_result = crypt_mount_config_util.add_crypt_item(crypt_item_to_update, backup_folder=backup_folder)
            if not update_crypt_item_result:
                logger.log(msg="update crypt item failed", level=CommonVariables.ErrorLevel)
        else:
            logger.log(msg="encryption failed with code {0}".format(encrypt_result), level=CommonVariables.ErrorLevel)
            return device_item


def encrypt_inplace_without_separate_header_file(passphrase_file,
                                                 device_item,
                                                 disk_util,
                                                 crypt_mount_config_util,
                                                 bek_util,
                                                 status_prefix='',
                                                 ongoing_item_config=None):
    """
    if ongoing_item_config is not None, then this is a resume case.
    this function will return the phase
    """
    logger.log("encrypt_inplace_without_seperate_header_file")
    current_phase = CommonVariables.EncryptionPhaseBackupHeader
    if ongoing_item_config is None:
        ongoing_item_config = OnGoingItemConfig(encryption_environment=encryption_environment, logger=logger)
        ongoing_item_config.current_block_size = CommonVariables.default_block_size
        ongoing_item_config.current_slice_index = 0
        ongoing_item_config.device_size = device_item.size
        ongoing_item_config.file_system = device_item.file_system
        ongoing_item_config.luks_header_file_path = None
        ongoing_item_config.mapper_name = str(uuid.uuid4())
        ongoing_item_config.mount_point = device_item.mount_point
        if os.path.exists(os.path.join('/dev/', device_item.name)):
            ongoing_item_config.original_dev_name_path = os.path.join('/dev/', device_item.name)
            ongoing_item_config.original_dev_path = os.path.join('/dev/', device_item.name)
        else:
            ongoing_item_config.original_dev_name_path = os.path.join(CommonVariables.dev_mapper_root, device_item.name)
            ongoing_item_config.original_dev_path = os.path.join(CommonVariables.dev_mapper_root, device_item.name)
        ongoing_item_config.phase = CommonVariables.EncryptionPhaseBackupHeader
        ongoing_item_config.commit()
    else:
        logger.log(msg="ongoing item config is not none, this is resuming, info: {0}".format(ongoing_item_config),
                   level=CommonVariables.WarningLevel)

    logger.log(msg=("encrypting device item: {0}".format(ongoing_item_config.get_original_dev_path())))
    # we only support ext file systems.
    current_phase = ongoing_item_config.get_phase()

    original_dev_path = ongoing_item_config.get_original_dev_path()
    mapper_name = ongoing_item_config.get_mapper_name()
    device_size = ongoing_item_config.get_device_size()

    luks_header_size = disk_util.get_luks_header_size()
    size_shrink_to = (device_size - luks_header_size) / CommonVariables.sector_size

    while current_phase != CommonVariables.EncryptionPhaseDone:
        if current_phase == CommonVariables.EncryptionPhaseBackupHeader:
            logger.log(msg="the current phase is " + str(CommonVariables.EncryptionPhaseBackupHeader),
                       level=CommonVariables.InfoLevel)

            device_fs = ongoing_item_config.get_file_system().lower()
            if device_fs not in CommonVariables.inplace_supported_file_systems:
                if device_fs in CommonVariables.format_supported_file_systems:
                    msg = "Encrypting {0} file system is not supported for data-preserving encryption. Consider using the encrypt-format-all option.".format(device_fs)
                else:
                    msg = "AzureDiskEncryption does not support the {0} file system".format(device_fs)
                logger.log(msg=msg, level=CommonVariables.WarningLevel)

                ongoing_item_config.clear_config()
                return current_phase

            chk_shrink_result = disk_util.check_shrink_fs(dev_path=original_dev_path, size_shrink_to=size_shrink_to)

            if chk_shrink_result != CommonVariables.process_success:
                logger.log(msg="check shrink fs failed with code {0} for {1}".format(chk_shrink_result, original_dev_path),
                           level=CommonVariables.ErrorLevel)
                logger.log(msg="your file system may not have enough space to do the encryption.")

                # remove the ongoing item.
                ongoing_item_config.clear_config()
                return current_phase
            else:
                ongoing_item_config.current_slice_index = 0
                ongoing_item_config.current_source_path = original_dev_path
                ongoing_item_config.current_destination = encryption_environment.copy_header_slice_file_path
                ongoing_item_config.current_total_copy_size = CommonVariables.default_block_size
                ongoing_item_config.from_end = False
                ongoing_item_config.header_slice_file_path = encryption_environment.copy_header_slice_file_path
                ongoing_item_config.original_dev_path = original_dev_path
                ongoing_item_config.commit()
                if os.path.exists(encryption_environment.copy_header_slice_file_path):
                    logger.log(msg="the header slice file is there, remove it.", level=CommonVariables.WarningLevel)
                    os.remove(encryption_environment.copy_header_slice_file_path)

                copy_result = disk_util.copy(ongoing_item_config=ongoing_item_config, status_prefix=status_prefix)

                if copy_result != CommonVariables.process_success:
                    logger.log(msg="copy the header block failed, return code is: {0}".format(copy_result),
                               level=CommonVariables.ErrorLevel)
                    return current_phase
                else:
                    ongoing_item_config.current_slice_index = 0
                    ongoing_item_config.phase = CommonVariables.EncryptionPhaseEncryptDevice
                    ongoing_item_config.commit()
                    current_phase = CommonVariables.EncryptionPhaseEncryptDevice

        elif current_phase == CommonVariables.EncryptionPhaseEncryptDevice:
            logger.log(msg="the current phase is {0}".format(CommonVariables.EncryptionPhaseEncryptDevice),
                       level=CommonVariables.InfoLevel)

            encrypt_result = disk_util.encrypt_disk(dev_path=original_dev_path,
                                                    passphrase_file=passphrase_file,
                                                    mapper_name=mapper_name,
                                                    header_file=None)

            # after the encrypt_disk without seperate header, then the uuid
            # would change.
            if encrypt_result != CommonVariables.process_success:
                logger.log(msg="encrypt file system failed.", level=CommonVariables.ErrorLevel)
                return current_phase
            else:
                ongoing_item_config.current_slice_index = 0
                ongoing_item_config.phase = CommonVariables.EncryptionPhaseCopyData
                ongoing_item_config.commit()
                current_phase = CommonVariables.EncryptionPhaseCopyData

        elif current_phase == CommonVariables.EncryptionPhaseCopyData:
            logger.log(msg="the current phase is {0}".format(CommonVariables.EncryptionPhaseCopyData),
                       level=CommonVariables.InfoLevel)
            device_mapper_path = os.path.join(CommonVariables.dev_mapper_root, mapper_name)
            ongoing_item_config.current_destination = device_mapper_path
            ongoing_item_config.current_source_path = original_dev_path
            ongoing_item_config.current_total_copy_size = (device_size - luks_header_size)
            ongoing_item_config.from_end = True
            ongoing_item_config.phase = CommonVariables.EncryptionPhaseCopyData
            ongoing_item_config.commit()

            copy_result = disk_util.copy(ongoing_item_config=ongoing_item_config, status_prefix=status_prefix)
            if copy_result != CommonVariables.process_success:
                logger.log(msg="copy the main content block failed, return code is: {0}".format(copy_result),
                           level=CommonVariables.ErrorLevel)
                return current_phase
            else:
                ongoing_item_config.phase = CommonVariables.EncryptionPhaseRecoverHeader
                ongoing_item_config.commit()
                current_phase = CommonVariables.EncryptionPhaseRecoverHeader

        elif current_phase == CommonVariables.EncryptionPhaseRecoverHeader:
            logger.log(msg="the current phase is " + str(CommonVariables.EncryptionPhaseRecoverHeader),
                       level=CommonVariables.InfoLevel)
            ongoing_item_config.from_end = False
            backed_up_header_slice_file_path = ongoing_item_config.get_header_slice_file_path()
            ongoing_item_config.current_slice_index = 0
            ongoing_item_config.current_source_path = backed_up_header_slice_file_path
            device_mapper_path = os.path.join(CommonVariables.dev_mapper_root, mapper_name)
            ongoing_item_config.current_destination = device_mapper_path
            ongoing_item_config.current_total_copy_size = CommonVariables.default_block_size
            ongoing_item_config.commit()

            copy_result = disk_util.copy(ongoing_item_config=ongoing_item_config, status_prefix=status_prefix)

            if copy_result == CommonVariables.process_success:
                crypt_item_to_update = CryptItem()
                crypt_item_to_update.mapper_name = mapper_name
                original_dev_name_path = ongoing_item_config.get_original_dev_name_path()
                crypt_item_to_update.dev_path = disk_util.get_persistent_path_by_sdx_path(original_dev_name_path)
                crypt_item_to_update.luks_header_path = "None"
                crypt_item_to_update.file_system = ongoing_item_config.get_file_system()
                crypt_item_to_update.uses_cleartext_key = False
                crypt_item_to_update.current_luks_slot = 0
                # if the original mountpoint is empty, then leave
                # it as None
                mount_point = ongoing_item_config.get_mount_point()
                if mount_point == "" or mount_point is None:
                    crypt_item_to_update.mount_point = "None"
                else:
                    crypt_item_to_update.mount_point = mount_point

                if crypt_item_to_update.mount_point != "None":
                    disk_util.mount_filesystem(device_mapper_path, ongoing_item_config.get_mount_point())
                    backup_folder = os.path.join(crypt_item_to_update.mount_point, ".azure_ade_backup_mount_info/")
                    update_crypt_item_result = crypt_mount_config_util.add_crypt_item(crypt_item_to_update, backup_folder)
                else:
                    logger.log("the crypt_item_to_update.mount_point is None, so we do not mount it.")
                    update_crypt_item_result = crypt_mount_config_util.add_crypt_item(crypt_item_to_update)

                if not update_crypt_item_result:
                    logger.log(msg="update crypt item failed", level=CommonVariables.ErrorLevel)

                if mount_point:
                    logger.log(msg="removing entry for unencrypted drive from fstab",
                               level=CommonVariables.InfoLevel)
                    crypt_mount_config_util.modify_fstab_entry_encrypt(mount_point, os.path.join(CommonVariables.dev_mapper_root, mapper_name))
                else:
                    logger.log(msg=original_dev_name_path + " is not defined in fstab, no need to update",
                               level=CommonVariables.InfoLevel)

                if os.path.exists(encryption_environment.copy_header_slice_file_path):
                    os.remove(encryption_environment.copy_header_slice_file_path)

                current_phase = CommonVariables.EncryptionPhaseDone
                ongoing_item_config.phase = current_phase
                ongoing_item_config.commit()
                expand_fs_result = disk_util.expand_fs(dev_path=device_mapper_path)

                ongoing_item_config.clear_config()
                if expand_fs_result != CommonVariables.process_success:
                    logger.log(msg="expand fs result is: {0}".format(expand_fs_result),
                               level=CommonVariables.ErrorLevel)
                return current_phase
            else:
                logger.log(msg="recover header failed result is: {0}".format(copy_result),
                           level=CommonVariables.ErrorLevel)
                return current_phase


def encrypt_inplace_with_separate_header_file(passphrase_file,
                                              device_item,
                                              disk_util,
                                              crypt_mount_config_util,
                                              bek_util,
                                              status_prefix='',
                                              ongoing_item_config=None):
    """
    if ongoing_item_config is not None, then this is a resume case.
    """
    logger.log("encrypt_inplace_with_seperate_header_file")
    current_phase = CommonVariables.EncryptionPhaseEncryptDevice
    if ongoing_item_config is None:
        ongoing_item_config = OnGoingItemConfig(encryption_environment=encryption_environment,
                                                logger=logger)
        mapper_name = str(uuid.uuid4())
        ongoing_item_config.current_block_size = CommonVariables.default_block_size
        ongoing_item_config.current_slice_index = 0
        ongoing_item_config.device_size = device_item.size
        ongoing_item_config.file_system = device_item.file_system
        ongoing_item_config.mapper_name = mapper_name
        ongoing_item_config.mount_point = device_item.mount_point
        # TODO improve this.
        if os.path.exists(os.path.join('/dev/', device_item.name)):
            ongoing_item_config.original_dev_name_path = os.path.join('/dev/', device_item.name)
        else:
            ongoing_item_config.original_dev_name_path = os.path.join(CommonVariables.dev_mapper_root, device_item.name)
        ongoing_item_config.original_dev_path = os.path.join('/dev/disk/by-uuid', device_item.uuid)
        luks_header_file_path = disk_util.create_luks_header(mapper_name=mapper_name)
        if luks_header_file_path is None:
            logger.log(msg="create header file failed", level=CommonVariables.ErrorLevel)
            return current_phase
        else:
            ongoing_item_config.luks_header_file_path = luks_header_file_path
            ongoing_item_config.phase = CommonVariables.EncryptionPhaseEncryptDevice
            ongoing_item_config.commit()
    else:
        logger.log(msg="ongoing item config is not none, this is resuming: {0}".format(ongoing_item_config),
                   level=CommonVariables.WarningLevel)
        current_phase = ongoing_item_config.get_phase()

    while current_phase != CommonVariables.EncryptionPhaseDone:
        if current_phase == CommonVariables.EncryptionPhaseEncryptDevice:
            try:
                mapper_name = ongoing_item_config.get_mapper_name()
                original_dev_path = ongoing_item_config.get_original_dev_path()
                luks_header_file_path = ongoing_item_config.get_header_file_path()
                toggle_se_linux_for_centos7(True)

                encrypt_result = disk_util.encrypt_disk(dev_path=original_dev_path,
                                                        passphrase_file=passphrase_file,
                                                        mapper_name=mapper_name,
                                                        header_file=luks_header_file_path)

                if encrypt_result != CommonVariables.process_success:
                    logger.log(msg="the encrypton for {0} failed".format(original_dev_path),
                               level=CommonVariables.ErrorLevel)
                    return current_phase
                else:
                    ongoing_item_config.phase = CommonVariables.EncryptionPhaseCopyData
                    ongoing_item_config.commit()
                    current_phase = CommonVariables.EncryptionPhaseCopyData
            finally:
                toggle_se_linux_for_centos7(False)

        elif current_phase == CommonVariables.EncryptionPhaseCopyData:
            try:
                mapper_name = ongoing_item_config.get_mapper_name()
                original_dev_path = ongoing_item_config.get_original_dev_path()
                luks_header_file_path = ongoing_item_config.get_header_file_path()
                toggle_se_linux_for_centos7(True)
                device_mapper_path = os.path.join(CommonVariables.dev_mapper_root, mapper_name)
                if not os.path.exists(device_mapper_path):
                    open_result = disk_util.luks_open(passphrase_file=passphrase_file,
                                                      dev_path=original_dev_path,
                                                      mapper_name=mapper_name,
                                                      header_file=luks_header_file_path,
                                                      uses_cleartext_key=False)

                    if open_result != CommonVariables.process_success:
                        logger.log(msg="the luks open for {0} failed.".format(original_dev_path),
                                   level=CommonVariables.ErrorLevel)
                        return current_phase
                else:
                    logger.log(msg="the device mapper path existed, so skip the luks open.",
                               level=CommonVariables.InfoLevel)

                device_size = ongoing_item_config.get_device_size()

                current_slice_index = ongoing_item_config.get_current_slice_index()
                if current_slice_index is None:
                    ongoing_item_config.current_slice_index = 0
                ongoing_item_config.current_source_path = original_dev_path
                ongoing_item_config.current_destination = device_mapper_path
                ongoing_item_config.current_total_copy_size = device_size
                ongoing_item_config.from_end = True
                ongoing_item_config.commit()

                copy_result = disk_util.copy(ongoing_item_config=ongoing_item_config, status_prefix=status_prefix)

                if copy_result != CommonVariables.success:
                    error_message = "the copying result is {0} so skip the mounting".format(copy_result)
                    logger.log(msg=error_message, level=CommonVariables.ErrorLevel)
                    return current_phase
                else:
                    crypt_item_to_update = CryptItem()
                    crypt_item_to_update.mapper_name = mapper_name
                    original_dev_name_path = ongoing_item_config.get_original_dev_name_path()
                    crypt_item_to_update.dev_path = disk_util.get_persistent_path_by_sdx_path(original_dev_name_path)
                    crypt_item_to_update.luks_header_path = luks_header_file_path
                    crypt_item_to_update.file_system = ongoing_item_config.get_file_system()
                    crypt_item_to_update.uses_cleartext_key = False
                    crypt_item_to_update.current_luks_slot = 0

                    # if the original mountpoint is empty, then leave
                    # it as None
                    mount_point = ongoing_item_config.get_mount_point()
                    if mount_point is None or mount_point == "":
                        crypt_item_to_update.mount_point = "None"
                    else:
                        crypt_item_to_update.mount_point = mount_point

                    if crypt_item_to_update.mount_point != "None":
                        disk_util.mount_filesystem(device_mapper_path, mount_point)
                        backup_folder = os.path.join(crypt_item_to_update.mount_point, ".azure_ade_backup_mount_info/")
                        update_crypt_item_result = crypt_mount_config_util.add_crypt_item(crypt_item_to_update, backup_folder)
                    else:
                        logger.log("the crypt_item_to_update.mount_point is None, so we do not mount it.")
                        update_crypt_item_result = crypt_mount_config_util.add_crypt_item(crypt_item_to_update)

                    if not update_crypt_item_result:
                        logger.log(msg="update crypt item failed", level=CommonVariables.ErrorLevel)

                    if mount_point:
                        logger.log(msg="removing entry for unencrypted drive from fstab",
                                   level=CommonVariables.InfoLevel)
                        crypt_mount_config_util.modify_fstab_entry_encrypt(mount_point, os.path.join(CommonVariables.dev_mapper_root, mapper_name))
                    else:
                        logger.log(msg=original_dev_name_path + " is not defined in fstab, no need to update",
                                   level=CommonVariables.InfoLevel)

                    current_phase = CommonVariables.EncryptionPhaseDone
                    ongoing_item_config.phase = current_phase
                    ongoing_item_config.commit()
                    ongoing_item_config.clear_config()
                    return current_phase
            finally:
                toggle_se_linux_for_centos7(False)


def decrypt_inplace_copy_data(passphrase_file,
                              crypt_item,
                              raw_device_item,
                              mapper_device_item,
                              disk_util,
                              crypt_mount_config_util,
                              status_prefix='',
                              ongoing_item_config=None):
    logger.log(msg="decrypt_inplace_copy_data")

    if ongoing_item_config:
        logger.log(msg="ongoing item config is not none, resuming decryption, info: {0}".format(ongoing_item_config),
                   level=CommonVariables.WarningLevel)
    else:
        logger.log(msg="starting decryption of {0}".format(crypt_item))
        ongoing_item_config = OnGoingItemConfig(encryption_environment=encryption_environment, logger=logger)
        ongoing_item_config.current_destination = crypt_item.dev_path
        ongoing_item_config.current_source_path = os.path.join(CommonVariables.dev_mapper_root,
                                                               crypt_item.mapper_name)
        ongoing_item_config.current_total_copy_size = mapper_device_item.size
        ongoing_item_config.from_end = True
        ongoing_item_config.phase = CommonVariables.DecryptionPhaseCopyData
        ongoing_item_config.current_slice_index = 0
        ongoing_item_config.current_block_size = CommonVariables.default_block_size
        ongoing_item_config.mount_point = crypt_item.mount_point
        ongoing_item_config.commit()

    current_phase = ongoing_item_config.get_phase()

    while current_phase != CommonVariables.DecryptionPhaseDone:
        logger.log(msg=("the current phase is {0}".format(CommonVariables.EncryptionPhaseBackupHeader)),
                   level=CommonVariables.InfoLevel)

        if current_phase == CommonVariables.DecryptionPhaseCopyData:
            copy_result = disk_util.copy(ongoing_item_config=ongoing_item_config, status_prefix=status_prefix)
            if copy_result == CommonVariables.process_success:
                mount_point = ongoing_item_config.get_mount_point()
                if mount_point and mount_point != "None":
                    logger.log(msg="restoring entry for unencrypted drive from fstab", level=CommonVariables.InfoLevel)
                    crypt_mount_config_util.restore_mount_info(ongoing_item_config.get_mount_point())
                elif crypt_item.mapper_name:
                    crypt_mount_config_util.restore_mount_info(crypt_item.mapper_name)
                else:
                    logger.log(msg=crypt_item.dev_path + " was not in fstab when encryption was enabled, no need to restore",
                               level=CommonVariables.InfoLevel)

                ongoing_item_config.phase = CommonVariables.DecryptionPhaseDone
                ongoing_item_config.commit()
                current_phase = CommonVariables.DecryptionPhaseDone
            else:
                logger.log(msg="decryption: block copy failed, result: {0}".format(copy_result),
                           level=CommonVariables.ErrorLevel)
                return current_phase

    ongoing_item_config.clear_config()

    return current_phase


def decrypt_inplace_without_separate_header_file(passphrase_file,
                                                 crypt_item,
                                                 raw_device_item,
                                                 mapper_device_item,
                                                 disk_util,
                                                 crypt_mount_config_util,
                                                 status_prefix='',
                                                 ongoing_item_config=None):
    logger.log(msg="decrypt_inplace_without_separate_header_file")

    luks_header_size = disk_util.get_luks_header_size(crypt_item.dev_path)

    if raw_device_item.size - mapper_device_item.size != luks_header_size:
        logger.log(msg="mismatch between raw and mapper device found for crypt_item {0}".format(crypt_item),
                   level=CommonVariables.ErrorLevel)
        logger.log(msg="raw_device_item: {0}".format(raw_device_item),
                   level=CommonVariables.ErrorLevel)
        logger.log(msg="mapper_device_item {0}".format(mapper_device_item),
                   level=CommonVariables.ErrorLevel)

        return None

    return decrypt_inplace_copy_data(passphrase_file,
                                     crypt_item,
                                     raw_device_item,
                                     mapper_device_item,
                                     disk_util,
                                     crypt_mount_config_util,
                                     status_prefix,
                                     ongoing_item_config)


def decrypt_inplace_with_separate_header_file(passphrase_file,
                                              crypt_item,
                                              raw_device_item,
                                              mapper_device_item,
                                              disk_util,
                                              crypt_mount_config_util,
                                              status_prefix='',
                                              ongoing_item_config=None):
    logger.log(msg="decrypt_inplace_with_separate_header_file")

    if raw_device_item.size != mapper_device_item.size:
        logger.log(msg="mismatch between raw and mapper device found for crypt_item {0}".format(crypt_item),
                   level=CommonVariables.ErrorLevel)
        logger.log(msg="raw_device_item: {0}".format(raw_device_item),
                   level=CommonVariables.ErrorLevel)
        logger.log(msg="mapper_device_item {0}".format(mapper_device_item),
                   level=CommonVariables.ErrorLevel)

        return

    return decrypt_inplace_copy_data(passphrase_file,
                                     crypt_item,
                                     raw_device_item,
                                     mapper_device_item,
                                     disk_util,
                                     crypt_mount_config_util,
                                     status_prefix,
                                     ongoing_item_config)


def enable_encryption_all_format(passphrase_file, encryption_marker, disk_util, crypt_mount_config_util, bek_util, os_items_to_stamp):
    """
    In case of success return None, otherwise return the device item which failed.
    """
    logger.log(msg="executing the enable_encryption_all_format command")

    device_items_to_encrypt = find_all_devices_to_encrypt(encryption_marker, disk_util, bek_util)

    msg = 'Encrypting and formatting {0} data volumes'.format(len(device_items_to_encrypt))
    logger.log(msg)

    hutil.do_status_report(operation='EnableEncryptionFormatAll',
                           status=CommonVariables.extension_transitioning_status,
                           status_code=str(CommonVariables.success),
                           message=msg)

    return encrypt_format_device_items(passphrase_file, device_items_to_encrypt, disk_util, crypt_mount_config_util, True, os_items_to_stamp, encryption_marker)


def encrypt_format_device_items(passphrase, device_items, disk_util, crypt_mount_config_util, force=False, os_items_to_stamp=[], encryption_marker=None):
    """
    Formats the block devices represented by the supplied device_item.

    This is done by constructing a disk format query based on the supplied device items
    and passing it on to the enable_encryption_format method.

    Returns None if all items are successfully format-encrypted
    Otherwise returns the device item which failed.
    """

    # use the new udev names for formatting and later on for cryptmounting
    dev_path_reference_table = disk_util.get_block_device_to_azure_udev_table()

    def device_item_to_encryption_format_item(device_item):
        """
        Converts a single device_item into an encryption format item (a.k.a. a disk format query element)
        """
        encryption_format_item = {}
        dev_path = os.path.join('/dev/', device_item.name)
        if dev_path in dev_path_reference_table:
            encryption_format_item["dev_path"] = dev_path_reference_table[dev_path]
        else:
            encryption_format_item["dev_path"] = dev_path

        # introduce a new "full_mount_point" field below to avoid the /mnt/ prefix that automatically gets appended
        encryption_format_item["full_mount_point"] = str(device_item.mount_point)
        encryption_format_item["file_system"] = str(device_item.file_system)
        return encryption_format_item

    encryption_format_items = list(map(device_item_to_encryption_format_item, device_items))

    return enable_encryption_format(passphrase, encryption_format_items, disk_util, crypt_mount_config_util, force, os_items_to_stamp=os_items_to_stamp, encryption_marker=encryption_marker)


def os_device_to_encrypt(disk_util):
    os_items_to_stamp = []
    device_items = disk_util.get_device_items(None)
    for device_item in device_items:
        if device_item.mount_point == "/":
            os_items_to_stamp.append(device_item)
    return os_items_to_stamp


def find_all_devices_to_encrypt(encryption_marker, disk_util, bek_util, volume_type=None, current_command=None):
    device_items = disk_util.get_device_items(None)
    dev_path_reference_table = disk_util.get_block_device_to_azure_udev_table()
    device_items_to_encrypt = []
    special_azure_devices_to_skip = disk_util.get_azure_devices()
    if not volume_type:
        volume_type = encryption_marker.get_volume_type()
    if not current_command:
        current_command = encryption_marker.get_current_command()
    for device_item in device_items:
        logger.log("device_item == " + str(device_item))

        if any(di.name == device_item.name for di in device_items_to_encrypt):
            continue
        if disk_util.should_skip_for_inplace_encryption(device_item, special_azure_devices_to_skip, volume_type):
            continue

        if current_command == CommonVariables.EnableEncryptionFormatAll:
            if device_item.mount_point is None or device_item.mount_point == "":
                # Don't encrypt partitions that are not even mounted
                continue
            if os.path.join('/dev/', device_item.name) not in dev_path_reference_table:
                # Only format device_items that have an azure udev name
                continue
        device_items_to_encrypt.append(device_item)

    return device_items_to_encrypt


def enable_encryption_all_in_place(passphrase_file, encryption_marker, disk_util, crypt_mount_config_util, bek_util, os_items_to_stamp):
    """
    if return None for the success case, or return the device item which failed.
    """
    logger.log(msg="executing the enable_encryption_all_in_place command.")

    device_items_to_encrypt = find_all_devices_to_encrypt(encryption_marker, disk_util, bek_util)

    # If anything needs to be stamped, do the stamping here
    device_items_to_stamp = device_items_to_encrypt + os_items_to_stamp
    if len(device_items_to_stamp) > 0:
        encryption_config = EncryptionConfig(encryption_environment, logger)
        if not are_disks_stamped_with_current_config(encryption_config):
            stamp_disks_with_settings(items_to_encrypt=device_items_to_stamp,
                                      encryption_config=encryption_config,
                                      encryption_marker=encryption_marker)

    if encryption_marker.get_encryption_mode() == CommonVariables.EncryptionModeOnline:
        logger.log("Starting Online Encryption for data disks.")
        online_enc_handle = OnlineEncryptionHandler(logger)
        if encryption_marker.get_encryption_phase() is not None and encryption_marker.get_encryption_phase() == CommonVariables.EncryptionPhaseResume:
            logger.log("Entering online encryption resume phase.")
            num_devices = online_enc_handle.get_device_items_for_resume(crypt_mount_config_util, disk_util)
            hutil.do_status_report(operation='EnableEncryption',
                           status=CommonVariables.extension_success_status,
                           status_code=str(CommonVariables.success),
                           message='Background Encrypting {0} volume(s).'.format(num_devices))
            online_enc_handle.handle_resume_encryption(disk_util)
            return
        failed_item = online_enc_handle.handle(device_items_to_encrypt, passphrase_file, disk_util, crypt_mount_config_util, bek_util)
        if failed_item is not None:
            return failed_item
        
        should_enter_resume_phase = False
        encryption_status = json.loads(disk_util.get_encryption_status())
        if encryption_marker.get_volume_type().lower() == CommonVariables.VolumeTypeData.lower():
            should_enter_resume_phase = True
        elif encryption_status['os'].lower() == "encrypted": # Volume type ALL and OS disk already encrypted
            should_enter_resume_phase = True
        
        if should_enter_resume_phase: 
            encryption_marker = mark_encryption(command=encryption_marker.get_current_command(),
                                                volume_type=encryption_marker.get_volume_type(),
                                                disk_format_query=encryption_marker.get_encryption_disk_format_query(),
                                                encryption_mode=CommonVariables.EncryptionModeOnline,
                                                encryption_phase=CommonVariables.EncryptionPhaseResume)
            hutil.do_status_report(operation='EnableEncryption',
                           status=CommonVariables.extension_success_status,
                           status_code=str(CommonVariables.success),
                           message='Background Encrypting {0} data volume(s).'.format(online_enc_handle.devices.qsize()))
            online_enc_handle.handle_resume_encryption(disk_util)
        return

    msg = 'Encrypting {0} data volumes'.format(len(device_items_to_encrypt))
    logger.log(msg)

    hutil.do_status_report(operation='EnableEncryption',
                           status=CommonVariables.extension_success_status,
                           status_code=str(CommonVariables.success),
                           message=msg)

    for device_num, device_item in enumerate(device_items_to_encrypt):
        umount_status_code = CommonVariables.success
        if device_item.mount_point is not None and device_item.mount_point != "":
            umount_status_code = disk_util.umount(device_item.mount_point)
        if umount_status_code != CommonVariables.success:
            logger.log("error occured when do the umount for: {0} with code: {1}".format(device_item.mount_point, umount_status_code))
        else:
            logger.log(msg=("encrypting: {0}".format(device_item)))
            status_prefix = "Encrypting data volume {0}/{1}".format(device_num + 1,
                                                                    len(device_items_to_encrypt))

            # TODO check the file system before encrypting it.
            logger.log(msg="For VMSS we only do inplace headers",
                       level=CommonVariables.WarningLevel)

            encryption_result_phase = encrypt_inplace_without_separate_header_file(passphrase_file=passphrase_file,
                                                                                   device_item=device_item,
                                                                                   disk_util=disk_util,
                                                                                   crypt_mount_config_util=crypt_mount_config_util,
                                                                                   bek_util=bek_util,
                                                                                   status_prefix=status_prefix)

            if encryption_result_phase == CommonVariables.EncryptionPhaseDone:
                continue
            else:
                # do exit to exit from this round
                return device_item
    return None


def disable_encryption_all_in_place(passphrase_file, decryption_marker, disk_util, crypt_mount_config_util):
    """
    On success, returns None. Otherwise returns the crypt item for which decryption failed.
    """

    logger.log(msg="executing disable_encryption_all_in_place")

    device_items = disk_util.get_device_items(None)
    crypt_items = crypt_mount_config_util.get_crypt_items()

    msg = 'Decrypting {0} data volumes'.format(len(crypt_items))
    logger.log(msg)

    hutil.do_status_report(operation='DisableEncryption',
                           status=CommonVariables.extension_success_status,
                           status_code=str(CommonVariables.success),
                           message=msg)

    for crypt_item_num, crypt_item in enumerate(crypt_items):
        logger.log("processing crypt_item: " + str(crypt_item))

        def raw_device_item_match(device_item):
            sdx_device_name = os.path.join("/dev/", device_item.name)
            return os.path.realpath(sdx_device_name) == os.path.realpath(crypt_item.dev_path)

        def mapped_device_item_match(device_item):
            return crypt_item.mapper_name == device_item.name

        raw_device_item = next((d for d in device_items if raw_device_item_match(d)), None)
        mapper_device_item = next((d for d in device_items if mapped_device_item_match(d)), None)

        if not raw_device_item:
            logger.log("raw device not found for crypt_item {0}".format(crypt_item), level='Warn')
            logger.log("Skipping device", level='Warn')
            continue

        if not mapper_device_item:
            logger.log("mapper device not found for crypt_item {0}".format(crypt_item))
            if disk_util.is_luks_device(crypt_item.dev_path, crypt_item.luks_header_path):
                logger.log("Found a luks device for this device item, yet couldn't open mapper: {0}".format(crypt_item))
                logger.log("Failing")
                return crypt_item
            else:
                continue

        decryption_result_phase = None

        status_prefix = "Decrypting data volume {0}/{1}".format(crypt_item_num + 1,
                                                                len(crypt_items))

        if crypt_item.luks_header_path:
            decryption_result_phase = decrypt_inplace_with_separate_header_file(passphrase_file=passphrase_file,
                                                                                crypt_item=crypt_item,
                                                                                raw_device_item=raw_device_item,
                                                                                mapper_device_item=mapper_device_item,
                                                                                disk_util=disk_util,
                                                                                crypt_mount_config_util=crypt_mount_config_util,
                                                                                status_prefix=status_prefix)
        else:
            decryption_result_phase = decrypt_inplace_without_separate_header_file(passphrase_file=passphrase_file,
                                                                                   crypt_item=crypt_item,
                                                                                   raw_device_item=raw_device_item,
                                                                                   mapper_device_item=mapper_device_item,
                                                                                   disk_util=disk_util,
                                                                                   crypt_mount_config_util=crypt_mount_config_util,
                                                                                   status_prefix=status_prefix)

        if decryption_result_phase == CommonVariables.DecryptionPhaseDone:
            disk_util.luks_close(crypt_item.mapper_name)
            backup_folder = os.path.join(crypt_item.mount_point, ".azure_ade_backup_mount_info/") if crypt_item.mount_point else None
            crypt_mount_config_util.remove_crypt_item(crypt_item, backup_folder)

            continue
        else:
            # decryption failed for a crypt_item, return the failed item to caller
            return crypt_item

    disk_util.mount_all()

    return None


def daemon_encrypt():
    #TODO: TEMP disk encryption, remove this portion of code to unblock Data disk encryption. 
    logger.log("security type is {0}".format(security_Type))
    if security_Type == CommonVariables.ConfidentialVM:
        msg = "Currently for CVM, Data disk encryption is not supported."
        logger.log(msg)
        hutil.do_status_report(operation="EnableEncryption",
                       status=CommonVariables.extension_success_status,
                       status_code=str(CommonVariables.success),
                       message=msg)
        return
    # Ensure the same configuration is executed only once
    # If the previous enable failed, we do not have retry logic here.
    # TODO Remount all
    encryption_marker = EncryptionMarkConfig(logger, encryption_environment)
    if encryption_marker.config_file_exists():
        logger.log("encryption is marked.")

    """
    search for the bek volume, then mount it:)
    """
    disk_util = DiskUtil(hutil, DistroPatcher, logger, encryption_environment)
    crypt_mount_config_util = CryptMountConfigUtil(logger, encryption_environment, disk_util)

    encryption_config = EncryptionConfig(encryption_environment, logger)
    bek_passphrase_file = None
    """
    try to find the attached bek volume, and use the file to mount the crypted volumes,
    and if the passphrase file is found, then we will re-use it for the future.
    """
    bek_util = BekUtil(disk_util, logger,encryption_environment)
    if encryption_config.config_file_exists():
        bek_passphrase_file = bek_util.get_bek_passphrase_file(encryption_config)

    if bek_passphrase_file is None:
        hutil.do_exit(exit_code=CommonVariables.passphrase_file_not_found,
                      operation='EnableEncryption',
                      status=CommonVariables.extension_error_status,
                      code=CommonVariables.passphrase_file_not_found,
                      message='Passphrase file not found.')

    executor = CommandExecutor(logger)
    is_not_in_stripped_os = bool(executor.Execute("mountpoint /oldroot"))
    volume_type = encryption_config.get_volume_type().lower()

    # identify os item to stamp when os volume is selected for encryption
    os_items_to_stamp = []
    if (volume_type == CommonVariables.VolumeTypeAll.lower() or volume_type == CommonVariables.VolumeTypeOS.lower()) and \
            not are_disks_stamped_with_current_config(encryption_config) and is_not_in_stripped_os:
        device_items = disk_util.get_device_items(None)
        for device_item in device_items:
            if device_item.mount_point == "/":
                os_items_to_stamp.append(device_item)

    if (volume_type == CommonVariables.VolumeTypeData.lower() or volume_type == CommonVariables.VolumeTypeAll.lower()) and \
            is_not_in_stripped_os:
        try:
            while not daemon_encrypt_data_volumes(encryption_marker=encryption_marker,
                                                  encryption_config=encryption_config,
                                                  disk_util=disk_util,
                                                  crypt_mount_config_util=crypt_mount_config_util,
                                                  bek_util=bek_util,
                                                  bek_passphrase_file=bek_passphrase_file,
                                                  os_items_to_stamp=os_items_to_stamp):
                logger.log("Calling daemon_encrypt_data_volumes again")
        except Exception as e:
            message = "Failed to encrypt data volumes with error: {0}, stack trace: {1}".format(e, traceback.format_exc())
            logger.log(msg=message, level=CommonVariables.ErrorLevel)
            encryption_marker.clear_config()
            hutil.do_exit(exit_code=CommonVariables.encryption_failed,
                          operation='EnableEncryptionDataVolumes',
                          status=CommonVariables.extension_error_status,
                          code=CommonVariables.encryption_failed,
                          message=message)
        else:
            # For Online Encryption extension needs to be transistioning state till OS disk encryption is setup
            # If Encryption is already in resume phase then we can return success state
            status = CommonVariables.extension_success_status
            message = 'Encryption succeeded for data volumes'
            if volume_type == CommonVariables.VolumeTypeAll.lower():
                encryption_mode = encryption_marker.get_encryption_mode()
                encryption_phase = encryption_marker.get_encryption_phase()
                encryption_cmd = encryption_marker.get_current_command().lower()
                if encryption_mode == CommonVariables.EncryptionModeOnline and encryption_phase != CommonVariables.EncryptionPhaseResume:
                    status = CommonVariables.extension_transitioning_status
                    if encryption_cmd == CommonVariables.EnableEncryption.lower():
                        message = 'Online encryption initialized for data volumes'
            hutil.do_status_report(operation='EnableEncryptionDataVolumes',
                                   status=status,
                                   status_code=str(CommonVariables.success),
                                   message=message)
            disk_util.log_lsblk_output()
            mount_encrypted_disks(disk_util=disk_util,
                                  crypt_mount_config_util=crypt_mount_config_util,
                                  bek_util=bek_util,
                                  encryption_config=encryption_config,
                                  passphrase_file=bek_passphrase_file)

    if volume_type == CommonVariables.VolumeTypeOS.lower() or \
       volume_type == CommonVariables.VolumeTypeAll.lower():
        # import OSEncryption here instead of at the top because it relies
        # on pre-req packages being installed (specifically, python-six on Ubuntu)
        distro_name = DistroPatcher.distro_info[0]
        distro_name = distro_name.replace('ubuntu', 'Ubuntu')  # to upper if needed
        distro_version = DistroPatcher.distro_info[1]

        os_encryption = None

        if ((distro_name == 'redhat' and distro_version == '7.2') or
            (distro_name == 'redhat' and distro_version == '7.3') or
            (distro_name == 'redhat' and distro_version == '7.4') or
            (distro_name == 'redhat' and distro_version == '7.5') or
            (distro_name == 'redhat' and distro_version == '7.6') or
            (distro_name == 'redhat' and distro_version == '7.7') or
            (distro_name == 'redhat' and distro_version == '7.8') or
            (distro_name == 'redhat' and distro_version == '7.9') or
            (distro_name == 'centos' and distro_version.startswith('7.9')) or
            (distro_name == 'centos' and distro_version.startswith('7.8')) or
            (distro_name == 'centos' and distro_version.startswith('7.7')) or
            (distro_name == 'centos' and distro_version.startswith('7.6')) or
            (distro_name == 'centos' and distro_version.startswith('7.5')) or
            (distro_name == 'centos' and distro_version.startswith('7.4')) or
            (distro_name == 'centos' and distro_version == '7.3.1611') or
                (distro_name == 'centos' and distro_version == '7.2.1511')):
            if disk_util.is_os_disk_lvm() or os.path.exists('/volumes.lvm'):
                from oscrypto.rhel_72_lvm import RHEL72LVMEncryptionStateMachine
                os_encryption = RHEL72LVMEncryptionStateMachine(hutil=hutil,
                                                                distro_patcher=DistroPatcher,
                                                                logger=logger,
                                                                encryption_environment=encryption_environment)
            else:
                from oscrypto.rhel_72 import RHEL72EncryptionStateMachine
                os_encryption = RHEL72EncryptionStateMachine(hutil=hutil,
                                                             distro_patcher=DistroPatcher,
                                                             logger=logger,
                                                             encryption_environment=encryption_environment)
        elif (DistroPatcher.support_online_encryption):
            from oscrypto.rhel_81 import RHEL81EncryptionStateMachine
            os_encryption = RHEL81EncryptionStateMachine(hutil=hutil,
                                                         distro_patcher=DistroPatcher,
                                                         logger=logger,
                                                         encryption_environment=encryption_environment)
        elif distro_name == 'redhat' and distro_version == '6.8':
            from oscrypto.rhel_68 import RHEL68EncryptionStateMachine
            os_encryption = RHEL68EncryptionStateMachine(hutil=hutil,
                                                         distro_patcher=DistroPatcher,
                                                         logger=logger,
                                                         encryption_environment=encryption_environment)
        elif distro_name == 'centos' and (distro_version == '6.8' or distro_version == '6.9'):
            from oscrypto.centos_68 import CentOS68EncryptionStateMachine
            os_encryption = CentOS68EncryptionStateMachine(hutil=hutil,
                                                           distro_patcher=DistroPatcher,
                                                           logger=logger,
                                                           encryption_environment=encryption_environment)
        elif distro_name == 'Ubuntu' and distro_version in ['20.04', '22.04']:
            from oscrypto.ubuntu_2004 import Ubuntu2004EncryptionStateMachine
            os_encryption = Ubuntu2004EncryptionStateMachine(hutil=hutil,
                                                             distro_patcher=DistroPatcher,
                                                             logger=logger,
                                                             encryption_environment=encryption_environment)
        elif distro_name == 'Ubuntu' and distro_version in ['16.04', '18.04']:
            from oscrypto.ubuntu_1604 import Ubuntu1604EncryptionStateMachine
            os_encryption = Ubuntu1604EncryptionStateMachine(hutil=hutil,
                                                             distro_patcher=DistroPatcher,
                                                             logger=logger,
                                                             encryption_environment=encryption_environment)
        elif distro_name == 'Ubuntu' and distro_version == '14.04':
            from oscrypto.ubuntu_1404 import Ubuntu1404EncryptionStateMachine
            os_encryption = Ubuntu1404EncryptionStateMachine(hutil=hutil,
                                                             distro_patcher=DistroPatcher,
                                                             logger=logger,
                                                             encryption_environment=encryption_environment)
        else:
            message = "OS volume encryption is not supported on {0} {1}".format(distro_name,
                                                                                distro_version)
            logger.log(msg=message, level=CommonVariables.ErrorLevel)
            hutil.do_exit(exit_code=CommonVariables.encryption_failed,
                          operation='EnableEncryptionOSVolume',
                          status=CommonVariables.extension_error_status,
                          code=CommonVariables.encryption_failed,
                          message=message)

        try:
            if not disk_util.is_in_memfs_root() and not are_disks_stamped_with_current_config(encryption_config):
                stamp_disks_with_settings(os_items_to_stamp, encryption_config, encryption_marker)

            os_encryption.start_encryption()

            if not os_encryption.state == 'completed':
                raise Exception("did not reach completed state")
            else:
                encryption_marker.clear_config()

        except Exception as e:
            message = "Failed to encrypt OS volume with error: {0}, stack trace: {1}, machine state: {2}".format(e,
                                                                                                                 traceback.format_exc(),
                                                                                                                 os_encryption.state)
            logger.log(msg=message, level=CommonVariables.ErrorLevel)
            encryption_marker.clear_config()
            hutil.do_exit(exit_code=CommonVariables.encryption_failed,
                          operation='EnableEncryptionOSVolume',
                          status=CommonVariables.extension_error_status,
                          code=CommonVariables.encryption_failed,
                          message=message)

        message = ''
        if volume_type == CommonVariables.VolumeTypeAll.lower():
            message = 'Encryption succeeded for all volumes'
        else:
            message = 'Encryption succeeded for OS volume'

        logger.log(msg=message)
        hutil.do_status_report(operation='EnableEncryptionOSVolume',
                               status=CommonVariables.extension_success_status,
                               status_code=str(CommonVariables.success),
                               message=message)


def daemon_encrypt_data_volumes(encryption_marker, encryption_config, disk_util, crypt_mount_config_util, bek_util, bek_passphrase_file, os_items_to_stamp):
    try:
        """
        check whether there's a scheduled encryption task
        """
        mount_all_result = disk_util.mount_all()

        if mount_all_result != CommonVariables.process_success:
            logger.log(msg="mount all failed with code:{0}".format(mount_all_result),
                       level=CommonVariables.ErrorLevel)
        """
        TODO: resuming the encryption for rebooting suddenly scenario
        we need the special handling is because the half done device can be a error state: say, the file system header missing.so it could be
        identified.
        """
        ongoing_item_config = OnGoingItemConfig(encryption_environment=encryption_environment, logger=logger)

        if ongoing_item_config.config_file_exists():
            logger.log("OngoingItemConfig exists.")
            ongoing_item_config.load_value_from_file()
            header_file_path = ongoing_item_config.get_header_file_path()
            mount_point = ongoing_item_config.get_mount_point()
            status_prefix = "Resuming encryption after reboot"
            if not none_or_empty(mount_point):
                logger.log("mount point is not empty {0}, trying to unmount it first.".format(mount_point))
                umount_status_code = disk_util.umount(mount_point)
                logger.log("unmount return code is {0}".format(umount_status_code))
            if none_or_empty(header_file_path):
                encryption_result_phase = encrypt_inplace_without_separate_header_file(passphrase_file=bek_passphrase_file,
                                                                                       device_item=None,
                                                                                       disk_util=disk_util,
                                                                                       crypt_mount_config_util=crypt_mount_config_util,
                                                                                       bek_util=bek_util,
                                                                                       status_prefix=status_prefix,
                                                                                       ongoing_item_config=ongoing_item_config)
                # TODO mount it back when shrink failed
            else:
                encryption_result_phase = encrypt_inplace_with_separate_header_file(passphrase_file=bek_passphrase_file,
                                                                                    device_item=None,
                                                                                    disk_util=disk_util,
                                                                                    crypt_mount_config_util=crypt_mount_config_util,
                                                                                    bek_util=bek_util,
                                                                                    status_prefix=status_prefix,
                                                                                    ongoing_item_config=ongoing_item_config)
            """
            if the resuming failed, we should fail.
            """
            if encryption_result_phase != CommonVariables.EncryptionPhaseDone:
                original_dev_path = ongoing_item_config.get_original_dev_path
                message = 'EnableEncryption: resuming encryption for {0} failed'.format(original_dev_path)
                raise Exception(message)
            else:
                ongoing_item_config.clear_config()
        else:
            logger.log("OngoingItemConfig does not exist")
            failed_item = None

            if not encryption_marker.config_file_exists():
                logger.log("Data volumes are not marked for encryption")
                return True

            if encryption_marker.get_current_command() == CommonVariables.EnableEncryption:
                failed_item = enable_encryption_all_in_place(passphrase_file=bek_passphrase_file,
                                                             encryption_marker=encryption_marker,
                                                             disk_util=disk_util,
                                                             crypt_mount_config_util=crypt_mount_config_util,
                                                             bek_util=bek_util,
                                                             os_items_to_stamp=os_items_to_stamp)
            elif encryption_marker.get_current_command() == CommonVariables.EnableEncryptionFormat:
                try:
                    disk_format_query = encryption_marker.get_encryption_disk_format_query()
                    json_parsed = json.loads(disk_format_query)

                    if type(json_parsed) is dict:
                        encryption_format_items = [json_parsed, ]
                    elif type(json_parsed) is list:
                        encryption_format_items = json_parsed
                    else:
                        raise Exception("JSON parse error. Input: {0}".format(disk_format_query))
                except Exception:
                    encryption_marker.clear_config()
                    raise

                failed_item = enable_encryption_format(passphrase=bek_passphrase_file,
                                                       encryption_format_items=encryption_format_items,
                                                       disk_util=disk_util,
                                                       crypt_mount_config_util=crypt_mount_config_util,
                                                       os_items_to_stamp=os_items_to_stamp)
            elif encryption_marker.get_current_command() == CommonVariables.EnableEncryptionFormatAll:
                failed_item = enable_encryption_all_format(passphrase_file=bek_passphrase_file,
                                                           encryption_marker=encryption_marker,
                                                           disk_util=disk_util,
                                                           crypt_mount_config_util=crypt_mount_config_util,
                                                           bek_util=bek_util,
                                                           os_items_to_stamp=os_items_to_stamp)
            else:
                message = "Command {0} not supported.".format(encryption_marker.get_current_command())
                logger.log(msg=message, level=CommonVariables.ErrorLevel)
                raise Exception(message)

            if failed_item:
                message = 'Encryption failed for {0}'.format(failed_item)
                raise Exception(message)
            else:
                return True
    except Exception:
        raise


def daemon_decrypt():
    decryption_marker = DecryptionMarkConfig(logger, encryption_environment)

    if not decryption_marker.config_file_exists():
        logger.log("decryption is not marked.")
        return

    logger.log("decryption is marked.")

    # mount and then unmount all the encrypted items
    # in order to set-up all the mapper devices
    # we don't need the BEK since all the drives that need decryption were made cleartext-key unlockable by first call to disable

    disk_util = DiskUtil(hutil, DistroPatcher, logger, encryption_environment)
    crypt_mount_config_util = CryptMountConfigUtil(logger, encryption_environment, disk_util)
    encryption_config = EncryptionConfig(encryption_environment, logger)
    mount_encrypted_disks(disk_util=disk_util,
                          crypt_mount_config_util=crypt_mount_config_util,
                          bek_util=None,
                          encryption_config=encryption_config,
                          passphrase_file=None)
    for crypt_item in crypt_mount_config_util.get_crypt_items():
        logger.log("Unmounting {0}".format(os.path.join(CommonVariables.dev_mapper_root, crypt_item.mapper_name)))
        disk_util.umount(os.path.join(CommonVariables.dev_mapper_root, crypt_item.mapper_name))

    # at this point all the /dev/mapper/* crypt devices should be open

    ongoing_item_config = OnGoingItemConfig(encryption_environment=encryption_environment, logger=logger)

    if ongoing_item_config.config_file_exists():
        logger.log("ongoing item config exists.")
    else:
        logger.log("ongoing item config does not exist.")

        failed_item = None

        if decryption_marker.get_current_command() == CommonVariables.DisableEncryption:
            failed_item = disable_encryption_all_in_place(passphrase_file=None,
                                                          decryption_marker=decryption_marker,
                                                          disk_util=disk_util,
                                                          crypt_mount_config_util=crypt_mount_config_util)
        else:
            raise Exception("command {0} not supported.".format(decryption_marker.get_current_command()))

        if failed_item is not None:
            hutil.do_exit(exit_code=CommonVariables.encryption_failed,
                          operation='Disable',
                          status=CommonVariables.extension_error_status,
                          code=CommonVariables.encryption_failed,
                          message='Decryption failed for {0}'.format(failed_item))
        else:
            encryption_config.clear_config(clear_parameter_file=True)
            logger.log("clearing the decryption mark after successful decryption")
            decryption_marker.clear_config()

            hutil.do_exit(exit_code=0,
                          operation='Disable',
                          status=CommonVariables.extension_success_status,
                          code=str(CommonVariables.success),
                          message='Decryption succeeded')


def daemon():
    hutil.find_last_nonquery_operation = True
    hutil.do_parse_context('Executing')
    lock = ProcessLock(logger, encryption_environment.daemon_lock_file_path)
    if not lock.try_lock():
        logger.log("there's another daemon running, please wait it to exit.", level=CommonVariables.WarningLevel)
        return

    logger.log("daemon lock acquired sucessfully.")

    sleep_time = 60
    if DistroPatcher is not None and DistroPatcher.support_online_encryption:
        sleep_time = 5  #Reduce sleep time for online encryption
    
    logger.log("waiting for {0} seconds before continuing the daemon".format(sleep_time))
    time.sleep(sleep_time)

    logger.log("Installing pre-requisites")
    DistroPatcher.install_extras()

    # try decrypt, if decryption marker exists
    decryption_marker = DecryptionMarkConfig(logger, encryption_environment)
    if decryption_marker.config_file_exists():
        try:
            daemon_decrypt()
        except Exception as e:
            error_msg = ("Failed to disable the extension with error: {0}, stack trace: {1}".format(e, traceback.format_exc()))

            logger.log(msg=error_msg,
                       level=CommonVariables.ErrorLevel)

            hutil.do_exit(exit_code=CommonVariables.encryption_failed,
                          operation='Disable',
                          status=CommonVariables.extension_error_status,
                          code=str(CommonVariables.encryption_failed),
                          message=error_msg)
        finally:
            lock.release_lock()
            logger.log("returned to daemon")
            logger.log("exiting daemon")

            return

    # try encrypt, in absence of decryption marker
    try:
        daemon_encrypt()
    except Exception as e:
        # mount the file systems back.
        error_msg = ("Failed to enable the extension with error: {0}, stack trace: {1}".format(e, traceback.format_exc()))
        logger.log(msg=error_msg,
                   level=CommonVariables.ErrorLevel)
        hutil.do_exit(exit_code=CommonVariables.encryption_failed,
                      operation='Enable',
                      status=CommonVariables.extension_error_status,
                      code=str(CommonVariables.encryption_failed),
                      message=error_msg)
    else:
        encryption_marker = EncryptionMarkConfig(logger, encryption_environment)
        # TODO not remove it, backed it up.
        logger.log("returned to daemon successfully after encryption")
        logger.log("clearing the encryption mark.")
        encryption_marker.clear_config()
        hutil.redo_current_status()
    finally:
        lock.release_lock()
        logger.log("exiting daemon")


def start_daemon(operation):
    # This process will start a new background process by calling
    #     extension_shim.sh -c handle.py -daemon
    # to run the script and will exit itself immediatelly.
    shim_path = os.path.join(os.getcwd(), CommonVariables.extension_shim_filename)
    shim_opts = '-c ' + os.path.join(os.getcwd(), __file__) + ' -daemon'
    args = [shim_path, shim_opts]
    logger.log("start_daemon with args: {0}".format(args))

    # Redirect stdout and stderr to /dev/null.  Otherwise daemon process will
    # throw broken pipe exception when parent process exit.
    # use 'wb' for python3 compat since stdout and stderr are bytes not strings
    devnull = open(os.devnull, 'wb')
    subprocess.Popen(args, stdout=devnull, stderr=devnull)

    #TODO: disk are not stamped with current config, currently we do only temp disk encryption.
    #this portion of code must be reviewed during data disk encryption for CVM. 
    encryption_config = EncryptionConfig(encryption_environment, logger)
    if encryption_config.config_file_exists():
        if are_disks_stamped_with_current_config(encryption_config) or \
            security_Type == CommonVariables.ConfidentialVM:
            hutil.do_exit(exit_code=0,
                          operation=operation,
                          status=CommonVariables.extension_success_status,
                          code=str(CommonVariables.success),
                          message="")
        else:
            hutil.do_exit(exit_code=0,
                          operation=operation,
                          status=CommonVariables.extension_transitioning_status,
                          code=str(CommonVariables.success),
                          message="")
    else:
        hutil.do_exit(exit_code=CommonVariables.encryption_failed,
                      operation=operation,
                      status=CommonVariables.extension_error_status,
                      code=str(CommonVariables.encryption_failed),
                      message='Encryption config not found.')


if __name__ == '__main__':
    main()<|MERGE_RESOLUTION|>--- conflicted
+++ resolved
@@ -682,11 +682,7 @@
         imds_Stored_Results=IMDSStoredResults(logger=logger,encryption_environment=encryption_environment)
         imds_Util = IMDSUtil(logger)
         try:
-<<<<<<< HEAD
-            check_Util.pre_Initialization_Check(imdsStoredResults=imds_Stored_Results,iMDSUtil=imds_Util,public_settings=public_settings)
-=======
-            check_Util.pre_Initialization_Check(imdsStoredResults=imds_Stored_Results,iMDSUtil=imds_Util,continueADEOnIMDSFailure=True)
->>>>>>> 56d78648
+            check_Util.pre_Initialization_Check(imdsStoredResults=imds_Stored_Results,iMDSUtil=imds_Util,public_settings=public_settings,continueADEOnIMDSFailure=True)
         except Exception as ex:
              hutil.do_exit(exit_code=CommonVariables.configuration_error,
                     operation='pre_Initialization_Check',
