--- conflicted
+++ resolved
@@ -360,11 +360,7 @@
                       message=message)
 
 def update():
-<<<<<<< HEAD
-    hutil.do_parse_context('Upadate')
-=======
     hutil.do_parse_context('Update')
->>>>>>> 1008b934
     logger.log("Installing pre-requisites")
     DistroPatcher.update_prereq()
     hutil.do_exit(0, 'Update', CommonVariables.extension_success_status, '0', 'Update Succeeded')
