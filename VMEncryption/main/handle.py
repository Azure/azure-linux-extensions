--- conflicted
+++ resolved
@@ -1877,14 +1877,10 @@
              (distro_name == 'redhat' and distro_version == '7.5') or
              (distro_name == 'redhat' and distro_version == '7.6') or
              (distro_name == 'redhat' and distro_version == '7.7') or
-<<<<<<< HEAD
+             (distro_name == 'redhat' and distro_version == '7.8') or
              (distro_name == 'redhat' and distro_version == '8.0') or
              (distro_name == 'redhat' and distro_version == '8.1')) and
             (disk_util.is_os_disk_lvm() or os.path.exists('/volumes.lvm'))):
-=======
-             (distro_name == 'redhat' and distro_version == '7.8')) and
-                (disk_util.is_os_disk_lvm() or os.path.exists('/volumes.lvm'))):
->>>>>>> 29d345f5
             from oscrypto.rhel_72_lvm import RHEL72LVMEncryptionStateMachine
             os_encryption = RHEL72LVMEncryptionStateMachine(hutil=hutil,
                                                             distro_patcher=DistroPatcher,
@@ -1894,15 +1890,10 @@
                (distro_name == 'centos' and distro_version.startswith('7.4')) or
                (distro_name == 'centos' and distro_version.startswith('7.5')) or
                (distro_name == 'centos' and distro_version.startswith('7.6')) or
-<<<<<<< HEAD
-               (distro_name == 'centos' and distro_version.startswith('7.6')) or
                (distro_name == 'centos' and distro_version.startswith('7.7')) or
+               (distro_name == 'centos' and distro_version.startswith('7.8')) or
                (distro_name == 'centos' and distro_version.startswith('8.0')) or
                (distro_name == 'centos' and distro_version.startswith('8.1'))) and
-=======
-               (distro_name == 'centos' and distro_version.startswith('7.7')) or
-               (distro_name == 'centos' and distro_version.startswith('7.8'))) and
->>>>>>> 29d345f5
               (disk_util.is_os_disk_lvm() or os.path.exists('/volumes.lvm'))):
             from oscrypto.rhel_72_lvm import RHEL72LVMEncryptionStateMachine
             os_encryption = RHEL72LVMEncryptionStateMachine(hutil=hutil,
@@ -1915,15 +1906,12 @@
               (distro_name == 'redhat' and distro_version == '7.5') or
               (distro_name == 'redhat' and distro_version == '7.6') or
               (distro_name == 'redhat' and distro_version == '7.7') or
-<<<<<<< HEAD
+              (distro_name == 'redhat' and distro_version == '7.8') or
               (distro_name == 'redhat' and distro_version == '8.0') or
               (distro_name == 'redhat' and distro_version == '8.1') or
               (distro_name == 'centos' and distro_version.startswith('8.1')) or
               (distro_name == 'centos' and distro_version.startswith('8.0')) or
-=======
-              (distro_name == 'redhat' and distro_version == '7.8') or
               (distro_name == 'centos' and distro_version.startswith('7.8')) or
->>>>>>> 29d345f5
               (distro_name == 'centos' and distro_version.startswith('7.7')) or
               (distro_name == 'centos' and distro_version.startswith('7.6')) or
               (distro_name == 'centos' and distro_version.startswith('7.5')) or
