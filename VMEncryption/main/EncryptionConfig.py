--- conflicted
+++ resolved
@@ -19,11 +19,8 @@
 import os
 import datetime
 import os.path
-<<<<<<< HEAD
 import sys
-=======
 import traceback
->>>>>>> 04c2c2bb
 
 from Common import CommonVariables
 try:
@@ -117,5 +114,5 @@
                     self.logger.log(msg=("the parameter file not exist: {0}".format(self.encryption_environment.extension_parameter_file_path)), level = CommonVariables.InfoLevel)
             return True
         except OSError as e:
-            self.logger.log("Failed to archive encryption config with error: {0}, stack trace: {1}".format(e, traceback.format_exc()))
+            self.logger.log("Failed to archive encryption config with error: {0}, stack trace: {1}".format(printable(e),traceback.format_exc()))
             return False