--- conflicted
+++ resolved
@@ -329,11 +329,8 @@
             self.logger.log("PRECHECK: Unsupported mount scheme detected")
         return detected
 
-<<<<<<< HEAD
-    def pre_Initialization_Check(self,imdsStoredResults,iMDSUtil,public_settings):
-=======
-    def pre_Initialization_Check(self,imdsStoredResults,iMDSUtil,continueADEOnIMDSFailure=False):
->>>>>>> 56d78648
+
+    def pre_Initialization_Check(self,imdsStoredResults,iMDSUtil,public_settings,continueADEOnIMDSFailure=False):
         '''This function is checking the VM compatibility for ADE'''
         self.logger.log('Pre initialization check Start.')
         try:
@@ -358,20 +355,13 @@
             message = "Pre-initialization check: Exception thrown during IMDS call. \
                        exception:{0}, \n stack-trace: {1}".format(str(ex),traceback.format_exc())
             self.logger.log(msg=message,level=CommonVariables.ErrorLevel)
-<<<<<<< HEAD
-            raise Exception(message)
-        #TODO: Move this code to handle.py, read the security type status form imds stored results.
+            if continueADEOnIMDSFailure==False:
+                raise Exception(message)
+            self.logger.log(msg="IMDS call is unsuccessful to fetch security profile, continue with ADE encryption.")             
         volume_type = public_settings.get(CommonVariables.VolumeTypeKey) 
         if security_type.lower() ==  CommonVariables.ConfidentialVM.lower() \
             and volume_type.lower() == CommonVariables.VolumeTypeOS.lower() :
             message = "Pre-initialization check: ADE flow is blocked to volume-type:OS for confidential VMs."
-=======
-            if continueADEOnIMDSFailure==False:
-                raise Exception(message)
-            self.logger.log(msg="IMDS call is unsuccessful to fetch security profile, continue with ADE encryption.") 
-        if security_type.lower() ==  CommonVariables.ConfidentialVM.lower():
-            message = "Pre-initialization check: ADE flow is blocked for confidential VMs"
->>>>>>> 56d78648
             self.logger.log(msg=message,level=CommonVariables.ErrorLevel)
             raise Exception(message) 
         self.logger.log('Pre initialization check End.')