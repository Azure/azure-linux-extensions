--- conflicted
+++ resolved
@@ -52,15 +52,12 @@
            (distro_info[0] == 'redhat' and distro_info[1] == '7.5') or
            (distro_info[0] == 'redhat' and distro_info[1] == '7.6') or
            (distro_info[0] == 'redhat' and distro_info[1] == '7.7') or
-<<<<<<< HEAD
+           (distro_info[0] == 'redhat' and distro_info[1] == '7.8') or
            (distro_info[0] == 'redhat' and distro_info[1] == '8.0') or
            (distro_info[0] == 'redhat' and distro_info[1] == '8.1') or
            (distro_info[0] == 'centos' and distro_info[1].startswith('8.1')) or
            (distro_info[0] == 'centos' and distro_info[1].startswith('8.0')) or
-=======
-           (distro_info[0] == 'redhat' and distro_info[1] == '7.8') or
            (distro_info[0] == 'centos' and distro_info[1].startswith('7.8')) or
->>>>>>> 29d345f5
            (distro_info[0] == 'centos' and distro_info[1].startswith('7.7')) or
            (distro_info[0] == 'centos' and distro_info[1].startswith('7.6')) or
            (distro_info[0] == 'centos' and distro_info[1].startswith('7.5')) or
