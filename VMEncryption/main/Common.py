--- conflicted
+++ resolved
@@ -20,11 +20,7 @@
 class CommonVariables:
     utils_path_name = 'Utils'
     extension_name = 'AzureDiskEncryptionForLinux'
-<<<<<<< HEAD
-    extension_version = '0.1.0.999343'
-=======
     extension_version = '0.1.0.999344'
->>>>>>> c691281d
     extension_type = extension_name
     extension_media_link = 'https://amextpaas.blob.core.windows.net/prod/' + extension_name + '-' + str(extension_version) + '.zip'
     extension_label = 'Windows Azure VMEncryption Extension for Linux IaaS'
