#!/usr/bin/env python
#
# Azure Disk Encryption For Linux extension
#
# Copyright 2016 Microsoft Corporation
#
# Licensed under the Apache License, Version 2.0 (the "License");
# you may not use this file except in compliance with the License.
# You may obtain a copy of the License at
#
#     http://www.apache.org/licenses/LICENSE-2.0
#
# Unless required by applicable law or agreed to in writing, software
# distributed under the License is distributed on an "AS IS" BASIS,
# WITHOUT WARRANTIES OR CONDITIONS OF ANY KIND, either express or implied.
# See the License for the specific language governing permissions and
# limitations under the License.

from Common import TestHooks, CommonVariables
import base64
import os.path
import traceback
import sys
from AbstractBekUtilImpl import AbstractBekUtilImpl,BekMissingException


class BekUtilVolumeImpl(AbstractBekUtilImpl):
    """
    Utility functions related to the BEK VOLUME and BEK files
    """
    def __init__(self, disk_util, logger):
        self.disk_util = disk_util
        self.logger = logger
        self.bek_filesystem_mount_point = '/mnt/azure_bek_disk'
        self.bek_label = 'BEK VOLUME'
        self.bek_filesystem = 'vfat'


    def store_bek_passphrase(self, encryption_config, passphrase):
        bek_filename = encryption_config.get_bek_filename()
        try:
            self.disk_util.make_sure_path_exists(self.bek_filesystem_mount_point)
            self.mount_bek_volume()
            self.store_passphrase(key_File_Path=self.bek_filesystem_mount_point,
                                  bek_filename=bek_filename,
                                  passphrase=passphrase)
        except Exception as e:
            message = "Failed to store BEK in BEK VOLUME with error: {0}".format(traceback.format_exc())
            self.logger.log(message)
            raise e
        else:
            self.logger.log("Stored BEK in the BEK VOLUME successfully")
            return

    def get_bek_passphrase_file(self, encryption_config):
        """
        Returns the LinuxPassPhraseFileName path
        """
        bek_filename = encryption_config.get_bek_filename()
        try:
            self.disk_util.make_sure_path_exists(self.bek_filesystem_mount_point)
            self.mount_bek_volume()

            if os.path.exists(os.path.join(self.bek_filesystem_mount_point, bek_filename)):
                return os.path.join(self.bek_filesystem_mount_point, bek_filename)

            for filename in os.listdir(self.bek_filesystem_mount_point):
                if bek_filename in filename:
                    return os.path.join(self.bek_filesystem_mount_point, filename)

        except BekMissingException:
            raise

        except Exception as e:
            # use traceback to convert exception to string on both python2 and python3+
            message = "Failed to get BEK from BEK VOLUME with error: {0}".format(traceback.format_exc())
            self.logger.log(message)

        return None

    def mount_bek_volume(self):
        bek_expected, fault_reason = self.is_bek_volume_mounted_and_formatted()
        if bek_expected:
            self.logger.log("BEK Volume already in expected state.")
            return
        else:
            self.logger.log("Trying to mount BEK volume.")
        self.disk_util.mount_by_label(self.bek_label, self.bek_filesystem_mount_point, "fmask=077")
        bek_expected, fault_reason = self.is_bek_volume_mounted_and_formatted()
        if not bek_expected:
            bek_attached, error_reason = self.is_bek_disk_attached_and_partitioned()
            if bek_attached:
                raise BekMissingException("BEK disk is missing or not initialized. " + fault_reason)
            else:
                raise BekMissingException("BEK disk is missing or not initialized. " + error_reason)

    def is_bek_volume_mounted_and_formatted(self):
        mount_items=self.disk_util.get_mount_items()
        for mount_item in mount_items:
            if os.path.normpath(mount_item["dest"]) == os.path.normpath(self.bek_filesystem_mount_point):
                if mount_item["fs"] == self.bek_filesystem:
                    return True, ""
                else:
                    self.logger.log("BEK has unexpected filesystem "+mount_item["fs"])
                    return False, AbstractBekUtilImpl.wrong_fs_msg
<<<<<<< HEAD
        return False, self.not_mounted_msg
=======
        return False, AbstractBekUtilImpl.not_mounted_msg
>>>>>>> 2fd3f552

    def is_bek_disk_attached_and_partitioned(self):
        possible_bek_locations = [
            os.path.join(CommonVariables.azure_symlinks_dir, "BEK"),
            os.path.join(CommonVariables.cloud_symlinks_dir, "scsi0/lun3")
        ]
        for location in possible_bek_locations:
            if os.path.exists(location):
                if os.path.exists(os.path.join(location, "-part1")):
                    return True, ""
                else:
                    return False, AbstractBekUtilImpl.partition_missing_msg
        return False, AbstractBekUtilImpl.bek_missing_msg

    def umount_azure_passhprase(self, encryption_config, force=False):
        passphrase_file = self.get_bek_passphrase_file(encryption_config)
        if force or (passphrase_file and os.path.exists(passphrase_file)):
            self.disk_util.umount(self.bek_filesystem_mount_point)<|MERGE_RESOLUTION|>--- conflicted
+++ resolved
@@ -103,11 +103,7 @@
                 else:
                     self.logger.log("BEK has unexpected filesystem "+mount_item["fs"])
                     return False, AbstractBekUtilImpl.wrong_fs_msg
-<<<<<<< HEAD
-        return False, self.not_mounted_msg
-=======
         return False, AbstractBekUtilImpl.not_mounted_msg
->>>>>>> 2fd3f552
 
     def is_bek_disk_attached_and_partitioned(self):
         possible_bek_locations = [
