--- conflicted
+++ resolved
@@ -1,9 +1,5 @@
 {
-<<<<<<< HEAD
-    "extension_version": "1.4.0.10",
-=======
     "extension_version": "1.4.0.11",
->>>>>>> 3ab06225
     "extension_name": "AzureDiskEncryptionForLinux",
     "extension_provider_namespace": "Microsoft.Azure.Security"
 }