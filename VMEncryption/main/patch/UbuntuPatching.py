#!/usr/bin/python
#
# Copyright 2015 Microsoft Corporation
#
# Licensed under the Apache License, Version 2.0 (the "License");
# you may not use this file except in compliance with the License.
# You may obtain a copy of the License at
#
#     http://www.apache.org/licenses/LICENSE-2.0
#
# Unless required by applicable law or agreed to in writing, software
# distributed under the License is distributed on an "AS IS" BASIS,
# WITHOUT WARRANTIES OR CONDITIONS OF ANY KIND, either express or implied.
# See the License for the specific language governing permissions and
# limitations under the License.
#
# Requires Python 2.4+


import os
import sys
<<<<<<< HEAD
import base64
import re
import json
import platform
import shutil
import time
import traceback
import datetime
import subprocess
=======
>>>>>>> 29057c0c

from .AbstractPatching import AbstractPatching
from Common import CommonVariables
from CommandExecutor import CommandExecutor


class UbuntuPatching(AbstractPatching):
    def __init__(self, logger, distro_info):
        super(UbuntuPatching, self).__init__(distro_info)
        self.logger = logger
        self.command_executor = CommandExecutor(logger)
        self.base64_path = '/usr/bin/base64'
        self.bash_path = '/bin/bash'
        self.blkid_path = '/sbin/blkid'
        self.cat_path = '/bin/cat'
        self.cryptsetup_path = '/sbin/cryptsetup'
        self.dd_path = '/bin/dd'
        self.e2fsck_path = '/sbin/e2fsck'
        self.echo_path = '/bin/echo'
        self.lsblk_path = '/bin/lsblk'
        self.lsscsi_path = '/usr/bin/lsscsi'
        self.mkdir_path = '/bin/mkdir'
        self.mount_path = '/bin/mount'
        self.openssl_path = '/usr/bin/openssl'
        self.resize2fs_path = '/sbin/resize2fs'
        self.umount_path = '/bin/umount'
        self.touch_path = '/usr/bin/touch'

    def install_cryptsetup(self):
        packages = ['cryptsetup-bin']
        cmd = " ".join(['apt-get', 'install', '-y', '--no-upgrade'] + packages)
        return_code = self.command_executor.Execute(cmd, timeout=30)
        if return_code == -9:
            msg = "Command: apt-get install timed out. Make sure apt-get is configured correctly and there are no network problems."
            raise Exception(msg)

        # If install fails, try running apt-get update and then try install again
        if return_code != 0:
            self.logger.log('cryptsetup installation failed. Retrying installation after running update')
            return_code = self.command_executor.Execute('apt-get -o Acquire::ForceIPv4=true -y update', timeout=30)
            # Fail early if apt-get update times out.
            if return_code == -9:
                msg = "Command: apt-get -o Acquire::ForceIPv4=true -y update timed out. Make sure apt-get is configured correctly."
                raise Exception(msg)
            cmd = " ".join(['apt-get', 'install', '-y'] + packages)
            return_code = self.command_executor.Execute(cmd, timeout=30)
            if return_code == -9:
                msg = "Command: apt-get install timed out. Make sure apt-get is configured correctly and there are no network problems."
                raise Exception(msg)
            return return_code

    def install_extras(self):
        cmd = " ".join(['apt-get', 'update'])
        self.command_executor.Execute(cmd)

        # select the appropriate version specific parted package
        if (sys.version_info >= (3,)):
            parted = 'python3-parted'
        else:
            parted = 'python-parted'

        # construct package installation list
        packages = ['at',
                    'cryptsetup-bin',
                    'lsscsi',
                    parted,
                    'python-six',
                    'procps',
                    'psmisc']

        cmd = " ".join(['apt-get', 'install', '-y'] + packages)
        self.command_executor.Execute(cmd)

    def update_prereq(self):
        self.logger.log("Trying to update Ubuntu osencrypt entry.")
        filtered_crypttab_lines = []
        initramfs_repack_needed = False
        if not os.path.exists('/etc/crypttab'):
            return
        with open('/etc/crypttab', 'r') as f:
            for line in f.readlines():
                crypttab_parts = line.strip().split()

                if len(crypttab_parts) < 3:
                    filtered_crypttab_lines.append(line)
                    continue

                if crypttab_parts[0].startswith("#"):
                    filtered_crypttab_lines.append(line)
                    continue

                if crypttab_parts[0] == 'osencrypt' and (crypttab_parts[1] == '/dev/sda1' or crypttab_parts[1].startswith(CommonVariables.disk_by_id_root)) and 'keyscript=/usr/sbin/azure_crypt_key.sh' in line:
                    self.logger.log("Found osencrypt entry to update.")
                    stable_os_disk_path = self._get_stable_os_disk_path()
                    if stable_os_disk_path is not None:
                        filtered_crypttab_lines.append(CommonVariables.osencrypt_crypttab_line_ubuntu.format(stable_os_disk_path))
                        initramfs_repack_needed = True
                        continue
                    else:
                        self.logger.log("Cannot find expected link to root partition.")

                filtered_crypttab_lines.append(line)

        if initramfs_repack_needed:
            with open('/etc/crypttab', 'w') as f:
                f.writelines(filtered_crypttab_lines)
            self.command_executor.Execute('update-initramfs -u -k all', True)
            self.logger.log("Successfully updated osencrypt entry.")
        else:
            self.logger.log('osencrypt entry not present or already updated or expected root partition link does not exists.')

    def _get_stable_os_disk_path(self):
        gen1_disk = os.path.join(CommonVariables.azure_symlinks_dir, "root-part1")
        gen2_disk = os.path.join(CommonVariables.azure_symlinks_dir, "scsi0/lun0-part1")
        if os.path.exists(gen1_disk):
            return gen1_disk
        elif os.path.exists(gen2_disk):
            return gen2_disk
        else:
            return None<|MERGE_RESOLUTION|>--- conflicted
+++ resolved
@@ -19,18 +19,6 @@
 
 import os
 import sys
-<<<<<<< HEAD
-import base64
-import re
-import json
-import platform
-import shutil
-import time
-import traceback
-import datetime
-import subprocess
-=======
->>>>>>> 29057c0c
 
 from .AbstractPatching import AbstractPatching
 from Common import CommonVariables
