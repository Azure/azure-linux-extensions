#!/usr/bin/python
#
# Copyright 2015 Microsoft Corporation
#
# Licensed under the Apache License, Version 2.0 (the "License");
# you may not use this file except in compliance with the License.
# You may obtain a copy of the License at
#
#     http://www.apache.org/licenses/LICENSE-2.0
#
# Unless required by applicable law or agreed to in writing, software
# distributed under the License is distributed on an "AS IS" BASIS,
# WITHOUT WARRANTIES OR CONDITIONS OF ANY KIND, either express or implied.
# See the License for the specific language governing permissions and
# limitations under the License.
#
# Requires Python 2.4+


import os
import sys
import imp
import base64
import re
import json
import platform
import shutil
import time
import traceback
import datetime
import subprocess

<<<<<<< HEAD
from .AbstractPatching import AbstractPatching
from Common import *
from CommandExecutor import *
=======
from AbstractPatching import AbstractPatching
try:
    from Common import *
except Exception:
    from ..Common import * # Added for unit test
try:
    from CommandExecutor import *
except Exception:
    from ..CommandExecutor import * # Added for unit test
>>>>>>> 04c2c2bb


class UbuntuPatching(AbstractPatching):
    def __init__(self, logger, distro_info):
        super(UbuntuPatching, self).__init__(distro_info)
        self.logger = logger
        self.command_executor = CommandExecutor(logger)
        self.base64_path = '/usr/bin/base64'
        self.bash_path = '/bin/bash'
        self.blkid_path = '/sbin/blkid'
        self.cat_path = '/bin/cat'
        self.cryptsetup_path = '/sbin/cryptsetup'
        self.dd_path = '/bin/dd'
        self.e2fsck_path = '/sbin/e2fsck'
        self.echo_path = '/bin/echo'
        self.lsblk_path = '/bin/lsblk'
        self.lsscsi_path = '/usr/bin/lsscsi'
        self.mkdir_path = '/bin/mkdir'
        self.mount_path = '/bin/mount'
        self.openssl_path = '/usr/bin/openssl'
        self.resize2fs_path = '/sbin/resize2fs'
        self.umount_path = '/bin/umount'
        self.touch_path = '/usr/bin/touch'

    def install_cryptsetup(self):
        packages = ['cryptsetup-bin']
        cmd = " ".join(['apt-get', 'install', '-y'] + packages)
        return_code = self.command_executor.Execute(cmd)
        
        # If install fails, try running apt-get update and then try install again
        if return_code != 0:
            self.logger.log('cryptsetup installation failed. Retrying installation after running update')
            return_code = self.command_executor.Execute('apt-get -o Acquire::ForceIPv4=true -y update', timeout=30)
            # Fail early if apt-get update times out.
            if return_code == -9:
                msg = "Command: apt-get -o Acquire::ForceIPv4=true -y update timed out. Make sure apt-get is configured correctly."
                raise Exception(msg)
            cmd = " ".join(['apt-get', 'install', '-y'] + packages)
            self.command_executor.Execute(cmd)


    def install_extras(self):
        """
        install the sg_dd because the default dd does not support sparse write
        """
        cmd = " ".join(['apt-get', 'update'])
        self.command_executor.Execute(cmd)

        packages = ['at',
                    'cryptsetup-bin',
                    'lsscsi',
                    'python3-parted',
                    'python-parted',
                    'python-six',
                    'procps',
                    'psmisc']

        cmd = " ".join(['apt-get', 'install', '-y'] + packages)
        self.command_executor.Execute(cmd)

    def update_prereq(self):
        self.logger.log("Trying to update Ubuntu osencrypt entry.")
        filtered_crypttab_lines = []
        initramfs_repack_needed = False
        if not os.path.exists('/etc/crypttab'):
            return
        with open('/etc/crypttab', 'r') as f:
            for line in f.readlines():
                crypttab_parts = line.strip().split()

                if len(crypttab_parts) < 3:
                    filtered_crypttab_lines.append(line)
                    continue

                if crypttab_parts[0].startswith("#"):
                    filtered_crypttab_lines.append(line)
                    continue

                if crypttab_parts[0] == 'osencrypt' and crypttab_parts[1] == '/dev/sda1' and 'keyscript=/usr/sbin/azure_crypt_key.sh' in line:
                    self.logger.log("Found osencrypt entry to update.")
                    if os.path.exists('/dev/disk/azure/root-part1'):
                        filtered_crypttab_lines.append(CommonVariables.osencrypt_crypttab_line_ubuntu)
                        initramfs_repack_needed = True
                        continue
                    else:
                        self.logger.log("Cannot find expected link to root partition.")

                filtered_crypttab_lines.append(line)

        if initramfs_repack_needed:
            with open('/etc/crypttab', 'w') as f:
                f.writelines(filtered_crypttab_lines)
            self.command_executor.Execute('update-initramfs -u -k all', True)
            self.logger.log("Successfully updated osencrypt entry.")
        else:
            self.logger.log('osencrypt entry not present or already updated or expected root partition link does not exists.')<|MERGE_RESOLUTION|>--- conflicted
+++ resolved
@@ -30,21 +30,9 @@
 import datetime
 import subprocess
 
-<<<<<<< HEAD
 from .AbstractPatching import AbstractPatching
 from Common import *
 from CommandExecutor import *
-=======
-from AbstractPatching import AbstractPatching
-try:
-    from Common import *
-except Exception:
-    from ..Common import * # Added for unit test
-try:
-    from CommandExecutor import *
-except Exception:
-    from ..CommandExecutor import * # Added for unit test
->>>>>>> 04c2c2bb
 
 
 class UbuntuPatching(AbstractPatching):
