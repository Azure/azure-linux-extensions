#!/usr/bin/python
#
# Copyright 2015 Microsoft Corporation
#
# Licensed under the Apache License, Version 2.0 (the "License");
# you may not use this file except in compliance with the License.
# You may obtain a copy of the License at
#
#     http://www.apache.org/licenses/LICENSE-2.0
#
# Unless required by applicable law or agreed to in writing, software
# distributed under the License is distributed on an "AS IS" BASIS,
# WITHOUT WARRANTIES OR CONDITIONS OF ANY KIND, either express or implied.
# See the License for the specific language governing permissions and
# limitations under the License.
#
# Requires Python 2.4+


import os
import sys

from .AbstractPatching import AbstractPatching
from Common import CommonVariables
from CommandExecutor import CommandExecutor


class UbuntuPatching(AbstractPatching):
    def __init__(self, logger, distro_info):
        super(UbuntuPatching, self).__init__(distro_info)
        self.logger = logger
        self.command_executor = CommandExecutor(logger)
        self.base64_path = '/usr/bin/base64'
        self.bash_path = '/bin/bash'
        self.blkid_path = '/sbin/blkid'
        self.cat_path = '/bin/cat'
        self.cryptsetup_path = '/sbin/cryptsetup'
        self.dd_path = '/bin/dd'
        self.e2fsck_path = '/sbin/e2fsck'
        self.echo_path = '/bin/echo'
        self.lsblk_path = '/bin/lsblk'
        self.lsscsi_path = '/usr/bin/lsscsi'
        self.mkdir_path = '/bin/mkdir'
        self.mount_path = '/bin/mount'
        self.openssl_path = '/usr/bin/openssl'
        self.resize2fs_path = '/sbin/resize2fs'
        self.umount_path = '/bin/umount'
        self.touch_path = '/usr/bin/touch'

    def install_cryptsetup(self):
        packages = ['cryptsetup-bin']
        cmd = " ".join(['apt-get', 'install', '-y', '--no-upgrade'] + packages)
        return_code = self.command_executor.Execute(cmd, timeout=30)
        if return_code == -9:
            msg = "Command: apt-get install timed out. Make sure apt-get is configured correctly and there are no network problems."
            raise Exception(msg)

        # If install fails, try running apt-get update and then try install again
        if return_code != 0:
            self.logger.log('cryptsetup installation failed. Retrying installation after running update')
            return_code = self.command_executor.Execute('apt-get -o Acquire::ForceIPv4=true -y update', timeout=30)
            # Fail early if apt-get update times out.
            if return_code == -9:
                msg = "Command: apt-get -o Acquire::ForceIPv4=true -y update timed out. Make sure apt-get is configured correctly."
                raise Exception(msg)
            cmd = " ".join(['apt-get', 'install', '-y'] + packages)
            return_code = self.command_executor.Execute(cmd, timeout=30)
            if return_code == -9:
                msg = "Command: apt-get install timed out. Make sure apt-get is configured correctly and there are no network problems."
                raise Exception(msg)
            return return_code

    def install_extras(self):
        cmd = " ".join(['apt-get', 'update'])
        self.command_executor.Execute(cmd)

        # select the appropriate version specific parted package
        if (sys.version_info >= (3,)):
            parted = 'python3-parted'
        else:
            parted = 'python-parted'

        # construct package installation list
        packages = ['at',
                    'cryptsetup-bin',
<<<<<<< HEAD
                    'grub-pc-bin'
=======
                    'grub-pc-bin',
>>>>>>> df8334d1
                    'lsscsi',
                    parted,
                    'python-six',
                    'procps',
                    'psmisc']

        cmd = " ".join(['apt-get', 'install', '-y'] + packages)
        self.command_executor.Execute(cmd)

    def update_prereq(self):
        self.logger.log("Trying to update Ubuntu osencrypt entry.")
        filtered_crypttab_lines = []
        initramfs_repack_needed = False
        if not os.path.exists('/etc/crypttab'):
            return
        with open('/etc/crypttab', 'r') as f:
            for line in f.readlines():
                crypttab_parts = line.strip().split()

                if len(crypttab_parts) < 3:
                    filtered_crypttab_lines.append(line)
                    continue

                if crypttab_parts[0].startswith("#"):
                    filtered_crypttab_lines.append(line)
                    continue

                if crypttab_parts[0] == 'osencrypt' and (crypttab_parts[1] == '/dev/sda1' or crypttab_parts[1].startswith(CommonVariables.disk_by_id_root)) and 'keyscript=/usr/sbin/azure_crypt_key.sh' in line:
                    self.logger.log("Found osencrypt entry to update.")
                    stable_os_disk_path = self._get_stable_os_disk_path()
                    if stable_os_disk_path is not None:
                        filtered_crypttab_lines.append(CommonVariables.osencrypt_crypttab_line_ubuntu.format(stable_os_disk_path))
                        initramfs_repack_needed = True
                        continue
                    else:
                        self.logger.log("Cannot find expected link to root partition.")

                filtered_crypttab_lines.append(line)

        if initramfs_repack_needed:
            with open('/etc/crypttab', 'w') as f:
                f.writelines(filtered_crypttab_lines)
            self.command_executor.Execute('update-initramfs -u -k all', True)
            self.logger.log("Successfully updated osencrypt entry.")
        else:
            self.logger.log('osencrypt entry not present or already updated or expected root partition link does not exists.')

    def _get_stable_os_disk_path(self):
        gen1_disk = os.path.join(CommonVariables.azure_symlinks_dir, "root-part1")
        gen2_disk = os.path.join(CommonVariables.azure_symlinks_dir, "scsi0/lun0-part1")
        if os.path.exists(gen1_disk):
            return gen1_disk
        elif os.path.exists(gen2_disk):
            return gen2_disk
        else:
            return None<|MERGE_RESOLUTION|>--- conflicted
+++ resolved
@@ -83,11 +83,7 @@
         # construct package installation list
         packages = ['at',
                     'cryptsetup-bin',
-<<<<<<< HEAD
-                    'grub-pc-bin'
-=======
                     'grub-pc-bin',
->>>>>>> df8334d1
                     'lsscsi',
                     parted,
                     'python-six',
