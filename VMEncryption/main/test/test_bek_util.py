--- conflicted
+++ resolved
@@ -5,11 +5,7 @@
     import mock  # python2
 
 from BekUtil import BekUtil
-<<<<<<< HEAD
-from AbstractBekUtilImpl import AbstractBekUtilImpl,BekMissingException
-=======
 from AbstractBekUtilImpl import BekMissingException,AbstractBekUtilImpl
->>>>>>> 2fd3f552
 from DiskUtil import DiskUtil
 from Common import CommonVariables
 from .console_logger import ConsoleLogger
