--- conflicted
+++ resolved
@@ -25,16 +25,10 @@
 
     """description of class"""
     def log(self, msg, level='Info'):
-<<<<<<< HEAD
-        log_msg = "{0}: [{1}] {2}".format(self.current_process_id, level, msg)
+        escaped_msg = msg.replace('"', "'") # Replace " with ' as agent telemetry cannot process double quotes
+        log_msg = "{0}: [{1}] {2}".format(self.current_process_id, level, escaped_msg)
         log_msg = [c for c in log_msg if c in string.printable]
         log_msg = ''.join(log_msg)
-=======
-        escaped_msg = msg.replace('"', "'") # Replace " with ' as agent telemetry cannot process double quotes
-        log_msg = "{0}: [{1}] {2}".format(self.current_process_id, level, escaped_msg)
-        log_msg = filter(lambda c: c in string.printable, log_msg)
-        log_msg = log_msg.encode('ascii', 'ignore')
->>>>>>> 04c2c2bb
 
         self.hutil.log(log_msg)
         self.log_to_console(log_msg)
