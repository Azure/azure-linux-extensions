<<<<<<< HEAD
1.4.0.1
- Add official support for RHEL 9.x
- Resource Disk + EFA Stop Start issue fix
- Data Disk Disable Bug Fix

1.4.0.0
- Add official Mariner 2.0 Support
- Private Preview: CVM Data Disk Encryption
=======
1.4.0.0
-CVM Linux data disk encryption
-highlights:
-adding VNS code for test release.
-using root-fs to store key for auto unlock.
-passphrase wrap and unwrap using SKR.
-using LUKS2 header token filed to keep wrapped passphrase for key recovery.
-Supported OS: ubuntu 20.04 ubuntu 22.04

1.3.0.1
- Add official support for Mariner 2.0
>>>>>>> 5c8f116c

1.3.0.0
-Add private support for ADE with ManagedHSM
-Add flow for encrypting temp disks in a CVM

1.2.0.97
-Using no proxy, IMDS failure as non terminal.
-Add Ubuntu 22.04 support. 
-ADE flow for cvm phase 1- blocking ADE for CVM. 

1.2.0.96
- Update ade parse script to handle duplicate parameters
- Use grub2-mkconfig to add kernel parameters
- Fix RHEL 7.9 no boot after update

1.2.0.95
- Add support for Mariner
- Fix centOS no boot issue
- Onboard CentOS to online encryption

1.2.0.94
- Enable Linux VMSS OS disk encryption

1.2.0.93
- Add support for Oracle 8.5
- Auto support Minor version upgrades
- Add support for Ubuntu 18.04 ARM64 image
- Fix bek mount race condition on boot

1.2.0.92
- Add support for Ubuntu 20.04 ARM64 image
- Add support for RHEL 8.5

1.2.0.91
- Enable Online Encryption for data disks
- Setup encryption layer for all disks and do encryption in background

1.2.0.90
- Support for RHEL 8.3, 8.4
- Support for CentOS 8.3, 8.4
- Add BEK disk validations
- Fix Key Vault resouce ID check

1.2.0.89
- avoid apt-get timeouts on isolated networks
- add grub-pc-bin package if missing on Ubuntu
- prevent unintended key rotation on case or trailing slash differences
- fix resource disk logic on D8S_v4_vm size
- fix status cannot be read issue on Ubuntu 20.04 Gen2

1.2.0.84
- add support for RHEL 8 SAP image
- fix RD encryption in Gen2 VMs
- add error message reporting for WireProtocol errors
- fix an invalid literal bug

1.2.0.83
- add support for Ubuntu 20.04
- fix python3 syntax in handle.py on update encryption settings change 
- fix resize2fs syntax on distros with python3 + new cryptsetup version
- fix systemctl crash on RHEL LVM

1.2.0.75 
- Add support for Gen2 VMs
- Add support for RHEL 7.9
- Yum update fix for RHEL 8

1.2.0.72 
- Add support for VM sizes without Resource Disks

1.2.0.70
- Add support for Python3
- Add support for RHEL 8
- Enable Online encryption for RHEL 8 OS disk encryption

1.1.0.52
- Ubuntu WWN fix

1.1.0.51
- Add support for RHEL 7.8
- Make Resource Disk Encryption synchronus

1.1.0.50
- adds yaml pipeline files to support cdpx test extension build
- parameterizes version and extension name to support cdpx
- removes unused parameter in bekutil
- fixes fstab parsing
- adds nofail to fstab if absent
- adds resource disk to crypttab if crypt mount is used
- fixes newline issue in telemetry for improved debugging
- migrates to early unlock if using crypt mount
- changes sparse mode from 64K to 16M to address LVM with xfs
- tries mounting /boot/efi for UEFI image support if applicable
- fixes lvm reliability issue caused by hardcoded sda2 device name
- adds python-six module for transitions module reliability
- adds to and updates existing unit tests
- Fix hardcoded root partition in Ubuntu
- Fix data disk not getting mounted after disabling encryption.
- ADE Linux DualPass to SinglePass migration
- Handle no passphrase file in update encryption settings
- ADE SinglePass EV2 VSRM Artifacts
- ADE SinglePass CDPx: Migrating Windows agent to image 1809

1.1.0.48
-Fix disable after EFA encryption and stop-start
-Fix missing Python-six module for CentOS 6.8
-Add CDPx config
-Migrate CryptMount to Crypttab<|MERGE_RESOLUTION|>--- conflicted
+++ resolved
@@ -1,13 +1,8 @@
-<<<<<<< HEAD
 1.4.0.1
 - Add official support for RHEL 9.x
 - Resource Disk + EFA Stop Start issue fix
 - Data Disk Disable Bug Fix
 
-1.4.0.0
-- Add official Mariner 2.0 Support
-- Private Preview: CVM Data Disk Encryption
-=======
 1.4.0.0
 -CVM Linux data disk encryption
 -highlights:
@@ -19,7 +14,6 @@
 
 1.3.0.1
 - Add official support for Mariner 2.0
->>>>>>> 5c8f116c
 
 1.3.0.0
 -Add private support for ADE with ManagedHSM
