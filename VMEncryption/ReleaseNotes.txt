--- conflicted
+++ resolved
@@ -1,7 +1,6 @@
-<<<<<<< HEAD
-(1.1.0.51) 
+1.1.0.51
 -Support Python3 only environments
-=======
+
 1.1.0.50
 - adds yaml pipeline files to support cdpx test extension build
 - parameterizes version and extension name to support cdpx
@@ -22,9 +21,8 @@
 - Handle no passphrase file in update encryption settings
 - ADE SinglePass EV2 VSRM Artifacts
 - ADE SinglePass CDPx: Migrating Windows agent to image 1809
->>>>>>> 29d345f5
 
-(1.1.0.48)
+1.1.0.48
 -Fix disable after EFA encryption and stop-start
 -Fix missing Python-six module for CentOS 6.8
 -Add CDPx config
