--- conflicted
+++ resolved
@@ -1,15 +1,9 @@
-<<<<<<< HEAD
+1.4.0.11
+- Add support for Azure Linux 3
+
 1.4.0.10
 - Fix LVM encryption on RHEL 9
 - Fix null char in stdout 
-=======
-1.4.0.11
-- Shipping Azure Linux 3.0 support
-- MAJ_MIN bug fix
-
-1.4.0.10
-- <notes from release manager>
->>>>>>> 3ab06225
 
 1.4.0.9
 - Rollover the new version
