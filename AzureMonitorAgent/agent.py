#!/usr/bin/env python
#
# AzureMonitoringLinuxAgent Extension
#
# Copyright 2021 Microsoft Corporation
#
# Licensed under the Apache License, Version 2.0 (the "License");
# you may not use this file except in compliance with the License.
# You may obtain a copy of the License at
#
#     http://www.apache.org/licenses/LICENSE-2.0
#
# Unless required by applicable law or agreed to in writing, software
# distributed under the License is distributed on an "AS IS" BASIS,
# WITHOUT WARRANTIES OR CONDITIONS OF ANY KIND, either express or implied.
# See the License for the specific language governing permissions and
# limitations under the License.

from __future__ import print_function
import sys
# future imports have no effect on python 3 (verified in official docs)
# importing from source causes import errors on python 3, lets skip import
if sys.version_info[0] < 3:
    from future import standard_library
    standard_library.install_aliases()
    from builtins import str

import os
import os.path
import datetime
import signal
import pwd
import grp
import re
import filecmp
import stat
import traceback
import time
import platform
import subprocess
import json
import base64
import inspect
import urllib.request, urllib.parse, urllib.error
import shutil
import crypt
import xml.dom.minidom
import re
import hashlib
from distutils.version import LooseVersion
from hashlib import sha256
from shutil import copyfile

from threading import Thread
import telegraf_utils.telegraf_config_handler as telhandler
import metrics_ext_utils.metrics_constants as metrics_constants
import metrics_ext_utils.metrics_ext_handler as me_handler
import metrics_ext_utils.metrics_common_utils as metrics_utils

try:
    from Utils.WAAgentUtil import waagent
    import Utils.HandlerUtil as HUtil
except Exception as e:
    # These utils have checks around the use of them; this is not an exit case
    print('Importing utils failed with error: {0}'.format(e))

# This code is taken from the omsagent's extension wrapper.
# This same monkey patch fix is relevant for AMA extension as well.
# This monkey patch duplicates the one made in the waagent import above.
# It is necessary because on 2.6, the waagent monkey patch appears to be overridden
# by the python-future subprocess.check_output backport.
if sys.version_info < (2,7):
    def check_output(*popenargs, **kwargs):
        r"""Backport from subprocess module from python 2.7"""
        if 'stdout' in kwargs:
            raise ValueError('stdout argument not allowed, it will be overridden.')
        process = subprocess.Popen(stdout=subprocess.PIPE, *popenargs, **kwargs)
        output, unused_err = process.communicate()
        retcode = process.poll()
        if retcode:
            cmd = kwargs.get("args")
            if cmd is None:
                cmd = popenargs[0]
            raise subprocess.CalledProcessError(retcode, cmd, output=output)
        return output

    # Exception classes used by this module.
    class CalledProcessError(Exception):
        def __init__(self, returncode, cmd, output=None):
            self.returncode = returncode
            self.cmd = cmd
            self.output = output

        def __str__(self):
            return "Command '%s' returned non-zero exit status %d" % (self.cmd, self.returncode)

    subprocess.check_output = check_output
    subprocess.CalledProcessError = CalledProcessError

# Global Variables
PackagesDirectory = 'packages'
# The BundleFileName values will be replaced by actual values in the release pipeline. See apply_version.sh.
BundleFileNameDeb = 'azuremonitoragent.deb'
BundleFileNameRpm = 'azuremonitoragent.rpm'
BundleFileName = ''
TelegrafBinName = 'telegraf'
InitialRetrySleepSeconds = 30
PackageManager = ''
PackageManagerOptions = ''
MdsdCounterJsonPath = '/etc/opt/microsoft/azuremonitoragent/config-cache/metricCounters.json'

# Commands
AMAInstallCommand = ''
AMAUninstallCommand = ''
AMAServiceStartCommand = ''
AMAServiceStopCommand = ''
AMAServiceStatusCommand = ''

# Error codes
DPKGLockedErrorCode = 56
MissingorInvalidParameterErrorCode = 53
UnsupportedOperatingSystem = 51
IndeterminateOperatingSystem = 51

# Configuration
HUtilObject = None
SettingsSequenceNumber = None
HandlerEnvironment = None
SettingsDict = None


# Change permission of log path - if we fail, that is not an exit case
try:
    ext_log_path = '/var/log/azure/'
    if os.path.exists(ext_log_path):
        os.chmod(ext_log_path, 700)
except:
    pass


def main():
    """
    Main method
    Parse out operation from argument, invoke the operation, and finish.
    """
    init_waagent_logger()
    waagent_log_info('Azure Monitoring Agent for Linux started to handle.')

    # Determine the operation being executed
    operation = None
    try:
        option = sys.argv[1]
        if re.match('^([-/]*)(disable)', option):
            operation = 'Disable'
        elif re.match('^([-/]*)(uninstall)', option):
            operation = 'Uninstall'
        elif re.match('^([-/]*)(install)', option):
            operation = 'Install'
        elif re.match('^([-/]*)(enable)', option):
            operation = 'Enable'
        elif re.match('^([-/]*)(update)', option):
            operation = 'Update'
        elif re.match('^([-/]*)(metrics)', option):
            operation = 'Metrics'
        elif re.match('^([-/]*)(arc)', option):
            operation = 'Arc'
    except Exception as e:
        waagent_log_error(str(e))

    if operation is None:
        log_and_exit('Unknown', 1, 'No valid operation provided')

    # Set up for exit code and any error messages
    exit_code = 0
    message = '{0} succeeded'.format(operation)

    # Avoid entering broken state where manual purge actions are necessary in low disk space scenario
    destructive_operations = ['Disable', 'Uninstall']
    if operation not in destructive_operations:
        exit_code = check_disk_space_availability()
        if exit_code != 0:
            message = '{0} failed due to low disk space'.format(operation)
            log_and_exit(operation, exit_code, message)

    # Invoke operation
    try:
        global HUtilObject
        HUtilObject = parse_context(operation)
        exit_code, output = operations[operation]()

        # Exit code 1 indicates a general problem that doesn't have a more
        # specific error code; it often indicates a missing dependency
        if exit_code == 1 and operation == 'Install':
            message = 'Install failed with exit code 1. Please check that ' \
                      'dependencies are installed. For details, check logs ' \
                      'in /var/log/azure/Microsoft.Azure.Monitor' \
                      '.AzureMonitorLinuxAgent'
        elif exit_code is DPKGLockedErrorCode and operation == 'Install':
            message = 'Install failed with exit code {0} because the ' \
                      'package manager on the VM is currently locked: ' \
                      'please wait and try again'.format(DPKGLockedErrorCode)
        elif exit_code != 0:
            message = '{0} failed with exit code {1} {2}'.format(operation,
                                                             exit_code, output)

    except AzureMonitorAgentForLinuxException as e:
        exit_code = e.error_code
        message = e.get_error_message(operation)
    except Exception as e:
        exit_code = 1
        message = '{0} failed with error: {1}\n' \
                  'Stacktrace: {2}'.format(operation, e,
                                           traceback.format_exc())

    # Finish up and log messages
    log_and_exit(operation, exit_code, message)

def check_disk_space_availability():
    """
    Check if there is the required space on the machine.
    """
    try:
        if get_free_space_mb("/var") < 500 or get_free_space_mb("/etc") < 500 or get_free_space_mb("/opt") < 500 :
            # 52 is the exit code for missing dependency i.e. disk space
            # https://github.com/Azure/azure-marketplace/wiki/Extension-Build-Notes-Best-Practices#error-codes-and-messages-output-to-stderr
            return 52
        else:
            return 0
    except:
        print('Failed to check disk usage.')
        return 0


def get_free_space_mb(dirname):
    """
    Get the free space in MB in the directory path.
    """
    st = os.statvfs(dirname)
    return (st.f_bavail * st.f_frsize) // (1024 * 1024)


def is_systemd():
    """
    Check if the system is using systemd
    """
    return os.path.isdir("/run/systemd/system")

def get_service_name():
    public_settings, protected_settings = get_settings()
    if public_settings is not None and public_settings.get("GCS_AUTO_CONFIG") == True:
        return "azuremonitoragentmgr"
    else:
        return "azuremonitoragent"

def install():
    """
    Ensure that this VM distro and version are supported.
    Install the Azure Monitor Linux Agent package, using retries.
    Note: install operation times out from WAAgent at 15 minutes, so do not
    wait longer.
    """
    global AMAInstallCommand

    find_package_manager("Install")
    exit_if_vm_not_supported('Install')
    vm_dist, vm_ver = find_vm_distro('Install')

    # Check if SUSE 15 VMs have /sbin/insserv package (required for AMA 1.14.4+)
    if (vm_dist.lower().startswith('suse') or vm_dist.lower().startswith('sles')) and vm_ver.startswith('15'):
        check_insserv, _ = run_command_and_log("which insserv")
        if check_insserv != 0:
            hutil_log_info("'insserv-compat' package missing from SUSE 15 machine, installing to allow AMA to run.")
            insserv_exit_code, insserv_output = run_command_and_log("zypper --non-interactive install insserv-compat")
            if insserv_exit_code != 0:
                return insserv_exit_code, insserv_output

    public_settings, protected_settings = get_settings()

    package_directory = os.path.join(os.getcwd(), PackagesDirectory)
    bundle_path = os.path.join(package_directory, BundleFileName)
    os.chmod(bundle_path, 100)
    print(PackageManager, " and ", BundleFileName)
    AMAInstallCommand = "{0} {1} -i {2}".format(PackageManager, PackageManagerOptions, bundle_path)
    hutil_log_info('Running command "{0}"'.format(AMAInstallCommand))

    # Retry, since install can fail due to concurrent package operations
    exit_code, output = run_command_with_retries_output(AMAInstallCommand, retries = 15,
                                         retry_check = retry_if_dpkg_locked,
                                         final_check = final_check_if_dpkg_locked)

    # Set task limits to max of 65K in suse 12
    # Based on Task 9764411: AMA broken after 1.7 in sles 12 - https://dev.azure.com/msazure/One/_workitems/edit/9764411
    if vm_dist.lower().startswith('suse'):
        try:
            suse_exit_code, suse_output = run_command_and_log("mkdir -p /etc/systemd/system/azuremonitoragent.service.d")
            if suse_exit_code != 0:
                return suse_exit_code, suse_output

            suse_exit_code, suse_output = run_command_and_log("echo '[Service]' > /etc/systemd/system/azuremonitoragent.service.d/override.conf")
            if suse_exit_code != 0:
                return suse_exit_code, suse_output

            suse_exit_code, suse_output = run_command_and_log("echo 'TasksMax=65535' >> /etc/systemd/system/azuremonitoragent.service.d/override.conf")
            if suse_exit_code != 0:
                return suse_exit_code, suse_output

            suse_exit_code, suse_output = run_command_and_log("systemctl daemon-reload")
            if suse_exit_code != 0:
                return suse_exit_code, suse_output
        except:
            log_and_exit("install", MissingorInvalidParameterErrorCode, "Failed to update /etc/systemd/system/azuremonitoragent.service.d for suse 12,15" )

    default_configs = {
        "MDSD_CONFIG_DIR" : "/etc/opt/microsoft/azuremonitoragent",
        "MDSD_LOG_DIR" : "/var/opt/microsoft/azuremonitoragent/log",
        "MDSD_ROLE_PREFIX" : "/run/azuremonitoragent/default",
        "MDSD_SPOOL_DIRECTORY" : "/var/opt/microsoft/azuremonitoragent",
        "MDSD_OPTIONS" : "\"-A -c /etc/opt/microsoft/azuremonitoragent/mdsd.xml -d -r $MDSD_ROLE_PREFIX -S $MDSD_SPOOL_DIRECTORY/eh -L $MDSD_SPOOL_DIRECTORY/events\"",
        "ENABLE_MCS" : "false",
        "MONITORING_USE_GENEVA_CONFIG_SERVICE" : "false",
        "MDSD_USE_LOCAL_PERSISTENCY" : "true",
        #"OMS_TLD" : "int2.microsoftatlanta-int.com",
        #"customResourceId" : "/subscriptions/42e7aed6-f510-46a2-8597-a5fe2e15478b/resourcegroups/amcs-test/providers/Microsoft.OperationalInsights/workspaces/amcs-pretend-linuxVM",
    }

    # Decide the mode
    if public_settings is not None and public_settings.get("GCS_AUTO_CONFIG") == True:
        hutil_log_info("Detecting Auto-Config mode.")
        return 0, ""
    elif (protected_settings is None or len(protected_settings) == 0) or (public_settings is not None and "proxy" in public_settings and "mode" in public_settings.get("proxy") and public_settings.get("proxy").get("mode") == "application"):
        default_configs["ENABLE_MCS"] = "true"

        # fetch proxy settings
        if public_settings is not None and "proxy" in public_settings and "mode" in public_settings.get("proxy") and public_settings.get("proxy").get("mode") == "application":
            default_configs["MDSD_PROXY_MODE"] = "application"

            if "address" in public_settings.get("proxy"):
                default_configs["MDSD_PROXY_ADDRESS"] = public_settings.get("proxy").get("address")
            else:
                log_and_exit("install", MissingorInvalidParameterErrorCode, 'Parameter "address" is required in proxy public setting')

            if "auth" in public_settings.get("proxy") and public_settings.get("proxy").get("auth") == "true":
                if protected_settings is not None and "proxy" in protected_settings and "username" in protected_settings.get("proxy") and "password" in protected_settings.get("proxy"):
                    default_configs["MDSD_PROXY_USERNAME"] = protected_settings.get("proxy").get("username")
                    default_configs["MDSD_PROXY_PASSWORD"] = protected_settings.get("proxy").get("password")
                else:
                    log_and_exit("install", MissingorInvalidParameterErrorCode, 'Parameter "username" and "password" not in proxy protected setting')

        # add managed identity settings if they were provided
        identifier_name, identifier_value, error_msg = get_managed_identity()

        if error_msg:
            log_and_exit("Install", MissingorInvalidParameterErrorCode, 'Failed to determine managed identity settings. {0}.'.format(error_msg))

        if identifier_name and identifier_value:
            default_configs["MANAGED_IDENTITY"] = "{0}#{1}".format(identifier_name, identifier_value)
    else:
        # look for LA protected settings
        for var in list(protected_settings.keys()):
            if "_key" in var or "_id" in var:
                default_configs[var] = protected_settings.get(var)

        # check if required GCS params are available
        MONITORING_GCS_CERT_CERTFILE = None
        if "certificate" in protected_settings:
            MONITORING_GCS_CERT_CERTFILE = base64.standard_b64decode(protected_settings.get("certificate"))

        if "certificatePath" in protected_settings:
            try:
                with open(protected_settings.get("certificatePath"), 'r') as f:
                    MONITORING_GCS_CERT_CERTFILE = f.read()
            except Exception as ex:
                log_and_exit('Install', MissingorInvalidParameterErrorCode, 'Failed to read certificate {0}: {1}'.format(protected_settings.get("certificatePath"), ex))

        MONITORING_GCS_CERT_KEYFILE = None
        if "certificateKey" in protected_settings:
            MONITORING_GCS_CERT_KEYFILE = base64.standard_b64decode(protected_settings.get("certificateKey"))

        if "certificateKeyPath" in protected_settings:
            try:
                with open(protected_settings.get("certificateKeyPath"), 'r') as f:
                    MONITORING_GCS_CERT_KEYFILE = f.read()
            except Exception as ex:
                log_and_exit('Install', MissingorInvalidParameterErrorCode, 'Failed to read certificate key {0}: {1}'.format(protected_settings.get("certificateKeyPath"), ex))

        MONITORING_GCS_ENVIRONMENT = ""
        if "monitoringGCSEnvironment" in protected_settings:
            MONITORING_GCS_ENVIRONMENT = protected_settings.get("monitoringGCSEnvironment")

        MONITORING_GCS_NAMESPACE = ""
        if "namespace" in protected_settings:
            MONITORING_GCS_NAMESPACE = protected_settings.get("namespace")

        MONITORING_GCS_ACCOUNT = ""
        if "monitoringGCSAccount" in protected_settings:
            MONITORING_GCS_ACCOUNT = protected_settings.get("monitoringGCSAccount")

        MONITORING_GCS_REGION = ""
        if "monitoringGCSRegion" in protected_settings:
            MONITORING_GCS_REGION = protected_settings.get("monitoringGCSRegion")

        MONITORING_CONFIG_VERSION = ""
        if "configVersion" in protected_settings:
            MONITORING_CONFIG_VERSION = protected_settings.get("configVersion")

        MONITORING_GCS_AUTH_ID_TYPE = ""
        if "monitoringGCSAuthIdType" in protected_settings:
            MONITORING_GCS_AUTH_ID_TYPE = protected_settings.get("monitoringGCSAuthIdType")

        MONITORING_GCS_AUTH_ID = ""
        if "monitoringGCSAuthId" in protected_settings:
            MONITORING_GCS_AUTH_ID = protected_settings.get("monitoringGCSAuthId")

        MONITORING_TENANT = ""
        if "monitoringTenant" in protected_settings:
            MONITORING_TENANT = protected_settings.get("monitoringTenant")

        MONITORING_ROLE = ""
        if "monitoringRole" in protected_settings:
            MONITORING_ROLE = protected_settings.get("monitoringRole")

        MONITORING_ROLE_INSTANCE = ""
        if "monitoringRoleInstance" in protected_settings:
            MONITORING_ROLE_INSTANCE = protected_settings.get("monitoringRoleInstance")


        if ((MONITORING_GCS_CERT_CERTFILE is None or MONITORING_GCS_CERT_KEYFILE is None) and (MONITORING_GCS_AUTH_ID_TYPE == "")) or MONITORING_GCS_ENVIRONMENT == "" or MONITORING_GCS_NAMESPACE == "" or MONITORING_GCS_ACCOUNT == "" or MONITORING_GCS_REGION == "" or MONITORING_CONFIG_VERSION == "":
            waagent_log_error('Not all required GCS parameters are provided')
            raise ParameterMissingException
        else:
            # set the values for GCS
            default_configs["MONITORING_USE_GENEVA_CONFIG_SERVICE"] = "true"
            default_configs["MONITORING_GCS_ENVIRONMENT"] = MONITORING_GCS_ENVIRONMENT
            default_configs["MONITORING_GCS_NAMESPACE"] = MONITORING_GCS_NAMESPACE
            default_configs["MONITORING_GCS_ACCOUNT"] = MONITORING_GCS_ACCOUNT
            default_configs["MONITORING_GCS_REGION"] = MONITORING_GCS_REGION
            default_configs["MONITORING_CONFIG_VERSION"] = MONITORING_CONFIG_VERSION

            # write the certificate and key to disk
            uid = pwd.getpwnam("syslog").pw_uid
            gid = grp.getgrnam("syslog").gr_gid

            if MONITORING_GCS_AUTH_ID_TYPE != "":
                default_configs["MONITORING_GCS_AUTH_ID_TYPE"] = MONITORING_GCS_AUTH_ID_TYPE

            if MONITORING_GCS_AUTH_ID != "":
                default_configs["MONITORING_GCS_AUTH_ID"] = MONITORING_GCS_AUTH_ID

            if MONITORING_GCS_CERT_CERTFILE is not None:
                default_configs["MONITORING_GCS_CERT_CERTFILE"] = "/etc/opt/microsoft/azuremonitoragent/gcscert.pem"
                fh = open("/etc/opt/microsoft/azuremonitoragent/gcscert.pem", "wb")
                fh.write(MONITORING_GCS_CERT_CERTFILE)
                fh.close()
                os.chown("/etc/opt/microsoft/azuremonitoragent/gcscert.pem", uid, gid)
                os.system('chmod {1} {0}'.format("/etc/opt/microsoft/azuremonitoragent/gcscert.pem", 400))

            if MONITORING_GCS_CERT_KEYFILE is not None:
                default_configs["MONITORING_GCS_CERT_KEYFILE"] = "/etc/opt/microsoft/azuremonitoragent/gcskey.pem"
                fh = open("/etc/opt/microsoft/azuremonitoragent/gcskey.pem", "wb")
                fh.write(MONITORING_GCS_CERT_KEYFILE)
                fh.close()
                os.chown("/etc/opt/microsoft/azuremonitoragent/gcskey.pem", uid, gid)
                os.system('chmod {1} {0}'.format("/etc/opt/microsoft/azuremonitoragent/gcskey.pem", 400))

            if MONITORING_TENANT != "":
                default_configs["MONITORING_TENANT"] = MONITORING_TENANT

            if MONITORING_ROLE != "":
                default_configs["MONITORING_ROLE"] = MONITORING_ROLE

            if MONITORING_TENANT != "":
                default_configs["MONITORING_ROLE_INSTANCE"] = MONITORING_ROLE_INSTANCE

    config_file = "/etc/default/azuremonitoragent"
    config_updated = False
    try:
        if os.path.isfile(config_file):
            data = []
            new_data = ""
            vars_set = set()
            dependent_vars = ["MDSD_OPTIONS"]

            # Scope to only dependent envvar being set by extension wrapper
            dependent_vars = set(default_configs.keys()).intersection(dependent_vars)

            # Copy existing comments/envvar to the updated defaults file; replace existing envvar values if appropriate
            with open(config_file, "r") as f:
                data = f.readlines()
                for line in data:
                    # Skip definitions of dependent envvar until very end
                    skip_line = False
                    for var in dependent_vars:
                        if "export {0}".format(var) in line:
                            skip_line = True
                            break
                    if skip_line:
                        continue

                    for var in list(default_configs.keys()):
                        if "export {0}".format(var) in line and var not in dependent_vars:
                            line = "export " + var + "=" + default_configs[var] + "\n"
                            vars_set.add(var)
                            break
                    new_data += line

            # Set remaining non-dependent envvar that weren't present in the old defaults file
            for var in list(default_configs.keys()):
                if var not in vars_set and var not in dependent_vars:
                    new_data += "export " + var + "=" + default_configs[var] + "\n"

            # Finally, set envvar with dependencies (e.g. MDSD_OPTIONS depends on MDSD_LOG)
            for var in dependent_vars:
                new_data += "export " + var + "=" + default_configs[var] + "\n"
                vars_set.add(var)

            with open("/etc/default/azuremonitoragent_temp", "w") as f:
                f.write(new_data)
                config_updated = True if len(new_data) > 0 else False

            if not config_updated or not os.path.isfile("/etc/default/azuremonitoragent_temp"):
                log_and_exit("install",MissingorInvalidParameterErrorCode, "Error while updating MCS Environment Variables in /etc/default/azuremonitoragent")

            os.remove(config_file)
            os.rename("/etc/default/azuremonitoragent_temp", config_file)

            uid = pwd.getpwnam("syslog").pw_uid
            gid = grp.getgrnam("syslog").gr_gid
            os.chown(config_file, uid, gid)
            os.system('chmod {1} {0}'.format(config_file, 400))

        else:
            log_and_exit("install", MissingorInvalidParameterErrorCode, "Could not find the file - /etc/default/azuremonitoragent" )
    except:
        log_and_exit("install", MissingorInvalidParameterErrorCode, "Failed to add MCS Environment Variables in /etc/default/azuremonitoragent" )
    return exit_code, output

def check_kill_process(pstring):
    for line in os.popen("ps ax | grep " + pstring + " | grep -v grep"):
        fields = line.split()
        pid = fields[0]
        os.kill(int(pid), signal.SIGKILL)

def uninstall():
    """
    Uninstall the Azure Monitor Linux Agent.
    This is a somewhat soft uninstall. It is not a purge.
    Note: uninstall operation times out from WAAgent at 5 minutes
    """
    global AMAUninstallCommand

    find_package_manager("Uninstall")
    if PackageManager == "dpkg":
        AMAUninstallCommand = "dpkg -P azuremonitoragent"
    elif PackageManager == "rpm":
        AMAUninstallCommand = "rpm -e azuremonitoragent"
    else:
        log_and_exit("Uninstall", UnsupportedOperatingSystem, "The OS has neither rpm nor dpkg" )
    hutil_log_info('Running command "{0}"'.format(AMAUninstallCommand))

    # Retry, since uninstall can fail due to concurrent package operations
    try:
        exit_code, output = run_command_with_retries_output(AMAUninstallCommand, retries = 4,
                                            retry_check = retry_if_dpkg_locked,
                                            final_check = final_check_if_dpkg_locked)
    except Exception as ex:
        exit_code = 1
        output = 'Uninstall failed with error: {0}\n' \
                'Stacktrace: {1}'.format(ex, traceback.format_exc())
    return exit_code, output

def enable():
    """
    Start the Azure Monitor Linux Agent Service
    This call will return non-zero or throw an exception if
    the settings provided are incomplete or incorrect.
    Note: enable operation times out from WAAgent at 5 minutes
    """
    global AMAServiceStartCommand, AMAServiceStatusCommand

    if HUtilObject:
        if(HUtilObject.is_seq_smaller()):
            return 0, "Current sequence number, " + HUtilObject._context._seq_no + ", is not greater than the sequence number of the most recent executed configuration. Skipping enable"

    exit_if_vm_not_supported('Enable')

    service_name = get_service_name()

    # Start and enable systemd services so they are started after system reboot.
    AMAServiceStartCommand = 'systemctl start {0} && systemctl enable {0}'.format(service_name)
    AMAServiceStatusCommand = 'systemctl status {0}'.format(service_name)
    if not is_systemd():
        hutil_log_info("The VM doesn't have systemctl. Using the init.d service to start {0}.".format(service_name))
        AMAServiceStartCommand = '/etc/init.d/{0} start'.format(service_name)
        AMAServiceStatusCommand = '/etc/init.d/{0} status'.format(service_name)

    hutil_log_info('Handler initiating onboarding.')
    exit_code, output = run_command_and_log(AMAServiceStartCommand)

    if exit_code == 0:
        #start metrics process if enable is successful
        start_metrics_process()
        HUtilObject.save_seq()
    else:
        status_exit_code, status_output = run_command_and_log(AMAServiceStatusCommand)
        if status_exit_code != 0:
            output += "Output of '{0}':\n{1}".format(AMAServiceStatusCommand, status_output)

    return exit_code, output

def disable():
    """
    Disable Azure Monitor Linux Agent process on the VM.
    Note: disable operation times out from WAAgent at 15 minutes
    """
    global AMAServiceStopCommand, AMAServiceStatusCommand

    #stop the metrics process
    stop_metrics_process()

    service_name = get_service_name()

    # Stop and disable systemd services so they are not started after system reboot.
    AMAServiceStopCommand = 'systemctl stop {0} && systemctl disable {0}'.format(service_name)
    AMAServiceStatusCommand = 'systemctl status {0}'.format(service_name)
    if not is_systemd():
        hutil_log_info("The VM doesn't have systemctl. Using the init.d service to stop {0}.".format(service_name))
        AMAServiceStopCommand = '/etc/init.d/{0} stop'.format(service_name)
        AMAServiceStatusCommand = '/etc/init.d/{0} status'.format(service_name)

    exit_code, output = run_command_and_log(AMAServiceStopCommand)
    if exit_code != 0:
        status_exit_code, status_output = run_command_and_log(AMAServiceStatusCommand)
        if status_exit_code != 0:
            output += "Output of '{0}':\n{1}".format(AMAServiceStatusCommand, status_output)

    return exit_code, output

def update():
    """
    Update the current installation of AzureMonitorLinuxAgent
    No logic to install the agent as agent -> install() will be called
    with update because upgradeMode = "UpgradeWithInstall" set in HandlerManifest
    """

    return 0, ""

def get_managed_identity():
    """
    # Determine Managed Identity (MI) settings
    # Nomenclature: Managed System Identity (MSI), System-Assigned Identity (SAI), User-Assigned Identity (UAI)
    # Unspecified MI scenario: MSI returns SAI token if exists, otherwise returns UAI token if exactly one UAI exists, otherwise failure
    # Specified MI scenario: MSI returns token for specified MI
    # Returns identifier_name, identifier_value, and error message (if any)
    """
    identifier_name = identifier_value = ""
    public_settings, protected_settings = get_settings()

    if public_settings is not None and "authentication" in public_settings and "managedIdentity" in public_settings.get("authentication"):
        managedIdentity = public_settings.get("authentication").get("managedIdentity")

        if "identifier-name" not in managedIdentity or "identifier-value" not in managedIdentity:
            return identifier_name, identifier_value, 'Parameters "identifier-name" and "identifier-value" are both required in authentication.managedIdentity public setting'

        identifier_name = managedIdentity.get("identifier-name")
        identifier_value = managedIdentity.get("identifier-value")

        if identifier_name not in ["object_id", "client_id", "mi_res_id"]:
            return identifier_name, identifier_value, 'Invalid identifier-name provided; must be "object_id", "client_id", or "mi_res_id"'

        if not identifier_value:
            return identifier_name, identifier_value, 'Invalid identifier-value provided; cannot be empty'

        if identifier_name in ["object_id", "client_id"]:
            guid_re = re.compile(r'[a-fA-F0-9]{8}-[a-fA-F0-9]{4}-[a-fA-F0-9]{4}-[a-fA-F0-9]{4}-[a-fA-F0-9]{12}')
            if not guid_re.search(identifier_value):
                return identifier_name, identifier_value, 'Invalid identifier-value provided for {0}; must be a GUID'.format(identifier_name)

    return identifier_name, identifier_value, ""

def stop_metrics_process():

    if telhandler.is_running(is_lad=False):
        #Stop the telegraf and ME services
        tel_out, tel_msg = telhandler.stop_telegraf_service(is_lad=False)
        if tel_out:
            hutil_log_info(tel_msg)
        else:
            hutil_log_error(tel_msg)

        #Delete the telegraf and ME services
        tel_rm_out, tel_rm_msg = telhandler.remove_telegraf_service()
        if tel_rm_out:
            hutil_log_info(tel_rm_msg)
        else:
            hutil_log_error(tel_rm_msg)

    if me_handler.is_running(is_lad=False):
        me_out, me_msg = me_handler.stop_metrics_service(is_lad=False)
        if me_out:
            hutil_log_info(me_msg)
        else:
            hutil_log_error(me_msg)

        me_rm_out, me_rm_msg = me_handler.remove_metrics_service(is_lad=False)
        if me_rm_out:
            hutil_log_info(me_rm_msg)
        else:
            hutil_log_error(me_rm_msg)

    pids_filepath = os.path.join(os.getcwd(),'amametrics.pid')

    # kill existing metrics watcher
    if os.path.exists(pids_filepath):
        with open(pids_filepath, "r") as f:
            for pid in f.readlines():
                # Verify the pid actually belongs to AMA metrics watcher.
                cmd_file = os.path.join("/proc", str(pid.strip("\n")), "cmdline")
                if os.path.exists(cmd_file):
                    with open(cmd_file, "r") as pidf:
                        cmdline = pidf.readlines()
                        if cmdline[0].find("agent.py") >= 0 and cmdline[0].find("-metrics") >= 0:
                            kill_cmd = "kill " + pid
                            run_command_and_log(kill_cmd)

        run_command_and_log("rm "+pids_filepath)

def start_metrics_process():
    """
    Start metrics process that performs periodic monitoring activities
    :return: None
    """
    stop_metrics_process()

    # Start metrics watcher
    ama_path = os.path.join(os.getcwd(), 'agent.py')
    args = [sys.executable, ama_path, '-metrics']
    log = open(os.path.join(os.getcwd(), 'daemon.log'), 'w')
    hutil_log_info('start watcher process '+str(args))
    subprocess.Popen(args, stdout=log, stderr=log)

def metrics_watcher(hutil_error, hutil_log):
    """
    Watcher thread to monitor metric configuration changes and to take action on them
    """

    # Check every 30 seconds
    sleepTime =  30

    # Retrieve managed identity info that may be needed for token retrieval
    identifier_name, identifier_value, error_msg = get_managed_identity()
    if error_msg:
        hutil_error('Failed to determine managed identity settings; MSI token retreival will rely on default identity, if any. {0}.'.format(error_msg))

    # Sleep before starting the monitoring
    time.sleep(sleepTime)
    last_crc = None
    me_msi_token_expiry_epoch = None

    while True:
        try:
            if os.path.isfile(MdsdCounterJsonPath):
                f = open(MdsdCounterJsonPath, "r")
                data = f.read()

                if (data != ''):
                    json_data = json.loads(data)

                    if len(json_data) == 0:
                        last_crc = hashlib.sha256(data.encode('utf-8')).hexdigest()
                        if telhandler.is_running(is_lad=False):
                            # Stop the telegraf and ME services
                            tel_out, tel_msg = telhandler.stop_telegraf_service(is_lad=False)
                            if tel_out:
                                hutil_log(tel_msg)
                            else:
                                hutil_error(tel_msg)

                            # Delete the telegraf and ME services
                            tel_rm_out, tel_rm_msg = telhandler.remove_telegraf_service()
                            if tel_rm_out:
                                hutil_log(tel_rm_msg)
                            else:
                                hutil_error(tel_rm_msg)

                        if me_handler.is_running(is_lad=False):
                            me_out, me_msg = me_handler.stop_metrics_service(is_lad=False)
                            if me_out:
                                hutil_log(me_msg)
                            else:
                                hutil_error(me_msg)

                            me_rm_out, me_rm_msg = me_handler.remove_metrics_service(is_lad=False)
                            if me_rm_out:
                                hutil_log(me_rm_msg)
                            else:
                                hutil_error(me_rm_msg)
                    else:
                        crc = hashlib.sha256(data.encode('utf-8')).hexdigest()

                        if(crc != last_crc):
                            # Resetting the me_msi_token_expiry_epoch variable if we set up ME again.
                            me_msi_token_expiry_epoch = None
                            hutil_log("Start processing metric configuration")
                            hutil_log(data)

                            telegraf_config, telegraf_namespaces = telhandler.handle_config(
                                json_data,
                                "udp://127.0.0.1:" + metrics_constants.ama_metrics_extension_udp_port,
                                "unix:///run/azuremonitoragent/default_influx.socket",
                                is_lad=False)

                            me_handler.setup_me(is_lad=False)

                            start_telegraf_res, log_messages = telhandler.start_telegraf(is_lad=False)
                            if start_telegraf_res:
                                hutil_log("Successfully started metrics-sourcer.")
                            else:
                                hutil_error(log_messages)


                            start_metrics_out, log_messages = me_handler.start_metrics(is_lad=False)
                            if start_metrics_out:
                                hutil_log("Successfully started metrics-extension.")
                            else:
                                hutil_error(log_messages)

                            last_crc = crc

                        generate_token = False
                        me_token_path = os.path.join(os.getcwd(), "/config/metrics_configs/AuthToken-MSI.json")

                        if me_msi_token_expiry_epoch is None or me_msi_token_expiry_epoch == "":
                            if os.path.isfile(me_token_path):
                                with open(me_token_path, "r") as f:
                                    authtoken_content = f.read()
                                    if authtoken_content and "expires_on" in authtoken_content:
                                        me_msi_token_expiry_epoch = authtoken_content["expires_on"]
                                    else:
                                        generate_token = True
                            else:
                                generate_token = True

                        if me_msi_token_expiry_epoch:
                            currentTime = datetime.datetime.now()
                            token_expiry_time = datetime.datetime.fromtimestamp(int(me_msi_token_expiry_epoch))
                            if token_expiry_time - currentTime < datetime.timedelta(minutes=30):
                                # The MSI Token will expire within 30 minutes. We need to refresh the token
                                generate_token = True

                        if generate_token:
                            generate_token = False
                            msi_token_generated, me_msi_token_expiry_epoch, log_messages = me_handler.generate_MSI_token(identifier_name, identifier_value)
                            if msi_token_generated:
                                hutil_log("Successfully refreshed metrics-extension MSI Auth token.")
                            else:
                                hutil_error(log_messages)

                        telegraf_restart_retries = 0
                        me_restart_retries = 0
                        max_restart_retries = 10

                        # Check if telegraf is running, if not, then restart
                        if not telhandler.is_running(is_lad=False):
                            if telegraf_restart_retries < max_restart_retries:
                                telegraf_restart_retries += 1
                                hutil_log("Telegraf binary process is not running. Restarting telegraf now. Retry count - {0}".format(telegraf_restart_retries))
                                tel_out, tel_msg = telhandler.stop_telegraf_service(is_lad=False)
                                if tel_out:
                                    hutil_log(tel_msg)
                                else:
                                    hutil_error(tel_msg)
                                start_telegraf_res, log_messages = telhandler.start_telegraf(is_lad=False)
                                if start_telegraf_res:
                                    hutil_log("Successfully started metrics-sourcer.")
                                else:
                                    hutil_error(log_messages)
                            else:
                                hutil_error("Telegraf binary process is not running. Failed to restart after {0} retries. Please check telegraf.log".format(max_restart_retries))
                        else:
                            telegraf_restart_retries = 0

                        # Check if ME is running, if not, then restart
                        if not me_handler.is_running(is_lad=False):
                            if me_restart_retries < max_restart_retries:
                                me_restart_retries += 1
                                hutil_log("MetricsExtension binary process is not running. Restarting MetricsExtension now. Retry count - {0}".format(me_restart_retries))
                                me_out, me_msg = me_handler.stop_metrics_service(is_lad=False)
                                if me_out:
                                    hutil_log(me_msg)
                                else:
                                    hutil_error(me_msg)
                                start_metrics_out, log_messages = me_handler.start_metrics(is_lad=False)

                                if start_metrics_out:
                                    hutil_log("Successfully started metrics-extension.")
                                else:
                                    hutil_error(log_messages)
                            else:
                                hutil_error("MetricsExtension binary process is not running. Failed to restart after {0} retries. Please check /var/log/syslog for ME logs".format(max_restart_retries))
                        else:
                            me_restart_retries = 0

        except IOError as e:
            hutil_error('I/O error in setting up or monitoring metrics. Exception={0}'.format(e))

        except Exception as e:
            hutil_error('Error in setting up or monitoring metrics. Exception={0}'.format(e))

        finally:
            time.sleep(sleepTime)

def metrics():
    """
    Take care of setting up telegraf and ME for metrics if configuration is present
    """
    pids_filepath = os.path.join(os.getcwd(), 'amametrics.pid')
    py_pid = os.getpid()
    with open(pids_filepath, 'w') as f:
        f.write(str(py_pid) + '\n')

    watcher_thread = Thread(target = metrics_watcher, args = [hutil_log_error, hutil_log_info])
    watcher_thread.start()
    watcher_thread.join()

    return 0, ""


<<<<<<< HEAD
def start_arc_process():
    """
    Start arc process that performs periodic monitoring activities
    :return: None

    """
    hutil_log_info("stopping previously running arc process")
    stop_arc_watcher()
    hutil_log_info("starting arc process")

    #start arc watcher
    ama_path = os.path.join(os.getcwd(), 'agent.py')
    args = [sys.executable, ama_path, '-arc']
    log = open(os.path.join(os.getcwd(), 'daemon.log'), 'w')
    hutil_log_info('start watcher process '+str(args))
    subprocess.Popen(args, stdout=log, stderr=log)

def start_arc_watcher():
    """
    Take care of starting arc_watcher daemon if the VM has arc running
    """
    hutil_log_info("Starting the watcher")
    print("Starting the watcher")
    pids_filepath = os.path.join(os.getcwd(), 'amaarc.pid')
    py_pid = os.getpid()
    print("pid ", py_pid)
    with open(pids_filepath, 'w') as f:
        f.write(str(py_pid) + '\n')
    hutil_log_info("Written all the pids")
    print("Written all the pids")
    watcher_thread = Thread(target = arc_watcher, args = [hutil_log_error, hutil_log_info])
    watcher_thread.start()
    watcher_thread.join()

    return 0, ""

=======
>>>>>>> 9a169266
# Dictionary of operations strings to methods
operations = {'Disable' : disable,
              'Uninstall' : uninstall,
              'Install' : install,
              'Enable' : enable,
              'Update' : update,
              'Metrics' : metrics
}


def parse_context(operation):
    """
    Initialize a HandlerUtil object for this operation.
    If the required modules have not been imported, this will return None.
    """
    hutil = None
    if ('Utils.WAAgentUtil' in sys.modules
            and 'Utils.HandlerUtil' in sys.modules):
        try:

            logFileName = 'extension.log'
            hutil = HUtil.HandlerUtility(waagent.Log, waagent.Error, logFileName=logFileName)
            hutil.do_parse_context(operation)
        # parse_context may throw KeyError if necessary JSON key is not
        # present in settings
        except KeyError as e:
            waagent_log_error('Unable to parse context with error: ' \
                              '{0}'.format(e))
            raise ParameterMissingException
    return hutil


def find_package_manager(operation):
    """
    Checks if the dist is debian based or centos based and assigns the package manager accordingly
    """
    global PackageManager, PackageManagerOptions, BundleFileName
    dist, ver = find_vm_distro(operation)

    dpkg_set = set(["debian", "ubuntu"])
    rpm_set = set(["oracle", "redhat", "centos", "red hat", "suse", "sles", "cbl-mariner"])
    for dpkg_dist in dpkg_set:
        if dist.lower().startswith(dpkg_dist):
            PackageManager = "dpkg"
            # OK to replace the /etc/default/azuremonitoragent, since the placeholders gets replaced again.
            # Otherwise, the package manager prompts for action (Y/I/N/O/D/Z) [default=N]
            PackageManagerOptions = "--force-overwrite --force-confnew"
            BundleFileName = BundleFileNameDeb
            break

    for rpm_dist in rpm_set:
        if dist.lower().startswith(rpm_dist):
            PackageManager = "rpm"
            # Same as above.
            PackageManagerOptions = "--force"
            BundleFileName = BundleFileNameRpm
            break

    if PackageManager == "":
        log_and_exit(operation, UnsupportedOperatingSystem, "The OS has neither rpm nor dpkg" )


def find_vm_distro(operation):
    """
    Finds the Linux Distribution this vm is running on.
    """
    vm_dist = vm_id = vm_ver =  None
    parse_manually = False
    try:
        vm_dist, vm_ver, vm_id = platform.linux_distribution()
    except AttributeError:
        try:
            vm_dist, vm_ver, vm_id = platform.dist()
        except AttributeError:
            hutil_log_info("Falling back to /etc/os-release distribution parsing")
    # Some python versions *IF BUILT LOCALLY* (ex 3.5) give string responses (ex. 'bullseye/sid') to platform.dist() function
    # This causes exception in the method below. Thus adding a check to switch to manual parsing in this case
    try:
        temp_vm_ver = int(vm_ver.split('.')[0])
    except:
        parse_manually = True

    if (not vm_dist and not vm_ver) or parse_manually: # SLES 15 and others
        try:
            with open('/etc/os-release', 'r') as fp:
                for line in fp:
                    if line.startswith('ID='):
                        vm_dist = line.split('=')[1]
                        vm_dist = vm_dist.split('-')[0]
                        vm_dist = vm_dist.replace('\"', '').replace('\n', '')
                    elif line.startswith('VERSION_ID='):
                        vm_ver = line.split('=')[1]
                        vm_ver = vm_ver.replace('\"', '').replace('\n', '')
        except:
            log_and_exit(operation, IndeterminateOperatingSystem, 'Indeterminate operating system')
    return vm_dist, vm_ver


def is_vm_supported_for_extension(operation):
    """
    Checks if the VM this extension is running on is supported by AzureMonitorAgent
    Returns for platform.linux_distribution() vary widely in format, such as
    '7.3.1611' returned for a VM with CentOS 7, so the first provided
    digits must match
    The supported distros of the AzureMonitorLinuxAgent are allowed to utilize
    this VM extension. All other distros will get error code 51
    """
    supported_dists = {'redhat' : ['6', '7', '8'], # Rhel
                       'centos' : ['6', '7', '8'], # CentOS
                       'red hat' : ['6', '7', '8'], # Oracle, RHEL
                       'oracle' : ['6', '7', '8'], # Oracle
                       'debian' : ['8', '9', '10'], # Debian
                       'ubuntu' : ['14.04', '16.04', '18.04', '20.04'], # Ubuntu
                       'suse' : ['12'], 'sles' : ['15'], # SLES
                       'cbl-mariner' : ['1'] # Mariner
    }

    vm_supported = False
    vm_dist, vm_ver = find_vm_distro(operation)
    # Find this VM distribution in the supported list
    for supported_dist in list(supported_dists.keys()):
        if not vm_dist.lower().startswith(supported_dist):
            continue

        # Check if this VM distribution version is supported
        vm_ver_split = vm_ver.split('.')
        for supported_ver in supported_dists[supported_dist]:
            supported_ver_split = supported_ver.split('.')

            # If vm_ver is at least as precise (at least as many digits) as
            # supported_ver and matches all the supported_ver digits, then
            # this VM is guaranteed to be supported
            vm_ver_match = True
            for idx, supported_ver_num in enumerate(supported_ver_split):
                try:
                    supported_ver_num = int(supported_ver_num)
                    vm_ver_num = int(vm_ver_split[idx])
                except IndexError:
                    vm_ver_match = False
                    break
                if vm_ver_num != supported_ver_num:
                    vm_ver_match = False
                    break
            if vm_ver_match:
                vm_supported = True
                break

        if vm_supported:
            break

    return vm_supported, vm_dist, vm_ver


def exit_if_vm_not_supported(operation):
    """
    Check if this VM distro and version are supported by the AzureMonitorLinuxAgent.
    If VM is supported, find the package manager present in this distro
    If this VM is not supported, log the proper error code and exit.
    """
    vm_supported, vm_dist, vm_ver = is_vm_supported_for_extension(operation)
    if not vm_supported:
        log_and_exit(operation, UnsupportedOperatingSystem, 'Unsupported operating system: ' \
                                    '{0} {1}'.format(vm_dist, vm_ver))
    return 0


def is_arc_installed():
    """
    Check if this is an Arc machine
    """
    # Using systemctl to check this since Arc only supports VMs that have systemd
    check_arc = os.system('systemctl status himdsd 1>/dev/null 2>&1')
    return check_arc == 0


def get_arc_endpoint():
    """
    Find the endpoint for Arc IMDS
    """
    endpoint_filepath = '/lib/systemd/system.conf.d/azcmagent.conf'
    endpoint = ''
    try:
        with open(endpoint_filepath, 'r') as f:
            data = f.read()
        endpoint = data.split("\"IMDS_ENDPOINT=")[1].split("\"\n")[0]
    except:
        hutil_log_error('Unable to load Arc IMDS endpoint from {0}'.format(endpoint_filepath))
    return endpoint


def get_imds_endpoint():
    """
    Find the appropriate endpoint (Azure or Arc) for IMDS
    """
    azure_imds_endpoint = 'http://169.254.169.254/metadata/instance?api-version=2018-10-01'
    if (is_arc_installed()):
        hutil_log_info('Arc is installed, loading Arc-specific IMDS endpoint')
        imds_endpoint = get_arc_endpoint()
        if imds_endpoint:
            imds_endpoint += '/metadata/instance?api-version=2019-08-15'
        else:
            # Fall back to the traditional IMDS endpoint; the cloud domain and VM
            # resource id detection logic are resilient to failed queries to IMDS
            imds_endpoint = azure_imds_endpoint
            hutil_log_info('Falling back to default Azure IMDS endpoint')
    else:
        imds_endpoint = azure_imds_endpoint

    hutil_log_info('Using IMDS endpoint "{0}"'.format(imds_endpoint))
    return imds_endpoint


def get_azure_environment_and_region():
    """
    Retreive the Azure environment and region from Azure or Arc IMDS
    """
    imds_endpoint = get_imds_endpoint()
    req = urllib.request.Request(imds_endpoint)
    req.add_header('Metadata', 'True')

    environment = region = None

    try:
        response = json.loads(urllib.request.urlopen(req).read())

        if ('compute' in response):
            if ('azEnvironment' in response['compute']):
                environment = response['compute']['azEnvironment']
            if ('location' in response['compute']):
                region = response['compute']['location'].lower()
    except urllib.error.HTTPError as e:
        hutil_log_error('Request to Metadata service URL failed with an HTTPError: {0}'.format(e))
        hutil_log_error('Response from Metadata service: {0}'.format(e.read()))
    except:
        hutil_log_error('Unexpected error from Metadata service')

    return environment, region


def run_command_and_log(cmd, check_error = True, log_cmd = True):
    """
    Run the provided shell command and log its output, including stdout and
    stderr.
    The output should not contain any PII, but the command might. In this case,
    log_cmd should be set to False.
    """
    exit_code, output = run_get_output(cmd, check_error, log_cmd)
    if log_cmd:
        hutil_log_info('Output of command "{0}": \n{1}'.format(cmd.rstrip(), output))
    else:
        hutil_log_info('Output: \n{0}'.format(output))

    # also write output to STDERR since WA agent uploads that to Azlinux Kusto DB
    # take only the last 100 characters as extension cuts off after that
    try:
        if exit_code != 0:
            sys.stderr.write(output[-500:])

        if "Permission denied" in output:
            # Enable failures
            # https://github.com/Azure/azure-marketplace/wiki/Extension-Build-Notes-Best-Practices#error-codes-and-messages-output-to-stderr
            exit_code = 52

    except:
        hutil_log_info('Failed to write output to STDERR')

    return exit_code, output

def run_command_with_retries_output(cmd, retries, retry_check, final_check = None,
                             check_error = True, log_cmd = True,
                             initial_sleep_time = InitialRetrySleepSeconds,
                             sleep_increase_factor = 1):
    """
    Caller provides a method, retry_check, to use to determine if a retry
    should be performed. This must be a function with two parameters:
    exit_code and output
    The final_check can be provided as a method to perform a final check after
    retries have been exhausted
    Logic used: will retry up to retries times with initial_sleep_time in
    between tries
    If the retry_check retuns True for retry_verbosely, we will try cmd with
    the standard -v verbose flag added
    """
    try_count = 0
    sleep_time = initial_sleep_time
    run_cmd = cmd
    run_verbosely = False

    while try_count <= retries:
        if run_verbosely:
            run_cmd = cmd + ' -v'
        exit_code, output = run_command_and_log(run_cmd, check_error, log_cmd)
        should_retry, retry_message, run_verbosely = retry_check(exit_code,
                                                                 output)
        if not should_retry:
            break
        try_count += 1
        hutil_log_info(retry_message)
        time.sleep(sleep_time)
        sleep_time *= sleep_increase_factor

    if final_check is not None:
        exit_code = final_check(exit_code, output)

    return exit_code, output


def is_dpkg_locked(exit_code, output):
    """
    If dpkg is locked, the output will contain a message similar to 'dpkg
    status database is locked by another process'
    """
    if exit_code != 0:
        dpkg_locked_search = r'^.*dpkg.+lock.*$'
        dpkg_locked_re = re.compile(dpkg_locked_search, re.M)
        if dpkg_locked_re.search(output):
            return True
    return False


def retry_if_dpkg_locked(exit_code, output):
    """
    Some commands fail because the package manager is locked (apt-get/dpkg
    only); this will allow retries on failing commands.
    """
    retry_verbosely = False
    dpkg_locked = is_dpkg_locked(exit_code, output)
    apt_get_exit_code, apt_get_output = run_get_output('which apt-get',
                                                       chk_err = False,
                                                       log_cmd = False)
    if dpkg_locked:
        return True, 'Retrying command because package manager is locked.', \
               retry_verbosely
    else:
        return False, '', False


def final_check_if_dpkg_locked(exit_code, output):
    """
    If dpkg is still locked after the retries, we want to return a specific
    error code
    """
    dpkg_locked = is_dpkg_locked(exit_code, output)
    if dpkg_locked:
        exit_code = DPKGLockedErrorCode
    return exit_code


def get_settings():
    """
    Retrieve the configuration for this extension operation
    """
    global SettingsDict
    public_settings = None
    protected_settings = None

    if HUtilObject is not None:
        public_settings = HUtilObject.get_public_settings()
        protected_settings = HUtilObject.get_protected_settings()
    elif SettingsDict is not None:
        public_settings = SettingsDict['public_settings']
        protected_settings = SettingsDict['protected_settings']
    else:
        SettingsDict = {}
        handler_env = get_handler_env()
        try:
            config_dir = str(handler_env['handlerEnvironment']['configFolder'])
        except:
            config_dir = os.path.join(os.getcwd(), 'config')

        seq_no = get_latest_seq_no()
        settings_path = os.path.join(config_dir, '{0}.settings'.format(seq_no))
        try:
            with open(settings_path, 'r') as settings_file:
                settings_txt = settings_file.read()
            settings = json.loads(settings_txt)
            h_settings = settings['runtimeSettings'][0]['handlerSettings']
            public_settings = h_settings['publicSettings']
            SettingsDict['public_settings'] = public_settings
        except:
            hutil_log_error('Unable to load handler settings from ' \
                            '{0}'.format(settings_path))

        if ('protectedSettings' in h_settings
                and 'protectedSettingsCertThumbprint' in h_settings
                and h_settings['protectedSettings'] is not None
                and h_settings['protectedSettingsCertThumbprint'] is not None):
            encoded_settings = h_settings['protectedSettings']
            settings_thumbprint = h_settings['protectedSettingsCertThumbprint']
            encoded_cert_path = os.path.join('/var/lib/waagent',
                                             '{0}.crt'.format(
                                                       settings_thumbprint))
            encoded_key_path = os.path.join('/var/lib/waagent',
                                            '{0}.prv'.format(
                                                      settings_thumbprint))
            decoded_settings = base64.standard_b64decode(encoded_settings)
            decrypt_cmd = 'openssl smime -inform DER -decrypt -recip {0} ' \
                          '-inkey {1}'.format(encoded_cert_path,
                                              encoded_key_path)

            try:
                session = subprocess.Popen([decrypt_cmd], shell = True,
                                           stdin = subprocess.PIPE,
                                           stderr = subprocess.STDOUT,
                                           stdout = subprocess.PIPE)
                output = session.communicate(decoded_settings)
            except OSError:
                pass
            protected_settings_str = output[0]

            if protected_settings_str is None:
                log_and_exit('Enable', 1, 'Failed decrypting ' \
                                          'protectedSettings')
            protected_settings = ''
            try:
                protected_settings = json.loads(protected_settings_str)
            except:
                hutil_log_error('JSON exception decoding protected settings')
            SettingsDict['protected_settings'] = protected_settings

    return public_settings, protected_settings


def update_status_file(operation, exit_code, exit_status, message):
    """
    Mimic HandlerUtil method do_status_report in case hutil method is not
    available
    Write status to status file
    """
    handler_env = get_handler_env()
    try:
        extension_version = str(handler_env['version'])
        status_dir = str(handler_env['handlerEnvironment']['statusFolder'])
    except:
        extension_version = "1.0"
        status_dir = os.path.join(os.getcwd(), 'status')

    status_txt = [{
        "version" : extension_version,
        "timestampUTC" : time.strftime("%Y-%m-%dT%H:%M:%SZ", time.gmtime()),
        "status" : {
            "name" : "Microsoft.Azure.Monitor.AzureMonitorLinuxAgent",
            "operation" : operation,
            "status" : exit_status,
            "code" : exit_code,
            "formattedMessage" : {
                "lang" : "en-US",
                "message" : message
            }
        }
    }]

    status_json = json.dumps(status_txt)

    # Find the most recently changed config file and then use the
    # corresponding status file
    latest_seq_no = get_latest_seq_no()

    status_path = os.path.join(status_dir, '{0}.status'.format(latest_seq_no))
    status_tmp = '{0}.tmp'.format(status_path)
    with open(status_tmp, 'w+') as tmp_file:
        tmp_file.write(status_json)
    os.rename(status_tmp, status_path)


def get_handler_env():
    """
    Set and retrieve the contents of HandlerEnvironment.json as JSON
    """
    global HandlerEnvironment
    if HandlerEnvironment is None:
        handler_env_path = os.path.join(os.getcwd(), 'HandlerEnvironment.json')
        try:
            with open(handler_env_path, 'r') as handler_env_file:
                handler_env_txt = handler_env_file.read()
            handler_env = json.loads(handler_env_txt)
            if type(handler_env) == list:
                handler_env = handler_env[0]
            HandlerEnvironment = handler_env
        except Exception as e:
            waagent_log_error(str(e))
    return HandlerEnvironment


def get_latest_seq_no():
    """
    Determine the latest operation settings number to use
    """
    global SettingsSequenceNumber
    if SettingsSequenceNumber is None:
        handler_env = get_handler_env()
        try:
            config_dir = str(handler_env['handlerEnvironment']['configFolder'])
        except:
            config_dir = os.path.join(os.getcwd(), 'config')

        latest_seq_no = -1
        cur_seq_no = -1
        latest_time = None
        try:
            for dir_name, sub_dirs, file_names in os.walk(config_dir):
                for file_name in file_names:
                    file_basename = os.path.basename(file_name)
                    match = re.match(r'[0-9]{1,10}\.settings', file_basename)
                    if match is None:
                        continue
                    cur_seq_no = int(file_basename.split('.')[0])
                    file_path = os.path.join(config_dir, file_name)
                    cur_time = os.path.getmtime(file_path)
                    if latest_time is None or cur_time > latest_time:
                        latest_time = cur_time
                        latest_seq_no = cur_seq_no
        except:
            pass
        if latest_seq_no < 0:
            latest_seq_no = 0
        SettingsSequenceNumber = latest_seq_no

    return SettingsSequenceNumber


def run_get_output(cmd, chk_err = False, log_cmd = True):
    """
    Mimic waagent mothod RunGetOutput in case waagent is not available
    Run shell command and return exit code and output
    """
    if 'Utils.WAAgentUtil' in sys.modules:
        # WALinuxAgent-2.0.14 allows only 2 parameters for RunGetOutput
        # If checking the number of parameters fails, pass 2
        try:
            sig = inspect.signature(waagent.RunGetOutput)
            params = sig.parameters
            waagent_params = len(params)
        except:
            try:
                spec = inspect.getargspec(waagent.RunGetOutput)
                params = spec.args
                waagent_params = len(params)
            except:
                waagent_params = 2
        if waagent_params >= 3:
            exit_code, output = waagent.RunGetOutput(cmd, chk_err, log_cmd)
        else:
            exit_code, output = waagent.RunGetOutput(cmd, chk_err)
    else:
        try:
            output = subprocess.check_output(cmd, stderr = subprocess.STDOUT,
                                             shell = True)
            exit_code = 0
        except subprocess.CalledProcessError as e:
            exit_code = e.returncode
            output = e.output

    output = output.encode('utf-8')

    # On python 3, encode returns a byte object, so we must decode back to a string
    if sys.version_info >= (3,):
        output = output.decode('utf-8', 'ignore')

    return exit_code, output.strip()


def init_waagent_logger():
    """
    Initialize waagent logger
    If waagent has not been imported, catch the exception
    """
    try:
        waagent.LoggerInit('/var/log/waagent.log', '/dev/stdout', True)
    except Exception as e:
        print('Unable to initialize waagent log because of exception ' \
              '{0}'.format(e))


def waagent_log_info(message):
    """
    Log informational message, being cautious of possibility that waagent may
    not be imported
    """
    if 'Utils.WAAgentUtil' in sys.modules:
        waagent.Log(message)
    else:
        print('Info: {0}'.format(message))


def waagent_log_error(message):
    """
    Log error message, being cautious of possibility that waagent may not be
    imported
    """
    if 'Utils.WAAgentUtil' in sys.modules:
        waagent.Error(message)
    else:
        print('Error: {0}'.format(message))


def hutil_log_info(message):
    """
    Log informational message, being cautious of possibility that hutil may
    not be imported and configured
    """
    if HUtilObject is not None:
        HUtilObject.log(message)
    else:
        print('Info: {0}'.format(message))


def hutil_log_error(message):
    """
    Log error message, being cautious of possibility that hutil may not be
    imported and configured
    """
    if HUtilObject is not None:
        HUtilObject.error(message)
    else:
        print('Error: {0}'.format(message))


def log_and_exit(operation, exit_code = 1, message = ''):
    """
    Log the exit message and perform the exit
    """
    if exit_code == 0:
        waagent_log_info(message)
        hutil_log_info(message)
        exit_status = 'success'
    else:
        waagent_log_error(message)
        hutil_log_error(message)
        exit_status = 'failed'

    if HUtilObject is not None:
        HUtilObject.do_exit(exit_code, operation, exit_status, str(exit_code),
                            message)
    else:
        update_status_file(operation, str(exit_code), exit_status, message)
        sys.exit(exit_code)


# Exceptions
# If these exceptions are expected to be caught by the main method, they
# include an error_code field with an integer with which to exit from main

class AzureMonitorAgentForLinuxException(Exception):
    """
    Base exception class for all exceptions; as such, its error code is the
    basic error code traditionally returned in Linux: 1
    """
    error_code = 1
    def get_error_message(self, operation):
        """
        Return a descriptive error message based on this type of exception
        """
        return '{0} failed with exit code {1}'.format(operation,
                                                      self.error_code)


class ParameterMissingException(AzureMonitorAgentForLinuxException):
    """
    There is a missing parameter for the AzureMonitorLinuxAgent Extension
    """
    error_code = MissingorInvalidParameterErrorCode
    def get_error_message(self, operation):
        return '{0} failed due to a missing parameter: {1}'.format(operation,
                                                                   self)

if __name__ == '__main__' :
    main()<|MERGE_RESOLUTION|>--- conflicted
+++ resolved
@@ -925,45 +925,6 @@
     return 0, ""
 
 
-<<<<<<< HEAD
-def start_arc_process():
-    """
-    Start arc process that performs periodic monitoring activities
-    :return: None
-
-    """
-    hutil_log_info("stopping previously running arc process")
-    stop_arc_watcher()
-    hutil_log_info("starting arc process")
-
-    #start arc watcher
-    ama_path = os.path.join(os.getcwd(), 'agent.py')
-    args = [sys.executable, ama_path, '-arc']
-    log = open(os.path.join(os.getcwd(), 'daemon.log'), 'w')
-    hutil_log_info('start watcher process '+str(args))
-    subprocess.Popen(args, stdout=log, stderr=log)
-
-def start_arc_watcher():
-    """
-    Take care of starting arc_watcher daemon if the VM has arc running
-    """
-    hutil_log_info("Starting the watcher")
-    print("Starting the watcher")
-    pids_filepath = os.path.join(os.getcwd(), 'amaarc.pid')
-    py_pid = os.getpid()
-    print("pid ", py_pid)
-    with open(pids_filepath, 'w') as f:
-        f.write(str(py_pid) + '\n')
-    hutil_log_info("Written all the pids")
-    print("Written all the pids")
-    watcher_thread = Thread(target = arc_watcher, args = [hutil_log_error, hutil_log_info])
-    watcher_thread.start()
-    watcher_thread.join()
-
-    return 0, ""
-
-=======
->>>>>>> 9a169266
 # Dictionary of operations strings to methods
 operations = {'Disable' : disable,
               'Uninstall' : uninstall,
