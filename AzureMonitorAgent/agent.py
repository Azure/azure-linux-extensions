#!/usr/bin/env python
#
# AzureMonitoringLinuxAgent Extension
#
# Copyright 2021 Microsoft Corporation
#
# Licensed under the Apache License, Version 2.0 (the "License");
# you may not use this file except in compliance with the License.
# You may obtain a copy of the License at
#
#     http://www.apache.org/licenses/LICENSE-2.0
#
# Unless required by applicable law or agreed to in writing, software
# distributed under the License is distributed on an "AS IS" BASIS,
# WITHOUT WARRANTIES OR CONDITIONS OF ANY KIND, either express or implied.
# See the License for the specific language governing permissions and
# limitations under the License.

from __future__ import print_function
import sys
# future imports have no effect on python 3 (verified in official docs)
# importing from source causes import errors on python 3, lets skip import
if sys.version_info[0] < 3:
    from future import standard_library
    standard_library.install_aliases()
    from builtins import str

import os
import os.path
import datetime
import signal
import pwd
import grp
import re
import filecmp
import stat
import traceback
import time
import platform
import subprocess
import json
import base64
import inspect
import urllib.request, urllib.parse, urllib.error
import shutil
import crypt
import xml.dom.minidom
import re
import hashlib
from distutils.version import LooseVersion
from hashlib import sha256
from shutil import copyfile

from threading import Thread
import telegraf_utils.telegraf_config_handler as telhandler
import metrics_ext_utils.metrics_constants as metrics_constants
import metrics_ext_utils.metrics_ext_handler as me_handler
import metrics_ext_utils.metrics_common_utils as metrics_utils

try:
    from Utils.WAAgentUtil import waagent
    import Utils.HandlerUtil as HUtil
except Exception as e:
    # These utils have checks around the use of them; this is not an exit case
    print('Importing utils failed with error: {0}'.format(e))

# This code is taken from the omsagent's extension wrapper.
# This same monkey patch fix is relevant for AMA extension as well.
# This monkey patch duplicates the one made in the waagent import above.
# It is necessary because on 2.6, the waagent monkey patch appears to be overridden
# by the python-future subprocess.check_output backport.
if sys.version_info < (2,7):
    def check_output(*popenargs, **kwargs):
        r"""Backport from subprocess module from python 2.7"""
        if 'stdout' in kwargs:
            raise ValueError('stdout argument not allowed, it will be overridden.')
        process = subprocess.Popen(stdout=subprocess.PIPE, *popenargs, **kwargs)
        output, unused_err = process.communicate()
        retcode = process.poll()
        if retcode:
            cmd = kwargs.get("args")
            if cmd is None:
                cmd = popenargs[0]
            raise subprocess.CalledProcessError(retcode, cmd, output=output)
        return output

    # Exception classes used by this module.
    class CalledProcessError(Exception):
        def __init__(self, returncode, cmd, output=None):
            self.returncode = returncode
            self.cmd = cmd
            self.output = output

        def __str__(self):
            return "Command '%s' returned non-zero exit status %d" % (self.cmd, self.returncode)

    subprocess.check_output = check_output
    subprocess.CalledProcessError = CalledProcessError

# Global Variables
PackagesDirectory = 'packages'
# The BundleFileName values will be replaced by actual values in the release pipeline. See apply_version.sh.
BundleFileNameDeb = 'azuremonitoragent.deb'
BundleFileNameRpm = 'azuremonitoragent.rpm'
BundleFileName = ''
TelegrafBinName = 'telegraf'
InitialRetrySleepSeconds = 30
PackageManager = ''
PackageManagerOptions = ''
MdsdCounterJsonPath = '/etc/opt/microsoft/azuremonitoragent/config-cache/metricCounters.json'

# Commands
AMAInstallCommand = ''
AMAUninstallCommand = ''
AMAServiceStartCommand = ''
AMAServiceStopCommand = ''
AMAServiceStatusCommand = ''

# Error codes
DPKGLockedErrorCode = 56
MissingorInvalidParameterErrorCode = 53
UnsupportedOperatingSystem = 51
IndeterminateOperatingSystem = 51

# Configuration
HUtilObject = None
SettingsSequenceNumber = None
HandlerEnvironment = None
SettingsDict = None


# Change permission of log path - if we fail, that is not an exit case
try:
    ext_log_path = '/var/log/azure/'
    if os.path.exists(ext_log_path):
        os.chmod(ext_log_path, 700)
except:
    pass


def main():
    """
    Main method
    Parse out operation from argument, invoke the operation, and finish.
    """
    init_waagent_logger()
    waagent_log_info('Azure Monitoring Agent for Linux started to handle.')

    # Determine the operation being executed
    operation = None
    try:
        option = sys.argv[1]
        if re.match('^([-/]*)(disable)', option):
            operation = 'Disable'
        elif re.match('^([-/]*)(uninstall)', option):
            operation = 'Uninstall'
        elif re.match('^([-/]*)(install)', option):
            operation = 'Install'
        elif re.match('^([-/]*)(enable)', option):
            operation = 'Enable'
        elif re.match('^([-/]*)(update)', option):
            operation = 'Update'
        elif re.match('^([-/]*)(metrics)', option):
            operation = 'Metrics'
        elif re.match('^([-/]*)(arc)', option):
            operation = 'Arc'
    except Exception as e:
        waagent_log_error(str(e))

    if operation is None:
        log_and_exit('Unknown', 1, 'No valid operation provided')

    # Set up for exit code and any error messages
    exit_code = 0
    message = '{0} succeeded'.format(operation)

    # Avoid entering broken state where manual purge actions are necessary in low disk space scenario
    destructive_operations = ['Disable', 'Uninstall']
    if operation not in destructive_operations:
        exit_code = check_disk_space_availability()
        if exit_code != 0:
            message = '{0} failed due to low disk space'.format(operation)
            log_and_exit(operation, exit_code, message)

    # Invoke operation
    try:
        global HUtilObject
        HUtilObject = parse_context(operation)
        exit_code, output = operations[operation]()

        # Exit code 1 indicates a general problem that doesn't have a more
        # specific error code; it often indicates a missing dependency
        if exit_code == 1 and operation == 'Install':
            message = 'Install failed with exit code 1. Please check that ' \
                      'dependencies are installed. For details, check logs ' \
                      'in /var/log/azure/Microsoft.Azure.Monitor' \
                      '.AzureMonitorLinuxAgent'
        elif exit_code is DPKGLockedErrorCode and operation == 'Install':
            message = 'Install failed with exit code {0} because the ' \
                      'package manager on the VM is currently locked: ' \
                      'please wait and try again'.format(DPKGLockedErrorCode)
        elif exit_code != 0:
            message = '{0} failed with exit code {1} {2}'.format(operation,
                                                             exit_code, output)

    except AzureMonitorAgentForLinuxException as e:
        exit_code = e.error_code
        message = e.get_error_message(operation)
    except Exception as e:
        exit_code = 1
        message = '{0} failed with error: {1}\n' \
                  'Stacktrace: {2}'.format(operation, e,
                                           traceback.format_exc())

    # Finish up and log messages
    log_and_exit(operation, exit_code, message)

def check_disk_space_availability():
    """
    Check if there is the required space on the machine.
    """
    try:
        if get_free_space_mb("/var") < 500 or get_free_space_mb("/etc") < 500 or get_free_space_mb("/opt") < 500 :
            # 52 is the exit code for missing dependency i.e. disk space
            # https://github.com/Azure/azure-marketplace/wiki/Extension-Build-Notes-Best-Practices#error-codes-and-messages-output-to-stderr
            return 52
        else:
            return 0
    except:
        print('Failed to check disk usage.')
        return 0


def get_free_space_mb(dirname):
    """
    Get the free space in MB in the directory path.
    """
    st = os.statvfs(dirname)
    return (st.f_bavail * st.f_frsize) // (1024 * 1024)


def is_systemd():
    """
    Check if the system is using systemd
    """
    check_systemd = os.system("pidof systemd 1>/dev/null 2>&1")
    return check_systemd == 0

def install():
    """
    Ensure that this VM distro and version are supported.
    Install the Azure Monitor Linux Agent package, using retries.
    Note: install operation times out from WAAgent at 15 minutes, so do not
    wait longer.
    """
    global AMAInstallCommand

    find_package_manager("Install")
    exit_if_vm_not_supported('Install')

    public_settings, protected_settings = get_settings()

    package_directory = os.path.join(os.getcwd(), PackagesDirectory)
    bundle_path = os.path.join(package_directory, BundleFileName)
    os.chmod(bundle_path, 100)
    print(PackageManager, " and ", BundleFileName)
    AMAInstallCommand = "{0} {1} -i {2}".format(PackageManager, PackageManagerOptions, bundle_path)
    hutil_log_info('Running command "{0}"'.format(AMAInstallCommand))

    # Retry, since install can fail due to concurrent package operations
    exit_code, output = run_command_with_retries_output(AMAInstallCommand, retries = 15,
                                         retry_check = retry_if_dpkg_locked,
                                         final_check = final_check_if_dpkg_locked)

    # Set task limits to max of 65K in suse 12
    # Based on Task 9764411: AMA broken after 1.7 in sles 12 - https://dev.azure.com/msazure/One/_workitems/edit/9764411
    vm_dist, vm_ver = find_vm_distro('Install')
    if vm_dist.lower().startswith('suse'):
        try:
            suse_exit_code, suse_output = run_command_and_log("mkdir -p /etc/systemd/system/mdsd.service.d")
            if suse_exit_code != 0:
                return suse_exit_code, suse_output

            suse_exit_code, suse_output = run_command_and_log("echo '[Service]' > /etc/systemd/system/mdsd.service.d/override.conf")
            if suse_exit_code != 0:
                return suse_exit_code, suse_output

            suse_exit_code, suse_output = run_command_and_log("echo 'TasksMax=65535' >> /etc/systemd/system/mdsd.service.d/override.conf")
            if suse_exit_code != 0:
                return suse_exit_code, suse_output

            suse_exit_code, suse_output = run_command_and_log("systemctl daemon-reload")
            if suse_exit_code != 0:
                return suse_exit_code, suse_output
        except:
            log_and_exit("install", MissingorInvalidParameterErrorCode, "Failed to update /etc/systemd/system/mdsd.service.d for suse 12,15" )

    default_configs = {
        "MDSD_CONFIG_DIR" : "/etc/opt/microsoft/azuremonitoragent",
        "MDSD_LOG_DIR" : "/var/opt/microsoft/azuremonitoragent/log",
        "MDSD_ROLE_PREFIX" : "/run/azuremonitoragent/default",
        "MDSD_SPOOL_DIRECTORY" : "/var/opt/microsoft/azuremonitoragent",
        "MDSD_OPTIONS" : "\"-A -c /etc/opt/microsoft/azuremonitoragent/mdsd.xml -d -r $MDSD_ROLE_PREFIX -S $MDSD_SPOOL_DIRECTORY/eh -L $MDSD_SPOOL_DIRECTORY/events\"",
        "ENABLE_MCS" : "false",
        "MONITORING_USE_GENEVA_CONFIG_SERVICE" : "false",
        "MDSD_USE_LOCAL_PERSISTENCY" : "true",
        #"OMS_TLD" : "int2.microsoftatlanta-int.com",
        #"customResourceId" : "/subscriptions/42e7aed6-f510-46a2-8597-a5fe2e15478b/resourcegroups/amcs-test/providers/Microsoft.OperationalInsights/workspaces/amcs-pretend-linuxVM",
    }

    # Decide the mode
    if public_settings is not None and public_settings.get("GCS_AUTO_CONFIG") == "true":
        hutil_log_info("Detecting Auto-Config mode.")
        return 0, ""
    elif (protected_settings is None or len(protected_settings) == 0) or (public_settings is not None and "proxy" in public_settings and "mode" in public_settings.get("proxy") and public_settings.get("proxy").get("mode") == "application"):
        default_configs["ENABLE_MCS"] = "true"

        # fetch proxy settings
        if public_settings is not None and "proxy" in public_settings and "mode" in public_settings.get("proxy") and public_settings.get("proxy").get("mode") == "application":
            default_configs["MDSD_PROXY_MODE"] = "application"

            if "address" in public_settings.get("proxy"):
                default_configs["MDSD_PROXY_ADDRESS"] = public_settings.get("proxy").get("address")
            else:
                log_and_exit("install", MissingorInvalidParameterErrorCode, 'Parameter "address" is required in proxy public setting')

            if "auth" in public_settings.get("proxy") and public_settings.get("proxy").get("auth") == "true":
                if protected_settings is not None and "proxy" in protected_settings and "username" in protected_settings.get("proxy") and "password" in protected_settings.get("proxy"):
                    default_configs["MDSD_PROXY_USERNAME"] = protected_settings.get("proxy").get("username")
                    default_configs["MDSD_PROXY_PASSWORD"] = protected_settings.get("proxy").get("password")
                else:
                    log_and_exit("install", MissingorInvalidParameterErrorCode, 'Parameter "username" and "password" not in proxy protected setting')

        # add managed identity settings if they were provided
        identifier_name, identifier_value, error_msg = get_managed_identity()

        if error_msg:
            log_and_exit("Install", MissingorInvalidParameterErrorCode, 'Failed to determine managed identity settings. {0}.'.format(error_msg))

        if identifier_name and identifier_value:
            default_configs["MANAGED_IDENTITY"] = "{0}#{1}".format(identifier_name, identifier_value)
    else:
        # look for LA protected settings
        for var in list(protected_settings.keys()):
            if "_key" in var or "_id" in var:
                default_configs[var] = protected_settings.get(var)

        # check if required GCS params are available
        MONITORING_GCS_CERT_CERTFILE = None
        if "certificate" in protected_settings:
            MONITORING_GCS_CERT_CERTFILE = base64.standard_b64decode(protected_settings.get("certificate"))

        MONITORING_GCS_CERT_KEYFILE = None
        if "certificateKey" in protected_settings:
            MONITORING_GCS_CERT_KEYFILE = base64.standard_b64decode(protected_settings.get("certificateKey"))

        MONITORING_GCS_ENVIRONMENT = ""
        if "monitoringGCSEnvironment" in protected_settings:
            MONITORING_GCS_ENVIRONMENT = protected_settings.get("monitoringGCSEnvironment")

        MONITORING_GCS_NAMESPACE = ""
        if "namespace" in protected_settings:
            MONITORING_GCS_NAMESPACE = protected_settings.get("namespace")

        MONITORING_GCS_ACCOUNT = ""
        if "monitoringGCSAccount" in protected_settings:
            MONITORING_GCS_ACCOUNT = protected_settings.get("monitoringGCSAccount")

        MONITORING_GCS_REGION = ""
        if "monitoringGCSRegion" in protected_settings:
            MONITORING_GCS_REGION = protected_settings.get("monitoringGCSRegion")

        MONITORING_CONFIG_VERSION = ""
        if "configVersion" in protected_settings:
            MONITORING_CONFIG_VERSION = protected_settings.get("configVersion")

        MONITORING_GCS_AUTH_ID_TYPE = ""
        if "monitoringGCSAuthIdType" in protected_settings:
            MONITORING_GCS_AUTH_ID_TYPE = protected_settings.get("monitoringGCSAuthIdType")

        MONITORING_GCS_AUTH_ID = ""
        if "monitoringGCSAuthId" in protected_settings:
            MONITORING_GCS_AUTH_ID = protected_settings.get("monitoringGCSAuthId")

        MONITORING_TENANT = ""
        if "monitoringTenant" in protected_settings:
            MONITORING_TENANT = protected_settings.get("monitoringTenant")

        MONITORING_ROLE = ""
        if "monitoringRole" in protected_settings:
            MONITORING_ROLE = protected_settings.get("monitoringRole")

        MONITORING_ROLE_INSTANCE = ""
        if "monitoringRoleInstance" in protected_settings:
            MONITORING_ROLE_INSTANCE = protected_settings.get("monitoringRoleInstance")


        if ((MONITORING_GCS_CERT_CERTFILE is None or MONITORING_GCS_CERT_KEYFILE is None) and (MONITORING_GCS_AUTH_ID_TYPE == "")) or MONITORING_GCS_ENVIRONMENT == "" or MONITORING_GCS_NAMESPACE == "" or MONITORING_GCS_ACCOUNT == "" or MONITORING_GCS_REGION == "" or MONITORING_CONFIG_VERSION == "":
            waagent_log_error('Not all required GCS parameters are provided')
            raise ParameterMissingException
        else:
            # set the values for GCS
            default_configs["MONITORING_USE_GENEVA_CONFIG_SERVICE"] = "true"
            default_configs["MONITORING_GCS_ENVIRONMENT"] = MONITORING_GCS_ENVIRONMENT
            default_configs["MONITORING_GCS_NAMESPACE"] = MONITORING_GCS_NAMESPACE
            default_configs["MONITORING_GCS_ACCOUNT"] = MONITORING_GCS_ACCOUNT
            default_configs["MONITORING_GCS_REGION"] = MONITORING_GCS_REGION
            default_configs["MONITORING_CONFIG_VERSION"] = MONITORING_CONFIG_VERSION

            # write the certificate and key to disk
            uid = pwd.getpwnam("syslog").pw_uid
            gid = grp.getgrnam("syslog").gr_gid

            if MONITORING_GCS_AUTH_ID_TYPE != "":
                default_configs["MONITORING_GCS_AUTH_ID_TYPE"] = MONITORING_GCS_AUTH_ID_TYPE

            if MONITORING_GCS_AUTH_ID != "":
                default_configs["MONITORING_GCS_AUTH_ID"] = MONITORING_GCS_AUTH_ID

            if MONITORING_GCS_CERT_CERTFILE is not None:
                default_configs["MONITORING_GCS_CERT_CERTFILE"] = "/etc/opt/microsoft/azuremonitoragent/gcscert.pem"
                fh = open("/etc/opt/microsoft/azuremonitoragent/gcscert.pem", "wb")
                fh.write(MONITORING_GCS_CERT_CERTFILE)
                fh.close()
                os.chown("/etc/opt/microsoft/azuremonitoragent/gcscert.pem", uid, gid)
                os.system('chmod {1} {0}'.format("/etc/opt/microsoft/azuremonitoragent/gcscert.pem", 400))

            if MONITORING_GCS_CERT_KEYFILE is not None:
                default_configs["MONITORING_GCS_CERT_KEYFILE"] = "/etc/opt/microsoft/azuremonitoragent/gcskey.pem"
                fh = open("/etc/opt/microsoft/azuremonitoragent/gcskey.pem", "wb")
                fh.write(MONITORING_GCS_CERT_KEYFILE)
                fh.close()
                os.chown("/etc/opt/microsoft/azuremonitoragent/gcskey.pem", uid, gid)
                os.system('chmod {1} {0}'.format("/etc/opt/microsoft/azuremonitoragent/gcskey.pem", 400))

<<<<<<< HEAD
    config_file = "/etc/default/azuremonitoragent"
=======
            if MONITORING_TENANT != "":
                default_configs["MONITORING_TENANT"] = MONITORING_TENANT

            if MONITORING_ROLE != "":
                default_configs["MONITORING_ROLE"] = MONITORING_ROLE

            if MONITORING_TENANT != "":
                default_configs["MONITORING_ROLE_INSTANCE"] = MONITORING_ROLE_INSTANCE

    config_file = "/etc/default/mdsd"
>>>>>>> 324e91c3
    config_updated = False
    try:
        if os.path.isfile(config_file):
            data = []
            new_data = ""
            vars_set = set()
            dependent_vars = ["MDSD_OPTIONS"]

            # Scope to only dependent envvar being set by extension wrapper
            dependent_vars = set(default_configs.keys()).intersection(dependent_vars)

            # Copy existing comments/envvar to the updated defaults file; replace existing envvar values if appropriate
            with open(config_file, "r") as f:
                data = f.readlines()
                for line in data:
                    # Skip definitions of dependent envvar until very end
                    skip_line = False
                    for var in dependent_vars:
                        if "export {0}".format(var) in line:
                            skip_line = True
                            break
                    if skip_line:
                        continue

                    for var in list(default_configs.keys()):
                        if "export {0}".format(var) in line and var not in dependent_vars:
                            line = "export " + var + "=" + default_configs[var] + "\n"
                            vars_set.add(var)
                            break
                    new_data += line

            # Set remaining non-dependent envvar that weren't present in the old defaults file
            for var in list(default_configs.keys()):
                if var not in vars_set and var not in dependent_vars:
                    new_data += "export " + var + "=" + default_configs[var] + "\n"

            # Finally, set envvar with dependencies (e.g. MDSD_OPTIONS depends on MDSD_LOG)
            for var in dependent_vars:
                new_data += "export " + var + "=" + default_configs[var] + "\n"
                vars_set.add(var)

            with open("/etc/default/azuremonitoragent_temp", "w") as f:
                f.write(new_data)
                config_updated = True if len(new_data) > 0 else False

            if not config_updated or not os.path.isfile("/etc/default/azuremonitoragent_temp"):
                log_and_exit("install",MissingorInvalidParameterErrorCode, "Error while updating MCS Environment Variables in /etc/default/azuremonitoragent")

            os.remove(config_file)
            os.rename("/etc/default/azuremonitoragent_temp", config_file)

            uid = pwd.getpwnam("syslog").pw_uid
            gid = grp.getgrnam("syslog").gr_gid
            os.chown(config_file, uid, gid)
            os.system('chmod {1} {0}'.format(config_file, 400))

        else:
            log_and_exit("install", MissingorInvalidParameterErrorCode, "Could not find the file - /etc/default/azuremonitoragent" )
    except:
        log_and_exit("install", MissingorInvalidParameterErrorCode, "Failed to add MCS Environment Variables in /etc/default/azuremonitoragent" )
    return exit_code, output

def check_kill_process(pstring):
    for line in os.popen("ps ax | grep " + pstring + " | grep -v grep"):
        fields = line.split()
        pid = fields[0]
        os.kill(int(pid), signal.SIGKILL)

def uninstall():
    """
    Uninstall the Azure Monitor Linux Agent.
    This is a somewhat soft uninstall. It is not a purge.
    Note: uninstall operation times out from WAAgent at 5 minutes
    """
    global AMAUninstallCommand

    find_package_manager("Uninstall")
    if PackageManager == "dpkg":
        AMAUninstallCommand = "dpkg -P azuremonitoragent"
    elif PackageManager == "rpm":
        AMAUninstallCommand = "rpm -e azuremonitoragent"
    else:
        log_and_exit("Uninstall", UnsupportedOperatingSystem, "The OS has neither rpm nor dpkg" )
    hutil_log_info('Running command "{0}"'.format(AMAUninstallCommand))

    # Retry, since uninstall can fail due to concurrent package operations
    try:
        exit_code, output = run_command_with_retries_output(AMAUninstallCommand, retries = 4,
                                            retry_check = retry_if_dpkg_locked,
                                            final_check = final_check_if_dpkg_locked)
    except Exception as ex:
        exit_code = 1
        output = 'Uninstall failed with error: {0}\n' \
                'Stacktrace: {1}'.format(ex, traceback.format_exc())
    return exit_code, output

def enable():
    """
    Start the Azure Monitor Linux Agent Service
    This call will return non-zero or throw an exception if
    the settings provided are incomplete or incorrect.
    Note: enable operation times out from WAAgent at 5 minutes
    """
    global AMAServiceStartCommand, AMAServiceStatusCommand

    exit_if_vm_not_supported('Enable')

    # Check if this is Arc VM and enable arc daemon if it is
    if metrics_utils.is_arc_installed():
        hutil_log_info("This VM is an Arc VM, Running the arc watcher daemon.")
        start_arc_process()

    if is_systemd():
        AMAServiceStartCommand = "systemctl start azuremonitoragent"
        AMAServiceStatusCommand = "systemctl status azuremonitoragent"
    else:
        hutil_log_info("The VM doesn't have systemctl. Using the init.d service to start azuremonitoragent.")
        AMAServiceStartCommand = "/etc/init.d/azuremonitoragent start"
        AMAServiceStatusCommand = "/etc/init.d/azuremonitoragent status"

    public_settings, protected_settings = get_settings()

    if public_settings is not None and public_settings.get("GCS_AUTO_CONFIG") == "true":
        AMAServiceStartCommand = "systemctl start azuremonitoragentmgr"
        AMAServiceStatusCommand = "systemctl status azuremonitoragentmgr"
        if not is_systemd():
            hutil_log_info("The VM doesn't have systemctl. Using the init.d service to start azuremonitoragentmgr.")
            AMAServiceStartCommand = "/etc/init.d/azuremonitoragentmgr start"
            AMAServiceStatusCommand = "/etc/init.d/azuremonitoragentmgr status"

    hutil_log_info('Handler initiating onboarding.')
    exit_code, output = run_command_and_log(AMAServiceStartCommand)

    if exit_code == 0:
        #start metrics process if enable is successful
        start_metrics_process()
    else:
        status_exit_code, status_output = run_command_and_log(AMAServiceStatusCommand)
        if status_exit_code != 0:
            output += "Output of '{0}':\n{1}".format(AMAServiceStatusCommand, status_output)

    return exit_code, output

def disable():
    """
    Disable Azure Monitor Linux Agent process on the VM.
    Note: disable operation times out from WAAgent at 15 minutes
    """
    global AMAServiceStopCommand

    # disable arc daemon if it is running
    stop_arc_watcher()

    #stop the metrics process
    stop_metrics_process()

    #stop the Azure Monitor Linux Agent service
    if is_systemd():
        AMAServiceStopCommand = "systemctl stop azuremonitoragent"

    else:
        AMAServiceStopCommand = "/etc/init.d/azuremonitoragent stop"
        hutil_log_info("The VM doesn't have systemctl. Using the init.d service to stop azuremonitoragent.")

    exit_code, output = run_command_and_log(AMAServiceStopCommand)
    return exit_code, output

def update():
    """
    Update the current installation of AzureMonitorLinuxAgent
    No logic to install the agent as agent -> install() will be called
    with update because upgradeMode = "UpgradeWithInstall" set in HandlerManifest
    """

    return 0, ""

def get_managed_identity():
    """
    # Determine Managed Identity (MI) settings
    # Nomenclature: Managed System Identity (MSI), System-Assigned Identity (SAI), User-Assigned Identity (UAI)
    # Unspecified MI scenario: MSI returns SAI token if exists, otherwise returns UAI token if exactly one UAI exists, otherwise failure
    # Specified MI scenario: MSI returns token for specified MI
    # Returns identifier_name, identifier_value, and error message (if any)
    """
    identifier_name = identifier_value = ""
    public_settings, protected_settings = get_settings()

    if public_settings is not None and "authentication" in public_settings and "managedIdentity" in public_settings.get("authentication"):
        managedIdentity = public_settings.get("authentication").get("managedIdentity")

        if "identifier-name" not in managedIdentity or "identifier-value" not in managedIdentity:
            return identifier_name, identifier_value, 'Parameters "identifier-name" and "identifier-value" are both required in authentication.managedIdentity public setting'

        identifier_name = managedIdentity.get("identifier-name")
        identifier_value = managedIdentity.get("identifier-value")

        if identifier_name not in ["object_id", "client_id", "mi_res_id"]:
            return identifier_name, identifier_value, 'Invalid identifier-name provided; must be "object_id", "client_id", or "mi_res_id"'

        if not identifier_value:
            return identifier_name, identifier_value, 'Invalid identifier-value provided; cannot be empty'

        if identifier_name in ["object_id", "client_id"]:
            guid_re = re.compile(r'[a-fA-F0-9]{8}-[a-fA-F0-9]{4}-[a-fA-F0-9]{4}-[a-fA-F0-9]{4}-[a-fA-F0-9]{12}')
            if not guid_re.search(identifier_value):
                return identifier_name, identifier_value, 'Invalid identifier-value provided for {0}; must be a GUID'.format(identifier_name)

    return identifier_name, identifier_value, ""

def stop_metrics_process():

    if telhandler.is_running(is_lad=False):
        #Stop the telegraf and ME services
        tel_out, tel_msg = telhandler.stop_telegraf_service(is_lad=False)
        if tel_out:
            hutil_log_info(tel_msg)
        else:
            hutil_log_error(tel_msg)

        #Delete the telegraf and ME services
        tel_rm_out, tel_rm_msg = telhandler.remove_telegraf_service()
        if tel_rm_out:
            hutil_log_info(tel_rm_msg)
        else:
            hutil_log_error(tel_rm_msg)

    if me_handler.is_running(is_lad=False):
        me_out, me_msg = me_handler.stop_metrics_service(is_lad=False)
        if me_out:
            hutil_log_info(me_msg)
        else:
            hutil_log_error(me_msg)

        me_rm_out, me_rm_msg = me_handler.remove_metrics_service(is_lad=False)
        if me_rm_out:
            hutil_log_info(me_rm_msg)
        else:
            hutil_log_error(me_rm_msg)

    pids_filepath = os.path.join(os.getcwd(),'amametrics.pid')

    # kill existing metrics watcher
    if os.path.exists(pids_filepath):
        with open(pids_filepath, "r") as f:
            for pids in f.readlines():
                kill_cmd = "kill " + pids
                run_command_and_log(kill_cmd)
                run_command_and_log("rm "+pids_filepath)

def start_metrics_process():
    """
    Start metrics process that performs periodic monitoring activities
    :return: None
    """
    stop_metrics_process()

    # Start metrics watcher
    ama_path = os.path.join(os.getcwd(), 'agent.py')
    args = ['python{0}'.format(sys.version_info[0]), ama_path, '-metrics']
    log = open(os.path.join(os.getcwd(), 'daemon.log'), 'w')
    hutil_log_info('start watcher process '+str(args))
    subprocess.Popen(args, stdout=log, stderr=log)

def metrics_watcher(hutil_error, hutil_log):
    """
    Watcher thread to monitor metric configuration changes and to take action on them
    """

    # Check every 30 seconds
    sleepTime =  30

    # Retrieve managed identity info that may be needed for token retrieval
    identifier_name, identifier_value, error_msg = get_managed_identity()
    if error_msg:
        hutil_error('Failed to determine managed identity settings; MSI token retreival will rely on default identity, if any. {0}.'.format(error_msg))

    # Sleep before starting the monitoring
    time.sleep(sleepTime)
    last_crc = None
    me_msi_token_expiry_epoch = None

    while True:
        try:
            if os.path.isfile(MdsdCounterJsonPath):
                f = open(MdsdCounterJsonPath, "r")
                data = f.read()

                if (data != ''):
                    json_data = json.loads(data)

                    if len(json_data) == 0:
                        last_crc = hashlib.sha256(data.encode('utf-8')).hexdigest()
                        if telhandler.is_running(is_lad=False):
                            # Stop the telegraf and ME services
                            tel_out, tel_msg = telhandler.stop_telegraf_service(is_lad=False)
                            if tel_out:
                                hutil_log(tel_msg)
                            else:
                                hutil_error(tel_msg)

                            # Delete the telegraf and ME services
                            tel_rm_out, tel_rm_msg = telhandler.remove_telegraf_service()
                            if tel_rm_out:
                                hutil_log(tel_rm_msg)
                            else:
                                hutil_error(tel_rm_msg)

                        if me_handler.is_running(is_lad=False):
                            me_out, me_msg = me_handler.stop_metrics_service(is_lad=False)
                            if me_out:
                                hutil_log(me_msg)
                            else:
                                hutil_error(me_msg)

                            me_rm_out, me_rm_msg = me_handler.remove_metrics_service(is_lad=False)
                            if me_rm_out:
                                hutil_log(me_rm_msg)
                            else:
                                hutil_error(me_rm_msg)
                    else:
                        crc = hashlib.sha256(data.encode('utf-8')).hexdigest()

                        if(crc != last_crc):
                            # Resetting the me_msi_token_expiry_epoch variable if we set up ME again.
                            me_msi_token_expiry_epoch = None
                            hutil_log("Start processing metric configuration")
                            hutil_log(data)

                            telegraf_config, telegraf_namespaces = telhandler.handle_config(
                                json_data,
                                "udp://127.0.0.1:" + metrics_constants.ama_metrics_extension_udp_port,
                                "unix:///run/azuremonitoragent/default_influx.socket",
                                is_lad=False)

                            me_handler.setup_me(is_lad=False)

                            start_telegraf_out, log_messages = telhandler.start_telegraf(is_lad=False)
                            if start_telegraf_out:
                                hutil_log("Successfully started metrics-sourcer.")
                            else:
                                hutil_error(log_messages)


                            start_metrics_out, log_messages = me_handler.start_metrics(is_lad=False)
                            if start_metrics_out:
                                hutil_log("Successfully started metrics-extension.")
                            else:
                                hutil_error(log_messages)

                            last_crc = crc

                        generate_token = False
                        me_token_path = os.path.join(os.getcwd(), "/config/metrics_configs/AuthToken-MSI.json")

                        if me_msi_token_expiry_epoch is None or me_msi_token_expiry_epoch == "":
                            if os.path.isfile(me_token_path):
                                with open(me_token_path, "r") as f:
                                    authtoken_content = f.read()
                                    if authtoken_content and "expires_on" in authtoken_content:
                                        me_msi_token_expiry_epoch = authtoken_content["expires_on"]
                                    else:
                                        generate_token = True
                            else:
                                generate_token = True

                        if me_msi_token_expiry_epoch:
                            currentTime = datetime.datetime.now()
                            token_expiry_time = datetime.datetime.fromtimestamp(int(me_msi_token_expiry_epoch))
                            if token_expiry_time - currentTime < datetime.timedelta(minutes=30):
                                # The MSI Token will expire within 30 minutes. We need to refresh the token
                                generate_token = True

                        if generate_token:
                            generate_token = False
                            msi_token_generated, me_msi_token_expiry_epoch, log_messages = me_handler.generate_MSI_token(identifier_name, identifier_value)
                            if msi_token_generated:
                                hutil_log("Successfully refreshed metrics-extension MSI Auth token.")
                            else:
                                hutil_error(log_messages)

                        telegraf_restart_retries = 0
                        me_restart_retries = 0
                        max_restart_retries = 10

                        # Check if telegraf is running, if not, then restart
                        if not telhandler.is_running(is_lad=False):
                            if telegraf_restart_retries < max_restart_retries:
                                telegraf_restart_retries += 1
                                hutil_log("Telegraf binary process is not running. Restarting telegraf now. Retry count - {0}".format(telegraf_restart_retries))
                                tel_out, tel_msg = telhandler.stop_telegraf_service(is_lad=False)
                                if tel_out:
                                    hutil_log(tel_msg)
                                else:
                                    hutil_error(tel_msg)
                                start_telegraf_out, log_messages = telhandler.start_telegraf(is_lad=False)
                                if start_telegraf_out:
                                    hutil_log("Successfully started metrics-sourcer.")
                                else:
                                    hutil_error(log_messages)
                            else:
                                hutil_error("Telegraf binary process is not running. Failed to restart after {0} retries. Please check telegraf.log".format(max_restart_retries))
                        else:
                            telegraf_restart_retries = 0

                        # Check if ME is running, if not, then restart
                        if not me_handler.is_running(is_lad=False):
                            if me_restart_retries < max_restart_retries:
                                me_restart_retries += 1
                                hutil_log("MetricsExtension binary process is not running. Restarting MetricsExtension now. Retry count - {0}".format(me_restart_retries))
                                me_out, me_msg = me_handler.stop_metrics_service(is_lad=False)
                                if me_out:
                                    hutil_log(me_msg)
                                else:
                                    hutil_error(me_msg)
                                start_metrics_out, log_messages = me_handler.start_metrics(is_lad=False)

                                if start_metrics_out:
                                    hutil_log("Successfully started metrics-extension.")
                                else:
                                    hutil_error(log_messages)
                            else:
                                hutil_error("MetricsExtension binary process is not running. Failed to restart after {0} retries. Please check /var/log/syslog for ME logs".format(max_restart_retries))
                        else:
                            me_restart_retries = 0

        except IOError as e:
            hutil_error('I/O error in setting up or monitoring metrics. Exception={0}'.format(e))

        except Exception as e:
            hutil_error('Error in setting up or monitoring metrics. Exception={0}'.format(e))

        finally:
            time.sleep(sleepTime)

def metrics():
    """
    Take care of setting up telegraf and ME for metrics if configuration is present
    """
    pids_filepath = os.path.join(os.getcwd(), 'amametrics.pid')
    py_pid = os.getpid()
    with open(pids_filepath, 'w') as f:
        f.write(str(py_pid) + '\n')

    watcher_thread = Thread(target = metrics_watcher, args = [hutil_log_error, hutil_log_info])
    watcher_thread.start()
    watcher_thread.join()

    return 0, ""


def start_arc_process():
    """
    Start arc process that performs periodic monitoring activities
    :return: None

    """
    hutil_log_info("stopping previously running arc process")
    stop_arc_watcher()
    hutil_log_info("starting arc process")

    #start arc watcher
    ama_path = os.path.join(os.getcwd(), 'agent.py')
    args = ['python{0}'.format(sys.version_info[0]), ama_path, '-arc']
    log = open(os.path.join(os.getcwd(), 'daemon.log'), 'w')
    hutil_log_info('start watcher process '+str(args))
    subprocess.Popen(args, stdout=log, stderr=log)

def start_arc_watcher():
    """
    Take care of starting arc_watcher daemon if the VM has arc running
    """
    hutil_log_info("Starting the watcher")
    print("Starting the watcher")
    pids_filepath = os.path.join(os.getcwd(), 'amaarc.pid')
    py_pid = os.getpid()
    print("pid ", py_pid)
    with open(pids_filepath, 'w') as f:
        f.write(str(py_pid) + '\n')
    hutil_log_info("Written all the pids")
    print("Written all the pids")
    watcher_thread = Thread(target = arc_watcher, args = [hutil_log_error, hutil_log_info])
    watcher_thread.start()
    watcher_thread.join()

    return 0, ""

# Dictionary of operations strings to methods
operations = {'Disable' : disable,
              'Uninstall' : uninstall,
              'Install' : install,
              'Enable' : enable,
              'Update' : update,
              'Metrics' : metrics,
              'Arc' : start_arc_watcher,
}


def stop_arc_watcher():
    """
    Take care of stopping arc_watcher daemon if the VM has arc running
    """
    pids_filepath = os.path.join(os.getcwd(),'amaarc.pid')

    # kill existing arc watcher

    if os.path.exists(pids_filepath):
        with open(pids_filepath, "r") as f:
            for pids in f.readlines():
                proc = subprocess.Popen(["ps -o cmd= {0}".format(pids)], stdout=subprocess.PIPE, shell=True)
                output = proc.communicate()[0]
                if output and "arc" in output:
                    kill_cmd = "kill " + pids
                    run_command_and_log(kill_cmd)

        # Delete the file after to avoid clutter
        os.remove(pids_filepath)

def arc_watcher(hutil_error, hutil_log):
    """
    This is needed to override mdsd's syslog permissions restriction which prevents mdsd
    from reading temporary key files that are needed to make https calls to get an MSI token for arc during onboarding to download amcs config
    This method spins up a process that will continuously keep refreshing that particular file path with valid keys
    So that whenever mdsd needs to refresh it's MSI token, it is able to find correct keys there to make the https calls
    """
    # check every 25 seconds
    sleepTime =  25

    # sleep before starting the monitoring.
    time.sleep(sleepTime)

    while True:
        try:
            arc_token_mdsd_dir = "/etc/opt/microsoft/azuremonitoragent/arc_tokens/"
            if not os.path.exists(arc_token_mdsd_dir):
                os.makedirs(arc_token_mdsd_dir)
            else:
                # delete the existing keys as they might not be valid anymore
                for filename in os.listdir(arc_token_mdsd_dir):
                    filepath = arc_token_mdsd_dir + filename
                    os.remove(filepath)

            arc_endpoint = metrics_utils.get_arc_endpoint()
            try:
                msiauthurl = arc_endpoint + "/metadata/identity/oauth2/token?api-version=2019-11-01&resource=https://monitor.azure.com/"
                req = urllib.request.Request(msiauthurl, headers={'Metadata':'true'})
                res = urllib.request.urlopen(req)
            except:
                # The above request is expected to fail and add a key to the path
                authkey_dir = "/var/opt/azcmagent/tokens/"
                if not os.path.exists(authkey_dir):
                    raise Exception("Unable to find the auth key file at {0} returned from the arc msi auth request.".format(authkey_dir))
                # Copy the tokens to mdsd accessible dir
                for filename in os.listdir(authkey_dir):
                    filepath = authkey_dir + filename
                    print(filepath)
                    shutil.copy(filepath, arc_token_mdsd_dir)

                # Change the ownership of the mdsd arc token dir to be accessible by syslog (since mdsd runs as syslog user)
                os.system("chown -R syslog:syslog {0}".format(arc_token_mdsd_dir))

        except Exception as e:
            hutil_error('Error in arc watcher process while copying token for arc MSI auth queries. Exception={0}'.format(e))

        finally:
            time.sleep(sleepTime)

def parse_context(operation):
    """
    Initialize a HandlerUtil object for this operation.
    If the required modules have not been imported, this will return None.
    """
    hutil = None
    if ('Utils.WAAgentUtil' in sys.modules
            and 'Utils.HandlerUtil' in sys.modules):
        try:

            logFileName = 'extension.log'
            hutil = HUtil.HandlerUtility(waagent.Log, waagent.Error, logFileName=logFileName)
            hutil.do_parse_context(operation)
        # parse_context may throw KeyError if necessary JSON key is not
        # present in settings
        except KeyError as e:
            waagent_log_error('Unable to parse context with error: ' \
                              '{0}'.format(e))
            raise ParameterMissingException
    return hutil


def find_package_manager(operation):
    """
    Checks if the dist is debian based or centos based and assigns the package manager accordingly
    """
    global PackageManager, PackageManagerOptions, BundleFileName
    dist, ver = find_vm_distro(operation)

    dpkg_set = set(["debian", "ubuntu"])
    rpm_set = set(["oracle", "redhat", "centos", "red hat", "suse", "sles"])
    for dpkg_dist in dpkg_set:
        if dist.lower().startswith(dpkg_dist):
            PackageManager = "dpkg"
            # OK to replace the /etc/default/azuremonitoragent, since the placeholders gets replaced again.
            # Otherwise, the package manager prompts for action (Y/I/N/O/D/Z) [default=N]
            PackageManagerOptions = "--force-overwrite --force-confnew"
            BundleFileName = BundleFileNameDeb
            break

    for rpm_dist in rpm_set:
        if dist.lower().startswith(rpm_dist):
            PackageManager = "rpm"
            # Same as above.
            PackageManagerOptions = "--force"
            BundleFileName = BundleFileNameRpm
            break

    if PackageManager == "":
        log_and_exit(operation, UnsupportedOperatingSystem, "The OS has neither rpm nor dpkg" )


def find_vm_distro(operation):
    """
    Finds the Linux Distribution this vm is running on.
    """
    vm_dist = vm_id = vm_ver =  None
    parse_manually = False
    try:
        vm_dist, vm_ver, vm_id = platform.linux_distribution()
    except AttributeError:
        try:
            vm_dist, vm_ver, vm_id = platform.dist()
        except AttributeError:
            hutil_log_info("Falling back to /etc/os-release distribution parsing")
    # Some python versions *IF BUILT LOCALLY* (ex 3.5) give string responses (ex. 'bullseye/sid') to platform.dist() function
    # This causes exception in the method below. Thus adding a check to switch to manual parsing in this case
    try:
        temp_vm_ver = int(vm_ver.split('.')[0])
    except:
        parse_manually = True

    if (not vm_dist and not vm_ver) or parse_manually: # SLES 15 and others
        try:
            with open('/etc/os-release', 'r') as fp:
                for line in fp:
                    if line.startswith('ID='):
                        vm_dist = line.split('=')[1]
                        vm_dist = vm_dist.split('-')[0]
                        vm_dist = vm_dist.replace('\"', '').replace('\n', '')
                    elif line.startswith('VERSION_ID='):
                        vm_ver = line.split('=')[1]
                        vm_ver = vm_ver.replace('\"', '').replace('\n', '')
        except:
            log_and_exit(operation, IndeterminateOperatingSystem, 'Indeterminate operating system')
    return vm_dist, vm_ver


def is_vm_supported_for_extension(operation):
    """
    Checks if the VM this extension is running on is supported by AzureMonitorAgent
    Returns for platform.linux_distribution() vary widely in format, such as
    '7.3.1611' returned for a VM with CentOS 7, so the first provided
    digits must match
    The supported distros of the AzureMonitorLinuxAgent are allowed to utilize
    this VM extension. All other distros will get error code 51
    """
    supported_dists = {'redhat' : ['6', '7', '8'], # Rhel
                       'centos' : ['6', '7', '8'], # CentOS
                       'red hat' : ['6', '7', '8'], # Oracle, RHEL
                       'oracle' : ['6', '7', '8'], # Oracle
                       'debian' : ['8', '9', '10'], # Debian
                       'ubuntu' : ['14.04', '16.04', '18.04', '20.04'], # Ubuntu
                       'suse' : ['12'], 'sles' : ['15'] # SLES
    }

    vm_supported = False
    vm_dist, vm_ver = find_vm_distro(operation)
    # Find this VM distribution in the supported list
    for supported_dist in list(supported_dists.keys()):
        if not vm_dist.lower().startswith(supported_dist):
            continue

        # Check if this VM distribution version is supported
        vm_ver_split = vm_ver.split('.')
        for supported_ver in supported_dists[supported_dist]:
            supported_ver_split = supported_ver.split('.')

            # If vm_ver is at least as precise (at least as many digits) as
            # supported_ver and matches all the supported_ver digits, then
            # this VM is guaranteed to be supported
            vm_ver_match = True
            for idx, supported_ver_num in enumerate(supported_ver_split):
                try:
                    supported_ver_num = int(supported_ver_num)
                    vm_ver_num = int(vm_ver_split[idx])
                except IndexError:
                    vm_ver_match = False
                    break
                if vm_ver_num != supported_ver_num:
                    vm_ver_match = False
                    break
            if vm_ver_match:
                vm_supported = True
                break

        if vm_supported:
            break

    return vm_supported, vm_dist, vm_ver


def exit_if_vm_not_supported(operation):
    """
    Check if this VM distro and version are supported by the AzureMonitorLinuxAgent.
    If VM is supported, find the package manager present in this distro
    If this VM is not supported, log the proper error code and exit.
    """
    vm_supported, vm_dist, vm_ver = is_vm_supported_for_extension(operation)
    if not vm_supported:
        log_and_exit(operation, UnsupportedOperatingSystem, 'Unsupported operating system: ' \
                                    '{0} {1}'.format(vm_dist, vm_ver))
    return 0


def is_arc_installed():
    """
    Check if this is an Arc machine
    """
    # Using systemctl to check this since Arc only supports VMs that have systemd
    check_arc = os.system('systemctl status himdsd 1>/dev/null 2>&1')
    return check_arc == 0


def get_arc_endpoint():
    """
    Find the endpoint for Arc IMDS
    """
    endpoint_filepath = '/lib/systemd/system.conf.d/azcmagent.conf'
    endpoint = ''
    try:
        with open(endpoint_filepath, 'r') as f:
            data = f.read()
        endpoint = data.split("\"IMDS_ENDPOINT=")[1].split("\"\n")[0]
    except:
        hutil_log_error('Unable to load Arc IMDS endpoint from {0}'.format(endpoint_filepath))
    return endpoint


def get_imds_endpoint():
    """
    Find the appropriate endpoint (Azure or Arc) for IMDS
    """
    azure_imds_endpoint = 'http://169.254.169.254/metadata/instance?api-version=2018-10-01'
    if (is_arc_installed()):
        hutil_log_info('Arc is installed, loading Arc-specific IMDS endpoint')
        imds_endpoint = get_arc_endpoint()
        if imds_endpoint:
            imds_endpoint += '/metadata/instance?api-version=2019-08-15'
        else:
            # Fall back to the traditional IMDS endpoint; the cloud domain and VM
            # resource id detection logic are resilient to failed queries to IMDS
            imds_endpoint = azure_imds_endpoint
            hutil_log_info('Falling back to default Azure IMDS endpoint')
    else:
        imds_endpoint = azure_imds_endpoint

    hutil_log_info('Using IMDS endpoint "{0}"'.format(imds_endpoint))
    return imds_endpoint


def get_azure_environment_and_region():
    """
    Retreive the Azure environment and region from Azure or Arc IMDS
    """
    imds_endpoint = get_imds_endpoint()
    req = urllib.request.Request(imds_endpoint)
    req.add_header('Metadata', 'True')

    environment = region = None

    try:
        response = json.loads(urllib.request.urlopen(req).read())

        if ('compute' in response):
            if ('azEnvironment' in response['compute']):
                environment = response['compute']['azEnvironment']
            if ('location' in response['compute']):
                region = response['compute']['location'].lower()
    except urllib.error.HTTPError as e:
        hutil_log_error('Request to Metadata service URL failed with an HTTPError: {0}'.format(e))
        hutil_log_error('Response from Metadata service: {0}'.format(e.read()))
    except:
        hutil_log_error('Unexpected error from Metadata service')

    return environment, region


def run_command_and_log(cmd, check_error = True, log_cmd = True):
    """
    Run the provided shell command and log its output, including stdout and
    stderr.
    The output should not contain any PII, but the command might. In this case,
    log_cmd should be set to False.
    """
    exit_code, output = run_get_output(cmd, check_error, log_cmd)
    if log_cmd:
        hutil_log_info('Output of command "{0}": \n{1}'.format(cmd.rstrip(), output))
    else:
        hutil_log_info('Output: \n{0}'.format(output))

    # also write output to STDERR since WA agent uploads that to Azlinux Kusto DB
    # take only the last 100 characters as extension cuts off after that
    try:
        if exit_code != 0:
            sys.stderr.write(output[-500:])

        if "Permission denied" in output:
            # Enable failures
            # https://github.com/Azure/azure-marketplace/wiki/Extension-Build-Notes-Best-Practices#error-codes-and-messages-output-to-stderr
            exit_code = 52

    except:
        hutil_log_info('Failed to write output to STDERR')

    return exit_code, output

def run_command_with_retries_output(cmd, retries, retry_check, final_check = None,
                             check_error = True, log_cmd = True,
                             initial_sleep_time = InitialRetrySleepSeconds,
                             sleep_increase_factor = 1):
    """
    Caller provides a method, retry_check, to use to determine if a retry
    should be performed. This must be a function with two parameters:
    exit_code and output
    The final_check can be provided as a method to perform a final check after
    retries have been exhausted
    Logic used: will retry up to retries times with initial_sleep_time in
    between tries
    If the retry_check retuns True for retry_verbosely, we will try cmd with
    the standard -v verbose flag added
    """
    try_count = 0
    sleep_time = initial_sleep_time
    run_cmd = cmd
    run_verbosely = False

    while try_count <= retries:
        if run_verbosely:
            run_cmd = cmd + ' -v'
        exit_code, output = run_command_and_log(run_cmd, check_error, log_cmd)
        should_retry, retry_message, run_verbosely = retry_check(exit_code,
                                                                 output)
        if not should_retry:
            break
        try_count += 1
        hutil_log_info(retry_message)
        time.sleep(sleep_time)
        sleep_time *= sleep_increase_factor

    if final_check is not None:
        exit_code = final_check(exit_code, output)

    return exit_code, output


def is_dpkg_locked(exit_code, output):
    """
    If dpkg is locked, the output will contain a message similar to 'dpkg
    status database is locked by another process'
    """
    if exit_code != 0:
        dpkg_locked_search = r'^.*dpkg.+lock.*$'
        dpkg_locked_re = re.compile(dpkg_locked_search, re.M)
        if dpkg_locked_re.search(output):
            return True
    return False


def retry_if_dpkg_locked(exit_code, output):
    """
    Some commands fail because the package manager is locked (apt-get/dpkg
    only); this will allow retries on failing commands.
    """
    retry_verbosely = False
    dpkg_locked = is_dpkg_locked(exit_code, output)
    apt_get_exit_code, apt_get_output = run_get_output('which apt-get',
                                                       chk_err = False,
                                                       log_cmd = False)
    if dpkg_locked:
        return True, 'Retrying command because package manager is locked.', \
               retry_verbosely
    else:
        return False, '', False


def final_check_if_dpkg_locked(exit_code, output):
    """
    If dpkg is still locked after the retries, we want to return a specific
    error code
    """
    dpkg_locked = is_dpkg_locked(exit_code, output)
    if dpkg_locked:
        exit_code = DPKGLockedErrorCode
    return exit_code


def get_settings():
    """
    Retrieve the configuration for this extension operation
    """
    global SettingsDict
    public_settings = None
    protected_settings = None

    if HUtilObject is not None:
        public_settings = HUtilObject.get_public_settings()
        protected_settings = HUtilObject.get_protected_settings()
    elif SettingsDict is not None:
        public_settings = SettingsDict['public_settings']
        protected_settings = SettingsDict['protected_settings']
    else:
        SettingsDict = {}
        handler_env = get_handler_env()
        try:
            config_dir = str(handler_env['handlerEnvironment']['configFolder'])
        except:
            config_dir = os.path.join(os.getcwd(), 'config')

        seq_no = get_latest_seq_no()
        settings_path = os.path.join(config_dir, '{0}.settings'.format(seq_no))
        try:
            with open(settings_path, 'r') as settings_file:
                settings_txt = settings_file.read()
            settings = json.loads(settings_txt)
            h_settings = settings['runtimeSettings'][0]['handlerSettings']
            public_settings = h_settings['publicSettings']
            SettingsDict['public_settings'] = public_settings
        except:
            hutil_log_error('Unable to load handler settings from ' \
                            '{0}'.format(settings_path))

        if ('protectedSettings' in h_settings
                and 'protectedSettingsCertThumbprint' in h_settings
                and h_settings['protectedSettings'] is not None
                and h_settings['protectedSettingsCertThumbprint'] is not None):
            encoded_settings = h_settings['protectedSettings']
            settings_thumbprint = h_settings['protectedSettingsCertThumbprint']
            encoded_cert_path = os.path.join('/var/lib/waagent',
                                             '{0}.crt'.format(
                                                       settings_thumbprint))
            encoded_key_path = os.path.join('/var/lib/waagent',
                                            '{0}.prv'.format(
                                                      settings_thumbprint))
            decoded_settings = base64.standard_b64decode(encoded_settings)
            decrypt_cmd = 'openssl smime -inform DER -decrypt -recip {0} ' \
                          '-inkey {1}'.format(encoded_cert_path,
                                              encoded_key_path)

            try:
                session = subprocess.Popen([decrypt_cmd], shell = True,
                                           stdin = subprocess.PIPE,
                                           stderr = subprocess.STDOUT,
                                           stdout = subprocess.PIPE)
                output = session.communicate(decoded_settings)
            except OSError:
                pass
            protected_settings_str = output[0]

            if protected_settings_str is None:
                log_and_exit('Enable', 1, 'Failed decrypting ' \
                                          'protectedSettings')
            protected_settings = ''
            try:
                protected_settings = json.loads(protected_settings_str)
            except:
                hutil_log_error('JSON exception decoding protected settings')
            SettingsDict['protected_settings'] = protected_settings

    return public_settings, protected_settings


def update_status_file(operation, exit_code, exit_status, message):
    """
    Mimic HandlerUtil method do_status_report in case hutil method is not
    available
    Write status to status file
    """
    handler_env = get_handler_env()
    try:
        extension_version = str(handler_env['version'])
        status_dir = str(handler_env['handlerEnvironment']['statusFolder'])
    except:
        extension_version = "1.0"
        status_dir = os.path.join(os.getcwd(), 'status')

    status_txt = [{
        "version" : extension_version,
        "timestampUTC" : time.strftime("%Y-%m-%dT%H:%M:%SZ", time.gmtime()),
        "status" : {
            "name" : "Microsoft.Azure.Monitor.AzureMonitorLinuxAgent",
            "operation" : operation,
            "status" : exit_status,
            "code" : exit_code,
            "formattedMessage" : {
                "lang" : "en-US",
                "message" : message
            }
        }
    }]

    status_json = json.dumps(status_txt)

    # Find the most recently changed config file and then use the
    # corresponding status file
    latest_seq_no = get_latest_seq_no()

    status_path = os.path.join(status_dir, '{0}.status'.format(latest_seq_no))
    status_tmp = '{0}.tmp'.format(status_path)
    with open(status_tmp, 'w+') as tmp_file:
        tmp_file.write(status_json)
    os.rename(status_tmp, status_path)


def get_handler_env():
    """
    Set and retrieve the contents of HandlerEnvironment.json as JSON
    """
    global HandlerEnvironment
    if HandlerEnvironment is None:
        handler_env_path = os.path.join(os.getcwd(), 'HandlerEnvironment.json')
        try:
            with open(handler_env_path, 'r') as handler_env_file:
                handler_env_txt = handler_env_file.read()
            handler_env = json.loads(handler_env_txt)
            if type(handler_env) == list:
                handler_env = handler_env[0]
            HandlerEnvironment = handler_env
        except Exception as e:
            waagent_log_error(str(e))
    return HandlerEnvironment


def get_latest_seq_no():
    """
    Determine the latest operation settings number to use
    """
    global SettingsSequenceNumber
    if SettingsSequenceNumber is None:
        handler_env = get_handler_env()
        try:
            config_dir = str(handler_env['handlerEnvironment']['configFolder'])
        except:
            config_dir = os.path.join(os.getcwd(), 'config')

        latest_seq_no = -1
        cur_seq_no = -1
        latest_time = None
        try:
            for dir_name, sub_dirs, file_names in os.walk(config_dir):
                for file_name in file_names:
                    file_basename = os.path.basename(file_name)
                    match = re.match(r'[0-9]{1,10}\.settings', file_basename)
                    if match is None:
                        continue
                    cur_seq_no = int(file_basename.split('.')[0])
                    file_path = os.path.join(config_dir, file_name)
                    cur_time = os.path.getmtime(file_path)
                    if latest_time is None or cur_time > latest_time:
                        latest_time = cur_time
                        latest_seq_no = cur_seq_no
        except:
            pass
        if latest_seq_no < 0:
            latest_seq_no = 0
        SettingsSequenceNumber = latest_seq_no

    return SettingsSequenceNumber


def run_get_output(cmd, chk_err = False, log_cmd = True):
    """
    Mimic waagent mothod RunGetOutput in case waagent is not available
    Run shell command and return exit code and output
    """
    if 'Utils.WAAgentUtil' in sys.modules:
        # WALinuxAgent-2.0.14 allows only 2 parameters for RunGetOutput
        # If checking the number of parameters fails, pass 2
        try:
            sig = inspect.signature(waagent.RunGetOutput)
            params = sig.parameters
            waagent_params = len(params)
        except:
            try:
                spec = inspect.getargspec(waagent.RunGetOutput)
                params = spec.args
                waagent_params = len(params)
            except:
                waagent_params = 2
        if waagent_params >= 3:
            exit_code, output = waagent.RunGetOutput(cmd, chk_err, log_cmd)
        else:
            exit_code, output = waagent.RunGetOutput(cmd, chk_err)
    else:
        try:
            output = subprocess.check_output(cmd, stderr = subprocess.STDOUT,
                                             shell = True)
            exit_code = 0
        except subprocess.CalledProcessError as e:
            exit_code = e.returncode
            output = e.output

    output = output.encode('utf-8')

    # On python 3, encode returns a byte object, so we must decode back to a string
    if sys.version_info >= (3,):
        output = output.decode('utf-8', 'ignore')

    return exit_code, output.strip()


def init_waagent_logger():
    """
    Initialize waagent logger
    If waagent has not been imported, catch the exception
    """
    try:
        waagent.LoggerInit('/var/log/waagent.log', '/dev/stdout', True)
    except Exception as e:
        print('Unable to initialize waagent log because of exception ' \
              '{0}'.format(e))


def waagent_log_info(message):
    """
    Log informational message, being cautious of possibility that waagent may
    not be imported
    """
    if 'Utils.WAAgentUtil' in sys.modules:
        waagent.Log(message)
    else:
        print('Info: {0}'.format(message))


def waagent_log_error(message):
    """
    Log error message, being cautious of possibility that waagent may not be
    imported
    """
    if 'Utils.WAAgentUtil' in sys.modules:
        waagent.Error(message)
    else:
        print('Error: {0}'.format(message))


def hutil_log_info(message):
    """
    Log informational message, being cautious of possibility that hutil may
    not be imported and configured
    """
    if HUtilObject is not None:
        HUtilObject.log(message)
    else:
        print('Info: {0}'.format(message))


def hutil_log_error(message):
    """
    Log error message, being cautious of possibility that hutil may not be
    imported and configured
    """
    if HUtilObject is not None:
        HUtilObject.error(message)
    else:
        print('Error: {0}'.format(message))


def log_and_exit(operation, exit_code = 1, message = ''):
    """
    Log the exit message and perform the exit
    """
    if exit_code == 0:
        waagent_log_info(message)
        hutil_log_info(message)
        exit_status = 'success'
    else:
        waagent_log_error(message)
        hutil_log_error(message)
        exit_status = 'failed'

    if HUtilObject is not None:
        HUtilObject.do_exit(exit_code, operation, exit_status, str(exit_code),
                            message)
    else:
        update_status_file(operation, str(exit_code), exit_status, message)
        sys.exit(exit_code)


# Exceptions
# If these exceptions are expected to be caught by the main method, they
# include an error_code field with an integer with which to exit from main

class AzureMonitorAgentForLinuxException(Exception):
    """
    Base exception class for all exceptions; as such, its error code is the
    basic error code traditionally returned in Linux: 1
    """
    error_code = 1
    def get_error_message(self, operation):
        """
        Return a descriptive error message based on this type of exception
        """
        return '{0} failed with exit code {1}'.format(operation,
                                                      self.error_code)


class ParameterMissingException(AzureMonitorAgentForLinuxException):
    """
    There is a missing parameter for the AzureMonitorLinuxAgent Extension
    """
    error_code = MissingorInvalidParameterErrorCode
    def get_error_message(self, operation):
        return '{0} failed due to a missing parameter: {1}'.format(operation,
                                                                   self)

if __name__ == '__main__' :
    main()<|MERGE_RESOLUTION|>--- conflicted
+++ resolved
@@ -433,9 +433,6 @@
                 os.chown("/etc/opt/microsoft/azuremonitoragent/gcskey.pem", uid, gid)
                 os.system('chmod {1} {0}'.format("/etc/opt/microsoft/azuremonitoragent/gcskey.pem", 400))
 
-<<<<<<< HEAD
-    config_file = "/etc/default/azuremonitoragent"
-=======
             if MONITORING_TENANT != "":
                 default_configs["MONITORING_TENANT"] = MONITORING_TENANT
 
@@ -445,8 +442,7 @@
             if MONITORING_TENANT != "":
                 default_configs["MONITORING_ROLE_INSTANCE"] = MONITORING_ROLE_INSTANCE
 
-    config_file = "/etc/default/mdsd"
->>>>>>> 324e91c3
+    config_file = "/etc/default/azuremonitoragent"
     config_updated = False
     try:
         if os.path.isfile(config_file):
