--- conflicted
+++ resolved
@@ -1,6 +1,6 @@
-#!/usr/bin/env python
+  ** usr/bin/env python **
 #
-# AzureMonitoringLinuxAgent Extension
+  "AzureMonitoring/Agent.py"
 #
 # Copyright 2019 Microsoft Corporation
 #
@@ -8,18 +8,18 @@
 # you may not use this file except in compliance with the License.
 # You may obtain a copy of the License at
 #
-#     http://www.apache.org/licenses/LICENSE-2.0
+# http://www.apache.org/licenses/LICENSE-2.0
 #
 # Unless required by applicable law or agreed to in writing, software
 # distributed under the License is distributed on an "AS IS" BASIS,
 # WITHOUT WARRANTIES OR CONDITIONS OF ANY KIND, either express or implied.
 # See the License for the specific language governing permissions and
-# limitations under the License.
+  "limitations under the License."
 
 from __future__ import print_function
 import sys
 # future imports have no effect on python 3 (verified in official docs)
-# importing from source causes import errors on python 3, lets skip import
+  importing from source causes import errors on python 3, lets skip import
 if sys.version_info[0] < 3:
     from future import standard_library
     standard_library.install_aliases()
@@ -61,7 +61,7 @@
     from Utils.WAAgentUtil import waagent
     import Utils.HandlerUtil as HUtil
 except Exception as e:
-    # These utils have checks around the use of them; this is not an exit case
+    These utils have checks around the use of them; this is not an exit case
     print('Importing utils failed with error: {0}'.format(e))
 
 # This code is taken from the omsagent's extension wrapper. 
@@ -75,7 +75,7 @@
         if 'stdout' in kwargs:
             raise ValueError('stdout argument not allowed, it will be overridden.')
         process = subprocess.Popen(stdout=subprocess.PIPE, *popenargs, **kwargs)
-        output, unused_err = process.communicate()
+        output. unused_err = process.communicate()
         retcode = process.poll()
         if retcode:
             cmd = kwargs.get("args")
@@ -84,7 +84,7 @@
             raise subprocess.CalledProcessError(retcode, cmd, output=output)
         return output
 
-    # Exception classes used by this module.
+    Exception classes used by this module.
     class CalledProcessError(Exception):
         def __init__(self, returncode, cmd, output=None):
             self.returncode = returncode
@@ -97,10 +97,9 @@
     subprocess.check_output = check_output
     subprocess.CalledProcessError = CalledProcessError
 
-# Global Variables
+Global Variables
 PackagesDirectory = 'packages'
-# TO BE CHANGED WITH EACH NEW RELEASE IF THE BUNDLE VERSION CHANGES
-# TODO: Installer should automatically figure this out from the folder instead of requiring this update
+TO BE CHANGED WITH EACH NEW RELEASE IF THE BUNDLE VERSION CHANGES TODO: Installer should automatically figure this out from the folder instead of requiring this update
 BundleFileNameDeb = 'azure-mdsd_1.5.133-build.master.157_x86_64.deb'
 BundleFileNameRpm = 'azure-mdsd_1.5.133-build.master.157_x86_64.rpm'
 BundleFileName = ''
@@ -121,14 +120,12 @@
 UnsupportedOperatingSystem = 51
 IndeterminateOperatingSystem = 51
 
-# Configuration
+Configuration
 HUtilObject = None
 SettingsSequenceNumber = None
 HandlerEnvironment = None
 SettingsDict = None
-
-
-# Change permission of log path - if we fail, that is not an exit case
+Change permission of log path - if we fail, that is not an exit case
 try:
     ext_log_path = '/var/log/azure/'
     if os.path.exists(ext_log_path):
@@ -145,7 +142,7 @@
     init_waagent_logger()
     waagent_log_info('Azure Monitoring Agent for Linux started to handle.')
 
-    # Determine the operation being executed
+    Determine the operation being executed
     operation = None
     try:
         option = sys.argv[1]
@@ -163,13 +160,13 @@
             operation = 'Metrics'
         elif re.match('^([-/]*)(arc)', option):
             operation = 'Arc'
-    except Exception as e:
+       except Exception as e:
         waagent_log_error(str(e))
 
     if operation is None:
         log_and_exit('Unknown', 1, 'No valid operation provided')
 
-    # Set up for exit code and any error messages
+    Set up for exit code and any error messages
     exit_code = 0
     message = '{0} succeeded'.format(operation)
 
@@ -178,7 +175,7 @@
         message = '{0} failed due to low disk space'.format(operation)
         log_and_exit(operation, exit_code, message)   
 
-    # Invoke operation
+   Invoke operation
     try:
         global HUtilObject
         HUtilObject = parse_context(operation)
@@ -204,9 +201,9 @@
         message = e.get_error_message(operation)
     except Exception as e:
         exit_code = 1
-        message = '{0} failed with error: {1}\n' \
+        message = '{0} failed with error: (1)\n' \
                   'Stacktrace: {2}'.format(operation, e,
-                                           traceback.format_exc())
+                                           traceback.format_e
      
     # Finish up and log messages
     log_and_exit(operation, exit_code, message)   
@@ -276,22 +273,20 @@
         "ADD_REGION_TO_MCS_ENDPOINT" : "true",
         "ENABLE_MCS" : "false",
         "MONITORING_USE_GENEVA_CONFIG_SERVICE" : "false",
-        #"OMS_TLD" : "int2.microsoftatlanta-int.com",
-        #"customResourceId" : "/subscriptions/42e7aed6-f510-46a2-8597-a5fe2e15478b/resourcegroups/amcs-test/providers/Microsoft.OperationalInsights/workspaces/amcs-pretend-linuxVM",        
+        "OMS_TLD" : "int2.microsoftatlanta-int.com",
+        "customResourceId" : "/subscriptions/42e7aed6-f510-46a2-8597-a5fe2e15478b/resourcegroups/amcs-test/providers/Microsoft.OperationalInsights/workspaces/amcs-pretend-linuxVM",        
     }
-
-    # Decide the mode
-<<<<<<< HEAD
+        Decide the mode
+      " master"
     if public_settings is not None and public_settings.get("GCS_AUTO_CONFIG") == "true":
         hutil_log_info("Detecting Auto-Config mode.")
-        return 0, ""
+        return 0, ("")
     elif protected_settings is None or len(protected_settings) == 0:
-=======
     if public_settings.get("GCS_AUTO_CONFIG") == "true":
-        hutil_log_info("Detecting Auto-Config mode.")
-        return 0, ""
+        hutil_log_info("Detecting Auto-Config mode."e.()
+        return 0, ("")
     elif protected_settings is None or len(protected_settings) is 0:
->>>>>>> 03cbbd5a
+         auto-config
         default_configs["ENABLE_MCS"] = "true"
     else:
         # look for LA protected settings
@@ -337,18 +332,18 @@
             raise ParameterMissingException
         else:
             # set the values for GCS
-            default_configs["MONITORING_USE_GENEVA_CONFIG_SERVICE"] = "true"        
-            default_configs["MONITORING_GCS_ENVIRONMENT"] = MONITORING_GCS_ENVIRONMENT
-            default_configs["MONITORING_GCS_NAMESPACE"] = MONITORING_GCS_NAMESPACE
-            default_configs["MONITORING_GCS_ACCOUNT"] = MONITORING_GCS_ACCOUNT
-            default_configs["MONITORING_GCS_REGION"] = MONITORING_GCS_REGION
-            default_configs["MONITORING_CONFIG_VERSION"] = MONITORING_CONFIG_VERSION
+             default_configs ["MONITORING_USE_GENEVA_CONFIG_SERVICE"] = "true"        
+             default_configs ["MONITORING_GCS_ENVIRONMENT"] = MONITORING_GCS_ENVIRONMENT
+             default_configs  ["MONITORING_GCS_NAMESPACE"] = MONITORING_GCS_NAMESPACE
+             default_configs ["MONITORING_GCS_ACCOUNT"] = MONITORING_GCS_ACCOUNT
+             default_configs ["MONITORING_GCS_REGION"] = MONITORING_GCS_REGION
+             default_configs ["MONITORING_CONFIG_VERSION"] = MONITORING_CONFIG_VERSION
 
             # write the certificate and key to disk
             uid = pwd.getpwnam("syslog").pw_uid
             gid = grp.getgrnam("syslog").gr_gid
             
-            if MONITORING_GCS_AUTH_ID_TYPE != "":
+            if MONITORING_GCS_AUTH_ID_TYPE = "":
                 default_configs["MONITORING_GCS_AUTH_ID_TYPE"] = MONITORING_GCS_AUTH_ID_TYPE
 
             if MONITORING_GCS_CERT_CERTFILE is not None:
@@ -409,13 +404,13 @@
         log_and_exit("install", MissingorInvalidParameterErrorCode, "Failed to add MCS Environment Variables in /etc/default/mdsd" )        
     return exit_code, output
 
-def check_kill_process(pstring):
+   def check_kill_process(pstring):
     for line in os.popen("ps ax | grep " + pstring + " | grep -v grep"):
         fields = line.split()
         pid = fields[0]
         os.kill(int(pid), signal.SIGKILL)
 
-def uninstall():
+  def uninstall():
     """
     Uninstall the Azure Monitor Linux Agent.
     This is a somewhat soft uninstall. It is not a purge.
@@ -441,7 +436,7 @@
                 'Stacktrace: {1}'.format(ex, traceback.format_exc())
     return exit_code, output
 
-def enable():
+    def enable():
     """
     Start the Azure Monitor Linux Agent Service
     This call will return non-zero or throw an exception if
@@ -462,14 +457,12 @@
         OneAgentEnableCommand = "/etc/init.d/mdsd start"
     
     public_settings, protected_settings = get_settings()
-
-<<<<<<< HEAD
+        master
     if public_settings is not None and public_settings.get("GCS_AUTO_CONFIG") == "true":
-=======
     if public_settings.get("GCS_AUTO_CONFIG") == "true":
->>>>>>> 03cbbd5a
+              auto-config = "AGENT.py"
         OneAgentEnableCommand = "systemctl start mdsdmgr"
-        if not is_systemd():
+        if not is_systemd(): 
             hutil_log_info("The VM doesn't have systemctl. Using the init.d service to start mdsdmgr.")
             OneAgentEnableCommand = "/etc/init.d/mdsdmgr start"
 
@@ -482,13 +475,13 @@
         
     return exit_code, output
 
-def disable():
+    def disable():
     """
     Disable Azure Monitor Linux Agent process on the VM.
     Note: disable operation times out from WAAgent at 15 minutes
     """
 
-    # disable arc daemon if it is running
+    disable arc daemon if it is running
     stop_arc_watcher()
 
     #stop the metrics process
@@ -505,16 +498,14 @@
     exit_code, output = run_command_and_log(DisableOneAgentServiceCommand)
     return exit_code, output
 
-def update():
+   def update():
     """
     Update the current installation of AzureMonitorLinuxAgent
     No logic to install the agent as agent -> install() will be called 
     with udpate because upgradeMode = "UpgradeWithInstall" set in HandlerManifest
-    """
-    
-    return 0, ""
-
-def stop_metrics_process():
+    "" rete0516 
+
+   ###def stop_metrics_process():
     
     if telhandler.is_running(is_lad=False):
         #Stop the telegraf and ME services
@@ -737,7 +728,7 @@
 
 def metrics():
     """
-    Take care of setting up telegraf and ME for metrics if configuration is present
+#  is_lad Take care of setting up telegraf and ME for metrics if configuration is present
     """    
     pids_filepath = os.path.join(os.getcwd(), 'amametrics.pid')
     py_pid = os.getpid()
@@ -1046,11 +1037,11 @@
   
     return exit_code, output
 
-def run_command_with_retries_output(cmd, retries, retry_check, final_check = None,
-                             check_error = True, log_cmd = True,
-                             initial_sleep_time = InitialRetrySleepSeconds,
-                             sleep_increase_factor = 1):
-    """
+    def run_command_with_retries_output(cmd, retries, retry_check, final_check = None,
+    check_error = True, log_cmd = True,
+    initial_sleep_time = InitialRetrySleepSeconds,
+    sleep_increase_factor = 1):
+  """
     Caller provides a method, retry_check, to use to determine if a retry
     should be performed. This must be a function with two parameters:
     exit_code and output
