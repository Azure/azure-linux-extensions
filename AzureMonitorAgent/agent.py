--- conflicted
+++ resolved
@@ -534,36 +534,22 @@
         start_arc_process()
 
     if is_systemd():
-<<<<<<< HEAD
-        AMAServiceEnableCommand = "systemctl start azuremonitoragent"
+        AMAServiceStartCommand = "systemctl start azuremonitoragent"
+        AMAServiceStatusCommand = "systemctl status azuremonitoragent"
     else:
         hutil_log_info("The VM doesn't have systemctl. Using the init.d service to start azuremonitoragent.")
-        AMAServiceEnableCommand = "/etc/init.d/azuremonitoragent start"
-=======
-        AMAServiceStartCommand = "systemctl start mdsd"
-        AMAServiceStatusCommand = "systemctl status mdsd"
-    else:
-        hutil_log_info("The VM doesn't have systemctl. Using the init.d service to start mdsd.")
-        AMAServiceStartCommand = "/etc/init.d/mdsd start"
-        AMAServiceStatusCommand = "/etc/init.d/mdsd status"
->>>>>>> cccda7d0
+        AMAServiceStartCommand = "/etc/init.d/azuremonitoragent start"
+        AMAServiceStatusCommand = "/etc/init.d/azuremonitoragent status"
 
     public_settings, protected_settings = get_settings()
 
     if public_settings is not None and public_settings.get("GCS_AUTO_CONFIG") == "true":
-<<<<<<< HEAD
-        AMAServiceEnableCommand = "systemctl start azuremonitoragentmgr"
+        AMAServiceStartCommand = "systemctl start azuremonitoragentmgr"
+        AMAServiceStatusCommand = "systemctl status azuremonitoragentmgr"
         if not is_systemd():
             hutil_log_info("The VM doesn't have systemctl. Using the init.d service to start azuremonitoragentmgr.")
-            AMAServiceEnableCommand = "/etc/init.d/azuremonitoragentmgr start"
-=======
-        AMAServiceStartCommand = "systemctl start mdsdmgr"
-        AMAServiceStatusCommand = "systemctl status mdsdmgr"
-        if not is_systemd():
-            hutil_log_info("The VM doesn't have systemctl. Using the init.d service to start mdsdmgr.")
-            AMAServiceStartCommand = "/etc/init.d/mdsdmgr start"
-            AMAServiceStatusCommand = "/etc/init.d/mdsdmgr status"
->>>>>>> cccda7d0
+            AMAServiceStartCommand = "/etc/init.d/azuremonitoragentmgr start"
+            AMAServiceStatusCommand = "/etc/init.d/azuremonitoragentmgr status"
 
     hutil_log_info('Handler initiating onboarding.')
     exit_code, output = run_command_and_log(AMAServiceStartCommand)
@@ -593,19 +579,11 @@
 
     #stop the Azure Monitor Linux Agent service
     if is_systemd():
-<<<<<<< HEAD
-        AMAServiceDisableCommand = "systemctl stop azuremonitoragent"
+        AMAServiceStopCommand = "systemctl stop azuremonitoragent"
 
     else:
-        AMAServiceDisableCommand = "/etc/init.d/azuremonitoragent stop"
+        AMAServiceStopCommand = "/etc/init.d/azuremonitoragent stop"
         hutil_log_info("The VM doesn't have systemctl. Using the init.d service to stop azuremonitoragent.")
-=======
-        AMAServiceStopCommand = "systemctl stop mdsd"
-
-    else:
-        AMAServiceStopCommand = "/etc/init.d/mdsd stop"
-        hutil_log_info("The VM doesn't have systemctl. Using the init.d service to stop mdsd.")
->>>>>>> cccda7d0
 
     exit_code, output = run_command_and_log(AMAServiceStopCommand)
     return exit_code, output
