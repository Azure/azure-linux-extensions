#!/usr/bin/env python
#
# AzureMonitoringLinuxAgent Extension
#
# Copyright 2021 Microsoft Corporation
#
# Licensed under the Apache License, Version 2.0 (the "License");
# you may not use this file except in compliance with the License.
# You may obtain a copy of the License at
#
#     http://www.apache.org/licenses/LICENSE-2.0
#
# Unless required by applicable law or agreed to in writing, software
# distributed under the License is distributed on an "AS IS" BASIS,
# WITHOUT WARRANTIES OR CONDITIONS OF ANY KIND, either express or implied.
# See the License for the specific language governing permissions and
# limitations under the License.

from __future__ import print_function
import sys
# future imports have no effect on python 3 (verified in official docs)
# importing from source causes import errors on python 3, lets skip import
if sys.version_info[0] < 3:
    from future import standard_library
    standard_library.install_aliases()
    from builtins import str

import os
import os.path
import datetime
import signal
import pwd
import grp
import re
import filecmp
import stat
import traceback
import time
import platform
import subprocess
import json
import base64
import inspect
import urllib.request, urllib.parse, urllib.error
import shutil
import crypt
import xml.dom.minidom
import re
import hashlib
from distutils.version import LooseVersion
from hashlib import sha256
from shutil import copyfile

from threading import Thread
import telegraf_utils.telegraf_config_handler as telhandler
import metrics_ext_utils.metrics_constants as metrics_constants
import metrics_ext_utils.metrics_ext_handler as me_handler
import metrics_ext_utils.metrics_common_utils as metrics_utils

try:
    from Utils.WAAgentUtil import waagent
    import Utils.HandlerUtil as HUtil
except Exception as e:
    # These utils have checks around the use of them; this is not an exit case
    print('Importing utils failed with error: {0}'.format(e))

# This code is taken from the omsagent's extension wrapper.
# This same monkey patch fix is relevant for AMA extension as well.
# This monkey patch duplicates the one made in the waagent import above.
# It is necessary because on 2.6, the waagent monkey patch appears to be overridden
# by the python-future subprocess.check_output backport.
if sys.version_info < (2,7):
    def check_output(*popenargs, **kwargs):
        r"""Backport from subprocess module from python 2.7"""
        if 'stdout' in kwargs:
            raise ValueError('stdout argument not allowed, it will be overridden.')
        process = subprocess.Popen(stdout=subprocess.PIPE, *popenargs, **kwargs)
        output, unused_err = process.communicate()
        retcode = process.poll()
        if retcode:
            cmd = kwargs.get("args")
            if cmd is None:
                cmd = popenargs[0]
            raise subprocess.CalledProcessError(retcode, cmd, output=output)
        return output

    # Exception classes used by this module.
    class CalledProcessError(Exception):
        def __init__(self, returncode, cmd, output=None):
            self.returncode = returncode
            self.cmd = cmd
            self.output = output

        def __str__(self):
            return "Command '%s' returned non-zero exit status %d" % (self.cmd, self.returncode)

    subprocess.check_output = check_output
    subprocess.CalledProcessError = CalledProcessError

# Global Variables
PackagesDirectory = 'packages'
<<<<<<< HEAD
# The BundleFileName values will be replaced by actual values in the release pipeline. See apply_version.sh.
BundleFileNameDeb = 'azuremonitoragent.deb'
BundleFileNameRpm = 'azuremonitoragent.rpm'
=======
# This changes during release if there are changes to mdsd. The release pipeline
# uses apply_version.sh to replace the below with the appropriate package names.
BundleFileNameDeb = 'azure-mdsd_1.5.133-build.master.157_x86_64.deb'
BundleFileNameRpm = 'azure-mdsd_1.5.133-build.master.157_x86_64.rpm'
>>>>>>> 87158dc0
BundleFileName = ''
TelegrafBinName = 'telegraf'
InitialRetrySleepSeconds = 30
PackageManager = ''
PackageManagerOptions = ''
MdsdCounterJsonPath = '/etc/opt/microsoft/azuremonitoragent/config-cache/metricCounters.json'

# Commands
OneAgentInstallCommand = ''
OneAgentUninstallCommand = ''
RestartOneAgentServiceCommand = ''
DisableOneAgentServiceCommand = ''

# Error codes
DPKGLockedErrorCode = 56
MissingorInvalidParameterErrorCode = 53
UnsupportedOperatingSystem = 51
IndeterminateOperatingSystem = 51

# Configuration
HUtilObject = None
SettingsSequenceNumber = None
HandlerEnvironment = None
SettingsDict = None


# Change permission of log path - if we fail, that is not an exit case
try:
    ext_log_path = '/var/log/azure/'
    if os.path.exists(ext_log_path):
        os.chmod(ext_log_path, 700)
except:
    pass


def main():
    """
    Main method
    Parse out operation from argument, invoke the operation, and finish.
    """
    init_waagent_logger()
    waagent_log_info('Azure Monitoring Agent for Linux started to handle.')

    # Determine the operation being executed
    operation = None
    try:
        option = sys.argv[1]
        if re.match('^([-/]*)(disable)', option):
            operation = 'Disable'
        elif re.match('^([-/]*)(uninstall)', option):
            operation = 'Uninstall'
        elif re.match('^([-/]*)(install)', option):
            operation = 'Install'
        elif re.match('^([-/]*)(enable)', option):
            operation = 'Enable'
        elif re.match('^([-/]*)(update)', option):
            operation = 'Update'
        elif re.match('^([-/]*)(metrics)', option):
            operation = 'Metrics'
        elif re.match('^([-/]*)(arc)', option):
            operation = 'Arc'
    except Exception as e:
        waagent_log_error(str(e))

    if operation is None:
        log_and_exit('Unknown', 1, 'No valid operation provided')

    # Set up for exit code and any error messages
    exit_code = 0
    message = '{0} succeeded'.format(operation)

    exit_code = check_disk_space_availability()
    if exit_code != 0:
        message = '{0} failed due to low disk space'.format(operation)
        log_and_exit(operation, exit_code, message)   

    # Invoke operation
    try:
        global HUtilObject
        HUtilObject = parse_context(operation)
        exit_code, output = operations[operation]()

        # Exit code 1 indicates a general problem that doesn't have a more
        # specific error code; it often indicates a missing dependency
        if exit_code == 1 and operation == 'Install':
            message = 'Install failed with exit code 1. Please check that ' \
                      'dependencies are installed. For details, check logs ' \
                      'in /var/log/azure/Microsoft.Azure.Monitor' \
                      '.AzureMonitorLinuxAgent'
        elif exit_code is DPKGLockedErrorCode and operation == 'Install':
            message = 'Install failed with exit code {0} because the ' \
                      'package manager on the VM is currently locked: ' \
                      'please wait and try again'.format(DPKGLockedErrorCode)
        elif exit_code != 0:
            message = '{0} failed with exit code {1} {2}'.format(operation,
                                                             exit_code, output)

    except AzureMonitorAgentForLinuxException as e:
        exit_code = e.error_code
        message = e.get_error_message(operation)
    except Exception as e:
        exit_code = 1
        message = '{0} failed with error: {1}\n' \
                  'Stacktrace: {2}'.format(operation, e,
                                           traceback.format_exc())
     
    # Finish up and log messages
    log_and_exit(operation, exit_code, message)   
        
def check_disk_space_availability():
    """
    Check if there is the required space on the machine.
    """
    try:
        if get_free_space_mb("/var") < 500 or get_free_space_mb("/etc") < 500 or get_free_space_mb("/opt") < 500 :
            # 52 is the exit code for missing dependency i.e. disk space
            # https://github.com/Azure/azure-marketplace/wiki/Extension-Build-Notes-Best-Practices#error-codes-and-messages-output-to-stderr
            return 52
        else:
            return 0
    except:
        print('Failed to check disk usage.')
        return 0
        

def get_free_space_mb(dirname):
    """
    Get the free space in MB in the directory path.
    """
    st = os.statvfs(dirname)
    return (st.f_bavail * st.f_frsize) // (1024 * 1024)


def is_systemd():
    """
    Check if the system is using systemd
    """
    check_systemd = os.system("pidof systemd 1>/dev/null 2>&1")
    return check_systemd == 0

def install():
    """
    Ensure that this VM distro and version are supported.
    Install the Azure Monitor Linux Agent package, using retries.
    Note: install operation times out from WAAgent at 15 minutes, so do not
    wait longer.
    """
    find_package_manager("Install")
    exit_if_vm_not_supported('Install')

    public_settings, protected_settings = get_settings()

    package_directory = os.path.join(os.getcwd(), PackagesDirectory)
    bundle_path = os.path.join(package_directory, BundleFileName)
    os.chmod(bundle_path, 100)
    print(PackageManager, " and ", BundleFileName)
    OneAgentInstallCommand = "{0} {1} -i {2}".format(PackageManager, PackageManagerOptions, bundle_path)
    hutil_log_info('Running command "{0}"'.format(OneAgentInstallCommand))

    # Retry, since install can fail due to concurrent package operations
    exit_code, output = run_command_with_retries_output(OneAgentInstallCommand, retries = 15,
                                         retry_check = retry_if_dpkg_locked,
<<<<<<< HEAD
                                         final_check = final_check_if_dpkg_locked)    
    
    default_configs = {   
        "MDSD_CONFIG_DIR" : "/etc/opt/microsoft/azuremonitoragent",
        "MDSD_LOG_DIR" : "/var/opt/microsoft/azuremonitoragent/log",
        "MDSD_ROLE_PREFIX" : "/run/azuremonitoragent/default",
        "MDSD_SPOOL_DIRECTORY" : "/var/opt/microsoft/azuremonitoragent",
        "MDSD_OPTIONS" : "\"-A -c /etc/opt/microsoft/azuremonitoragent/mdsd.xml -d -r $MDSD_ROLE_PREFIX -S $MDSD_SPOOL_DIRECTORY/eh\"",
        "MCS_ENDPOINT" : "handler.control.monitor.azure.com",
        "AZURE_ENDPOINT" : "https://monitor.azure.com/",
        "ADD_REGION_TO_MCS_ENDPOINT" : "true",
=======
                                         final_check = final_check_if_dpkg_locked)

    # Set task limits to max of 65K in suse 12
    # Based on Task 9764411: AMA broken after 1.7 in sles 12 - https://dev.azure.com/msazure/One/_workitems/edit/9764411
    vm_dist, vm_ver = find_vm_distro('Install')
    if vm_dist.lower().startswith('suse'):
        try:
            suse_exit_code, suse_output = run_command_and_log("mkdir -p /etc/systemd/system/mdsd.service.d")
            if suse_exit_code != 0:
                return suse_exit_code, suse_output

            suse_exit_code, suse_output = run_command_and_log("echo '[Service]' > /etc/systemd/system/mdsd.service.d/override.conf")
            if suse_exit_code != 0:
                return suse_exit_code, suse_output

            suse_exit_code, suse_output = run_command_and_log("echo 'TasksMax=65535' >> /etc/systemd/system/mdsd.service.d/override.conf")
            if suse_exit_code != 0:
                return suse_exit_code, suse_output

            suse_exit_code, suse_output = run_command_and_log("systemctl daemon-reload")
            if suse_exit_code != 0:
                return suse_exit_code, suse_output
        except:
            log_and_exit("install", MissingorInvalidParameterErrorCode, "Failed to update /etc/systemd/system/mdsd.service.d for suse 12,15" )

    default_configs = {
        "MDSD_LOG" : "/var/log",
        "MDSD_ROLE_PREFIX" : "/var/run/mdsd/default",
        "MDSD_SPOOL_DIRECTORY" : "/var/opt/microsoft/linuxmonagent",
        "MDSD_OPTIONS" : "\"-A -c /etc/mdsd.d/mdsd.xml -d -r $MDSD_ROLE_PREFIX -S $MDSD_SPOOL_DIRECTORY/eh -e $MDSD_LOG/mdsd.err -w $MDSD_LOG/mdsd.warn -o $MDSD_LOG/mdsd.info\"",
>>>>>>> 87158dc0
        "ENABLE_MCS" : "false",
        "MONITORING_USE_GENEVA_CONFIG_SERVICE" : "false",
        "MDSD_USE_LOCAL_PERSISTENCY" : "true",
        #"OMS_TLD" : "int2.microsoftatlanta-int.com",
        #"customResourceId" : "/subscriptions/42e7aed6-f510-46a2-8597-a5fe2e15478b/resourcegroups/amcs-test/providers/Microsoft.OperationalInsights/workspaces/amcs-pretend-linuxVM",        
    }

    # Decide the mode
    if public_settings is not None and public_settings.get("GCS_AUTO_CONFIG") == "true":
        hutil_log_info("Detecting Auto-Config mode.")
        return 0, ""
    elif (protected_settings is None or len(protected_settings) == 0) or (public_settings is not None and "proxy" in public_settings and "mode" in public_settings.get("proxy") and public_settings.get("proxy").get("mode") == "application"):
        default_configs["ENABLE_MCS"] = "true"

        # fetch proxy settings
        if public_settings is not None and "proxy" in public_settings and "mode" in public_settings.get("proxy") and public_settings.get("proxy").get("mode") == "application":
            default_configs["MDSD_PROXY_MODE"] = "application"
            
            if "address" in public_settings.get("proxy"):
                default_configs["MDSD_PROXY_ADDRESS"] = public_settings.get("proxy").get("address")
            else:
                log_and_exit("install", MissingorInvalidParameterErrorCode, 'Parameter "address" is required in proxy public setting')

            if "auth" in public_settings.get("proxy") and public_settings.get("proxy").get("auth") == "true":
                if protected_settings is not None and "proxy" in protected_settings and "username" in protected_settings.get("proxy") and "password" in protected_settings.get("proxy"):
                    default_configs["MDSD_PROXY_USERNAME"] = protected_settings.get("proxy").get("username")
                    default_configs["MDSD_PROXY_PASSWORD"] = protected_settings.get("proxy").get("password")
                else:  
                    log_and_exit("install", MissingorInvalidParameterErrorCode, 'Parameter "username" and "password" not in proxy protected setting')

        # Determine Managed Identity (MI) settings
        # Nomenclature: Managed System Identity (MSI), System-Assigned Identity (SAI), User-Assigned Identity (UAI)
        # Unspecified MI scenario: MSI returns SAI token if exists, otherwise returns UAI token if exactly one UAI exists, otherwise failure
        # Specified MI scenario: MSI returns token for specified MI
        if public_settings is not None and "authentication" in public_settings and "managedIdentity" in public_settings.get("authentication"):
            managedIdentity = public_settings.get("authentication").get("managedIdentity")

            if "identifier-name" not in managedIdentity or "identifier-value" not in managedIdentity:
                log_and_exit("install", MissingorInvalidParameterErrorCode, 'Parameters "identifier-name" and "identifier-value" are both required in authentication.managedIdentity public setting')

            identifier_name = managedIdentity.get("identifier-name")
            identifier_value = managedIdentity.get("identifier-value")

            if identifier_name not in ["object_id", "client_id", "mi_res_id"]:
                log_and_exit("install", MissingorInvalidParameterErrorCode, 'Invalid identifier-name provided; must be "object_id", "client_id", or "mi_res_id"')

            if not identifier_value:
                log_and_exit("install", MissingorInvalidParameterErrorCode, 'Invalid identifier-value provided; cannot be empty')

            if identifier_name in ["object_id", "client_id"]:
                guid_re = re.compile(r'[a-fA-F0-9]{8}-[a-fA-F0-9]{4}-[a-fA-F0-9]{4}-[a-fA-F0-9]{4}-[a-fA-F0-9]{12}')
                if not guid_re.search(identifier_value):
                    log_and_exit("install", MissingorInvalidParameterErrorCode, 'Invalid identifier-value provided for {0}; must be a GUID'.format(identifier_name))  

            default_configs["MANAGED_IDENTITY"] = "{0}#{1}".format(identifier_name, identifier_value)
    else:
        # look for LA protected settings
        for var in list(protected_settings.keys()):
            if "_key" in var or "_id" in var:
                default_configs[var] = protected_settings.get(var)
        
        # check if required GCS params are available
        MONITORING_GCS_CERT_CERTFILE = None
        if "certificate" in protected_settings:
            MONITORING_GCS_CERT_CERTFILE = base64.standard_b64decode(protected_settings.get("certificate"))

        MONITORING_GCS_CERT_KEYFILE = None
        if "certificateKey" in protected_settings:
            MONITORING_GCS_CERT_KEYFILE = base64.standard_b64decode(protected_settings.get("certificateKey"))

        MONITORING_GCS_ENVIRONMENT = ""
        if "monitoringGCSEnvironment" in protected_settings:
            MONITORING_GCS_ENVIRONMENT = protected_settings.get("monitoringGCSEnvironment")

        MONITORING_GCS_NAMESPACE = ""
        if "namespace" in protected_settings:
            MONITORING_GCS_NAMESPACE = protected_settings.get("namespace")

        MONITORING_GCS_ACCOUNT = ""
        if "monitoringGCSAccount" in protected_settings:
            MONITORING_GCS_ACCOUNT = protected_settings.get("monitoringGCSAccount")

        MONITORING_GCS_REGION = ""
        if "monitoringGCSRegion" in protected_settings:
            MONITORING_GCS_REGION = protected_settings.get("monitoringGCSRegion")

        MONITORING_CONFIG_VERSION = ""
        if "configVersion" in protected_settings:
            MONITORING_CONFIG_VERSION = protected_settings.get("configVersion")

        MONITORING_GCS_AUTH_ID_TYPE = ""
        if "monitoringGCSAuthIdType" in protected_settings:
            MONITORING_GCS_AUTH_ID_TYPE = protected_settings.get("monitoringGCSAuthIdType")

        MONITORING_GCS_AUTH_ID = ""
        if "monitoringGCSAuthId" in protected_settings:
            MONITORING_GCS_AUTH_ID = protected_settings.get("monitoringGCSAuthId")

        if ((MONITORING_GCS_CERT_CERTFILE is None or MONITORING_GCS_CERT_KEYFILE is None) and (MONITORING_GCS_AUTH_ID_TYPE == "")) or MONITORING_GCS_ENVIRONMENT == "" or MONITORING_GCS_NAMESPACE == "" or MONITORING_GCS_ACCOUNT == "" or MONITORING_GCS_REGION == "" or MONITORING_CONFIG_VERSION == "":
            waagent_log_error('Not all required GCS parameters are provided')
            raise ParameterMissingException
        else:
            # set the values for GCS
            default_configs["MONITORING_USE_GENEVA_CONFIG_SERVICE"] = "true"
            default_configs["MONITORING_GCS_ENVIRONMENT"] = MONITORING_GCS_ENVIRONMENT
            default_configs["MONITORING_GCS_NAMESPACE"] = MONITORING_GCS_NAMESPACE
            default_configs["MONITORING_GCS_ACCOUNT"] = MONITORING_GCS_ACCOUNT
            default_configs["MONITORING_GCS_REGION"] = MONITORING_GCS_REGION
            default_configs["MONITORING_CONFIG_VERSION"] = MONITORING_CONFIG_VERSION

            # write the certificate and key to disk
            uid = pwd.getpwnam("syslog").pw_uid
            gid = grp.getgrnam("syslog").gr_gid
            
            if MONITORING_GCS_AUTH_ID_TYPE != "":
                default_configs["MONITORING_GCS_AUTH_ID_TYPE"] = MONITORING_GCS_AUTH_ID_TYPE

            if MONITORING_GCS_AUTH_ID != "":
                default_configs["MONITORING_GCS_AUTH_ID"] = MONITORING_GCS_AUTH_ID

            if MONITORING_GCS_CERT_CERTFILE is not None:
                default_configs["MONITORING_GCS_CERT_CERTFILE"] = "/etc/opt/microsoft/azuremonitoragent/gcscert.pem"
                fh = open("/etc/opt/microsoft/azuremonitoragent/gcscert.pem", "wb")
                fh.write(MONITORING_GCS_CERT_CERTFILE)
                fh.close()
                os.chown("/etc/opt/microsoft/azuremonitoragent/gcscert.pem", uid, gid)
                os.system('chmod {1} {0}'.format("/etc/opt/microsoft/azuremonitoragent/gcscert.pem", 400))  

            if MONITORING_GCS_CERT_KEYFILE is not None:
                default_configs["MONITORING_GCS_CERT_KEYFILE"] = "/etc/opt/microsoft/azuremonitoragent/gcskey.pem"
                fh = open("/etc/opt/microsoft/azuremonitoragent/gcskey.pem", "wb")
                fh.write(MONITORING_GCS_CERT_KEYFILE)
                fh.close()
                os.chown("/etc/opt/microsoft/azuremonitoragent/gcskey.pem", uid, gid)
                os.system('chmod {1} {0}'.format("/etc/opt/microsoft/azuremonitoragent/gcskey.pem", 400))  

    config_file = "/etc/default/azuremonitoragent"
    config_updated = False
    try:
        if os.path.isfile(config_file):
            data = []
            new_data = ""
            vars_set = set()
            with open(config_file, "r") as f:
                data = f.readlines()
                for line in data:
                    for var in list(default_configs.keys()):
                        if var in line:
                            line = "export " + var + "=" + default_configs[var] + "\n"
                            vars_set.add(var)
                            break
                    new_data += line
            
            for var in list(default_configs.keys()):
                if var not in vars_set:
                    new_data += "export " + var + "=" + default_configs[var] + "\n"

            with open("/etc/default/azuremonitoragent_temp", "w") as f:
                f.write(new_data)
                config_updated = True if len(new_data) > 0 else False 

            if not config_updated or not os.path.isfile("/etc/default/azuremonitoragent_temp"):
                log_and_exit("install",MissingorInvalidParameterErrorCode, "Error while updating MCS Environment Variables in /etc/default/azuremonitoragent")

            os.remove(config_file)
            os.rename("/etc/default/azuremonitoragent_temp", config_file)

            uid = pwd.getpwnam("syslog").pw_uid
            gid = grp.getgrnam("syslog").gr_gid
            os.chown(config_file, uid, gid)
            os.system('chmod {1} {0}'.format(config_file, 400))  

        else:
            log_and_exit("install", MissingorInvalidParameterErrorCode, "Could not find the file - /etc/default/azuremonitoragent" )        
    except:
        log_and_exit("install", MissingorInvalidParameterErrorCode, "Failed to add MCS Environment Variables in /etc/default/azuremonitoragent" )
    return exit_code, output

def check_kill_process(pstring):
    for line in os.popen("ps ax | grep " + pstring + " | grep -v grep"):
        fields = line.split()
        pid = fields[0]
        os.kill(int(pid), signal.SIGKILL)

def uninstall():
    """
    Uninstall the Azure Monitor Linux Agent.
    This is a somewhat soft uninstall. It is not a purge.
    Note: uninstall operation times out from WAAgent at 5 minutes
    """
    find_package_manager("Uninstall")
    if PackageManager == "dpkg":
        OneAgentUninstallCommand = "dpkg -P azuremonitoragent"
    elif PackageManager == "rpm":
        OneAgentUninstallCommand = "rpm -e azuremonitoragent"
    else:
        log_and_exit(operation, UnsupportedOperatingSystem, "The OS has neither rpm nor dpkg" )
    hutil_log_info('Running command "{0}"'.format(OneAgentUninstallCommand))

    # Retry, since uninstall can fail due to concurrent package operations
    try:
        exit_code, output = run_command_with_retries_output(OneAgentUninstallCommand, retries = 4,
                                            retry_check = retry_if_dpkg_locked,
                                            final_check = final_check_if_dpkg_locked)
    except Exception as ex:
        exit_code = 1
        output = 'Uninstall failed with error: {0}\n' \
                'Stacktrace: {1}'.format(ex, traceback.format_exc())
    return exit_code, output

def enable():
    """
    Start the Azure Monitor Linux Agent Service
    This call will return non-zero or throw an exception if
    the settings provided are incomplete or incorrect.
    Note: enable operation times out from WAAgent at 5 minutes
    """
    exit_if_vm_not_supported('Enable')

    # Check if this is Arc VM and enable arc daemon if it is
    if metrics_utils.is_arc_installed():
        hutil_log_info("This VM is an Arc VM, Running the arc watcher daemon.")
        start_arc_process()

    if is_systemd():
        OneAgentEnableCommand = "systemctl start azuremonitoragent"
    else:
        hutil_log_info("The VM doesn't have systemctl. Using the init.d service to start azuremonitoragent.")
        OneAgentEnableCommand = "/etc/init.d/azuremonitoragent start"
    
    public_settings, protected_settings = get_settings()

    if public_settings is not None and public_settings.get("GCS_AUTO_CONFIG") == "true":
        OneAgentEnableCommand = "systemctl start azuremonitoragentmgr"
        if not is_systemd():
            hutil_log_info("The VM doesn't have systemctl. Using the init.d service to start azuremonitoragentmgr.")
            OneAgentEnableCommand = "/etc/init.d/azuremonitoragentmgr start"

    hutil_log_info('Handler initiating onboarding.')
    exit_code, output = run_command_and_log(OneAgentEnableCommand)

    if exit_code == 0:
        #start metrics process if enable is successful
        start_metrics_process()
        
    return exit_code, output

def disable():
    """
    Disable Azure Monitor Linux Agent process on the VM.
    Note: disable operation times out from WAAgent at 15 minutes
    """

    # disable arc daemon if it is running
    stop_arc_watcher()

    #stop the metrics process
    stop_metrics_process()

    #stop the Azure Monitor Linux Agent service
    if is_systemd():
        DisableOneAgentServiceCommand = "systemctl stop azuremonitoragent"
        
    else:
        DisableOneAgentServiceCommand = "/etc/init.d/azuremonitoragent stop"
        hutil_log_info("The VM doesn't have systemctl. Using the init.d service to stop azuremonitoragent.")
    
    exit_code, output = run_command_and_log(DisableOneAgentServiceCommand)
    return exit_code, output

def update():
    """
    Update the current installation of AzureMonitorLinuxAgent
    No logic to install the agent as agent -> install() will be called 
    with udpate because upgradeMode = "UpgradeWithInstall" set in HandlerManifest
    """
    
    return 0, ""

def stop_metrics_process():
    
    if telhandler.is_running(is_lad=False):
        #Stop the telegraf and ME services
        tel_out, tel_msg = telhandler.stop_telegraf_service(is_lad=False)
        if tel_out:
            hutil_log_info(tel_msg)
        else:
            hutil_log_error(tel_msg)
        
        #Delete the telegraf and ME services
        tel_rm_out, tel_rm_msg = telhandler.remove_telegraf_service()
        if tel_rm_out:
            hutil_log_info(tel_rm_msg)
        else:
            hutil_log_error(tel_rm_msg)
    
    if me_handler.is_running(is_lad=False):
        me_out, me_msg = me_handler.stop_metrics_service(is_lad=False)
        if me_out:
            hutil_log_info(me_msg)
        else:
            hutil_log_error(me_msg)

        me_rm_out, me_rm_msg = me_handler.remove_metrics_service(is_lad=False)
        if me_rm_out:
            hutil_log_info(me_rm_msg)
        else:
            hutil_log_error(me_rm_msg)

    pids_filepath = os.path.join(os.getcwd(),'amametrics.pid')

    # kill existing metrics watcher
    if os.path.exists(pids_filepath):
        with open(pids_filepath, "r") as f:
            for pids in f.readlines():
                kill_cmd = "kill " + pids
                run_command_and_log(kill_cmd)
                run_command_and_log("rm "+pids_filepath)

def start_metrics_process():
    """
    Start metrics process that performs periodic monitoring activities
    :return: None

    """
    stop_metrics_process()
    
    #start metrics watcher
    oneagent_filepath = os.path.join(os.getcwd(),'agent.py')
    args = ['python{0}'.format(sys.version_info[0]), oneagent_filepath, '-metrics']
    log = open(os.path.join(os.getcwd(), 'daemon.log'), 'w')
    hutil_log_info('start watcher process '+str(args))
    subprocess.Popen(args, stdout=log, stderr=log)

def metrics_watcher(hutil_error, hutil_log):
    """
    Watcher thread to monitor metric configuration changes and to take action on them
    """

    # Check every 30 seconds
    sleepTime =  30

    # Sleep before starting the monitoring
    time.sleep(sleepTime)
    last_crc = None
    me_msi_token_expiry_epoch = None

    while True:
        try:
            if os.path.isfile(MdsdCounterJsonPath):
                f = open(MdsdCounterJsonPath, "r")
                data = f.read()

                if (data != ''):
                    json_data = json.loads(data)
                    
                    if len(json_data) == 0:
                        last_crc = hashlib.sha256(data.encode('utf-8')).hexdigest()
                        if telhandler.is_running(is_lad=False):
                            # Stop the telegraf and ME services
                            tel_out, tel_msg = telhandler.stop_telegraf_service(is_lad=False)
                            if tel_out:
                                hutil_log(tel_msg)
                            else:
                                hutil_error(tel_msg)

                            # Delete the telegraf and ME services
                            tel_rm_out, tel_rm_msg = telhandler.remove_telegraf_service()
                            if tel_rm_out:
                                hutil_log(tel_rm_msg)
                            else:
                                hutil_error(tel_rm_msg)

                        if me_handler.is_running(is_lad=False):
                            me_out, me_msg = me_handler.stop_metrics_service(is_lad=False)
                            if me_out:
                                hutil_log(me_msg)
                            else:
                                hutil_error(me_msg)

                            me_rm_out, me_rm_msg = me_handler.remove_metrics_service(is_lad=False)
                            if me_rm_out:
                                hutil_log(me_rm_msg)
                            else:
                                hutil_error(me_rm_msg)
                    else:
                        crc = hashlib.sha256(data.encode('utf-8')).hexdigest()

                        if(crc != last_crc):
                            # Resetting the me_msi_token_expiry_epoch variable if we set up ME again.
                            me_msi_token_expiry_epoch = None
                            hutil_log("Start processing metric configuration")
                            hutil_log(data)

                            telegraf_config, telegraf_namespaces = telhandler.handle_config(
                                json_data, 
                                "udp://127.0.0.1:" + metrics_constants.ama_metrics_extension_udp_port, 
                                "unix:///run/azuremonitoragent/default_influx.socket",
                                is_lad=False)

                            me_handler.setup_me(is_lad=False)

                            start_telegraf_out, log_messages = telhandler.start_telegraf(is_lad=False)
                            if start_telegraf_out:
                                hutil_log("Successfully started metrics-sourcer.")
                            else:
                                hutil_error(log_messages)


                            start_metrics_out, log_messages = me_handler.start_metrics(is_lad=False)
                            if start_metrics_out:
                                hutil_log("Successfully started metrics-extension.")
                            else:
                                hutil_error(log_messages)

                            last_crc = crc

                        generate_token = False
                        me_token_path = os.path.join(os.getcwd(), "/config/metrics_configs/AuthToken-MSI.json")

                        if me_msi_token_expiry_epoch is None or me_msi_token_expiry_epoch == "":
                            if os.path.isfile(me_token_path):
                                with open(me_token_path, "r") as f:
                                    authtoken_content = f.read()
                                    if authtoken_content and "expires_on" in authtoken_content:
                                        me_msi_token_expiry_epoch = authtoken_content["expires_on"]
                                    else:
                                        generate_token = True
                            else:
                                generate_token = True

                        if me_msi_token_expiry_epoch:
                            currentTime = datetime.datetime.now()
                            token_expiry_time = datetime.datetime.fromtimestamp(int(me_msi_token_expiry_epoch))
                            if token_expiry_time - currentTime < datetime.timedelta(minutes=30):
                                # The MSI Token will expire within 30 minutes. We need to refresh the token
                                generate_token = True

                        if generate_token:
                            generate_token = False
                            msi_token_generated, me_msi_token_expiry_epoch, log_messages = me_handler.generate_MSI_token()
                            if msi_token_generated:
                                hutil_log("Successfully refreshed metrics-extension MSI Auth token.")
                            else:
                                hutil_error(log_messages)

                        telegraf_restart_retries = 0
                        me_restart_retries = 0
                        max_restart_retries = 10

                        # Check if telegraf is running, if not, then restart
                        if not telhandler.is_running(is_lad=False):
                            if telegraf_restart_retries < max_restart_retries:
                                telegraf_restart_retries += 1
                                hutil_log("Telegraf binary process is not running. Restarting telegraf now. Retry count - {0}".format(telegraf_restart_retries))
                                tel_out, tel_msg = telhandler.stop_telegraf_service(is_lad=False)
                                if tel_out:
                                    hutil_log(tel_msg)
                                else:
                                    hutil_error(tel_msg)
                                start_telegraf_out, log_messages = telhandler.start_telegraf(is_lad=False)
                                if start_telegraf_out:
                                    hutil_log("Successfully started metrics-sourcer.")
                                else:
                                    hutil_error(log_messages)
                            else:
                                hutil_error("Telegraf binary process is not running. Failed to restart after {0} retries. Please check telegraf.log".format(max_restart_retries))
                        else:
                            telegraf_restart_retries = 0

                        # Check if ME is running, if not, then restart
                        if not me_handler.is_running(is_lad=False):
                            if me_restart_retries < max_restart_retries:
                                me_restart_retries += 1
                                hutil_log("MetricsExtension binary process is not running. Restarting MetricsExtension now. Retry count - {0}".format(me_restart_retries))
                                me_out, me_msg = me_handler.stop_metrics_service(is_lad=False)
                                if me_out:
                                    hutil_log(me_msg)
                                else:
                                    hutil_error(me_msg)
                                start_metrics_out, log_messages = me_handler.start_metrics(is_lad=False)

                                if start_metrics_out:
                                    hutil_log("Successfully started metrics-extension.")
                                else:
                                    hutil_error(log_messages)
                            else:
                                hutil_error("MetricsExtension binary process is not running. Failed to restart after {0} retries. Please check /var/log/syslog for ME logs".format(max_restart_retries))
                        else:
                            me_restart_retries = 0
        
        except IOError as e:
            hutil_error('I/O error in setting up or monitoring metrics. Exception={0}'.format(e))

        except Exception as e:
            hutil_error('Error in setting up or monitoring metrics. Exception={0}'.format(e))

        finally:
            time.sleep(sleepTime)

def metrics():
    """
    Take care of setting up telegraf and ME for metrics if configuration is present
    """    
    pids_filepath = os.path.join(os.getcwd(), 'amametrics.pid')
    py_pid = os.getpid()
    with open(pids_filepath, 'w') as f:
        f.write(str(py_pid) + '\n')

    watcher_thread = Thread(target = metrics_watcher, args = [hutil_log_error, hutil_log_info])
    watcher_thread.start()
    watcher_thread.join()

    return 0, ""


def start_arc_process():
    """
    Start arc process that performs periodic monitoring activities
    :return: None

    """
    hutil_log_info("stopping previously running arc process")
    stop_arc_watcher()
    hutil_log_info("starting arc process")
    
    #start arc watcher
    oneagent_filepath = os.path.join(os.getcwd(),'agent.py')
    args = ['python{0}'.format(sys.version_info[0]), oneagent_filepath, '-arc']
    log = open(os.path.join(os.getcwd(), 'daemon.log'), 'w')
    hutil_log_info('start watcher process '+str(args))
    subprocess.Popen(args, stdout=log, stderr=log)

def start_arc_watcher():
    """
    Take care of starting arc_watcher daemon if the VM has arc running
    """    
    hutil_log_info("Starting the watcher")
    print("Starting the watcher")
    pids_filepath = os.path.join(os.getcwd(), 'amaarc.pid')
    py_pid = os.getpid()
    print("pid ", py_pid)
    with open(pids_filepath, 'w') as f:
        f.write(str(py_pid) + '\n')
    hutil_log_info("Written all the pids")
    print("Written all the pids")
    watcher_thread = Thread(target = arc_watcher, args = [hutil_log_error, hutil_log_info])
    watcher_thread.start()
    watcher_thread.join()

    return 0, ""

# Dictionary of operations strings to methods
operations = {'Disable' : disable,
              'Uninstall' : uninstall,
              'Install' : install,
              'Enable' : enable,
              'Update' : update,
              'Metrics' : metrics,
              'Arc' : start_arc_watcher,
}


def stop_arc_watcher():
    """
    Take care of stopping arc_watcher daemon if the VM has arc running
    """    
    pids_filepath = os.path.join(os.getcwd(),'amaarc.pid')

    # kill existing arc watcher
    
    if os.path.exists(pids_filepath):
        with open(pids_filepath, "r") as f:
            for pids in f.readlines():
                proc = subprocess.Popen(["ps -o cmd= {0}".format(pids)], stdout=subprocess.PIPE, shell=True)
                output = proc.communicate()[0]
                if output and "arc" in output:
                    kill_cmd = "kill " + pids 
                    run_command_and_log(kill_cmd)

        # Delete the file after to avoid clutter
        os.remove(pids_filepath)
    
def arc_watcher(hutil_error, hutil_log):
    """
    This is needed to override mdsd's syslog permissions restriction which prevents mdsd 
    from reading temporary key files that are needed to make https calls to get an MSI token for arc during onboarding to download amcs config
    This method spins up a process that will continuously keep refreshing that particular file path with valid keys
    So that whenever mdsd needs to refresh it's MSI token, it is able to find correct keys there to make the https calls
    """
    # check every 25 seconds
    sleepTime =  25

    # sleep before starting the monitoring.
    time.sleep(sleepTime)

    while True:
        try:
            arc_token_mdsd_dir = "/etc/opt/microsoft/azuremonitoragent/arc_tokens/"
            if not os.path.exists(arc_token_mdsd_dir):
                os.makedirs(arc_token_mdsd_dir)
            else:
                # delete the existing keys as they might not be valid anymore
                for filename in os.listdir(arc_token_mdsd_dir):
                    filepath = arc_token_mdsd_dir + filename
                    os.remove(filepath)

            arc_endpoint = metrics_utils.get_arc_endpoint()
            try:
                msiauthurl = arc_endpoint + "/metadata/identity/oauth2/token?api-version=2019-11-01&resource=https://monitor.azure.com/"
                req = urllib.request.Request(msiauthurl, headers={'Metadata':'true'})
                res = urllib.request.urlopen(req)
            except:
                # The above request is expected to fail and add a key to the path - 
                authkey_dir = "/var/opt/azcmagent/tokens/"
                if not os.path.exists(authkey_dir):
                    raise Exception("Unable to find the auth key file at {0} returned from the arc msi auth request.".format(authkey_dir))
                # Copy the tokens to mdsd accessible dir
                for filename in os.listdir(authkey_dir):
                    filepath = authkey_dir + filename
                    print(filepath)
                    shutil.copy(filepath, arc_token_mdsd_dir)
                
                # Change the ownership of the mdsd arc token dir to be accessible by syslog (since mdsd runs as syslog user)
                os.system("chown -R syslog:syslog {0}".format(arc_token_mdsd_dir))

        except Exception as e:
            hutil_error('Error in arc watcher process while copying token for arc MSI auth queries. Exception={0}'.format(e))

        finally:
            time.sleep(sleepTime)

def parse_context(operation):
    """
    Initialize a HandlerUtil object for this operation.
    If the required modules have not been imported, this will return None.
    """
    hutil = None
    if ('Utils.WAAgentUtil' in sys.modules
            and 'Utils.HandlerUtil' in sys.modules):
        try:
            
            logFileName = 'extension.log'
            hutil = HUtil.HandlerUtility(waagent.Log, waagent.Error, logFileName=logFileName)
            hutil.do_parse_context(operation)
        # parse_context may throw KeyError if necessary JSON key is not
        # present in settings
        except KeyError as e:
            waagent_log_error('Unable to parse context with error: ' \
                              '{0}'.format(e))
            raise ParameterMissingException
    return hutil


def find_package_manager(operation):
    """
    Checks if the dist is debian based or centos based and assigns the package manager accordingly
    """
    global PackageManager
    global PackageManagerOptions
    global BundleFileName
    dist, ver = find_vm_distro(operation)

    dpkg_set = set(["debian", "ubuntu"])
    rpm_set = set(["oracle", "redhat", "centos", "red hat", "suse", "sles"])
    for dpkg_dist in dpkg_set:
        if dist.lower().startswith(dpkg_dist):
            PackageManager = "dpkg"
            # OK to replace the /etc/default/azuremonitoragent, since the placeholders gets replaced again.
            # Otherwise, the package manager prompts for action (Y/I/N/O/D/Z) [default=N]
            PackageManagerOptions = "--force-overwrite --force-confnew"
            BundleFileName = BundleFileNameDeb
            break

    for rpm_dist in rpm_set:
        if dist.lower().startswith(rpm_dist):
            PackageManager = "rpm"
            # Same as above.
            PackageManagerOptions = "--force"
            BundleFileName = BundleFileNameRpm
            break

    if PackageManager == "":
        log_and_exit(operation, UnsupportedOperatingSystem, "The OS has neither rpm nor dpkg" )
    
    
def find_vm_distro(operation):
    """
    Finds the Linux Distribution this vm is running on. 
    """
    vm_dist = vm_id = vm_ver =  None
    parse_manually = False
    try:
        vm_dist, vm_ver, vm_id = platform.linux_distribution()
    except AttributeError:
        try:
            vm_dist, vm_ver, vm_id = platform.dist()
        except AttributeError:
            hutil_log_info("Falling back to /etc/os-release distribution parsing")
    # Some python versions *IF BUILT LOCALLY* (ex 3.5) give string responses (ex. 'bullseye/sid') to platform.dist() function
    # This causes exception in the method below. Thus adding a check to switch to manual parsing in this case 
    try:
        temp_vm_ver = int(vm_ver.split('.')[0])
    except:
        parse_manually = True

    if (not vm_dist and not vm_ver) or parse_manually: # SLES 15 and others
        try:
            with open('/etc/os-release', 'r') as fp:
                for line in fp:
                    if line.startswith('ID='):
                        vm_dist = line.split('=')[1]
                        vm_dist = vm_dist.split('-')[0]
                        vm_dist = vm_dist.replace('\"', '').replace('\n', '')
                    elif line.startswith('VERSION_ID='):
                        vm_ver = line.split('=')[1]
                        vm_ver = vm_ver.replace('\"', '').replace('\n', '')
        except:
            log_and_exit(operation, IndeterminateOperatingSystem, 'Indeterminate operating system')
    return vm_dist, vm_ver


def is_vm_supported_for_extension(operation):
    """
    Checks if the VM this extension is running on is supported by AzureMonitorAgent
    Returns for platform.linux_distribution() vary widely in format, such as
    '7.3.1611' returned for a VM with CentOS 7, so the first provided
    digits must match
    The supported distros of the AzureMonitorLinuxAgent are allowed to utilize
    this VM extension. All other distros will get error code 51
    """
    supported_dists = {'redhat' : ['6', '7', '8'], # Rhel
                       'centos' : ['6', '7', '8'], # CentOS
                       'red hat' : ['6', '7', '8'], # Oracle, RHEL
                       'oracle' : ['6', '7', '8'], # Oracle
                       'debian' : ['8', '9', '10'], # Debian
                       'ubuntu' : ['14.04', '16.04', '18.04', '20.04'], # Ubuntu
                       'suse' : ['12'], 'sles' : ['15'] # SLES
    }

    vm_supported = False
    vm_dist, vm_ver = find_vm_distro(operation)
    # Find this VM distribution in the supported list
    for supported_dist in list(supported_dists.keys()):
        if not vm_dist.lower().startswith(supported_dist):
            continue

        # Check if this VM distribution version is supported
        vm_ver_split = vm_ver.split('.')
        for supported_ver in supported_dists[supported_dist]:
            supported_ver_split = supported_ver.split('.')

            # If vm_ver is at least as precise (at least as many digits) as
            # supported_ver and matches all the supported_ver digits, then
            # this VM is guaranteed to be supported
            vm_ver_match = True
            for idx, supported_ver_num in enumerate(supported_ver_split):
                try:
                    supported_ver_num = int(supported_ver_num)
                    vm_ver_num = int(vm_ver_split[idx])
                except IndexError:
                    vm_ver_match = False
                    break
                if vm_ver_num != supported_ver_num:
                    vm_ver_match = False
                    break
            if vm_ver_match:
                vm_supported = True
                break

        if vm_supported:
            break

    return vm_supported, vm_dist, vm_ver


def exit_if_vm_not_supported(operation):
    """
    Check if this VM distro and version are supported by the AzureMonitorLinuxAgent.
    If VM is supported, find the package manager present in this distro
    If this VM is not supported, log the proper error code and exit.
    """
    vm_supported, vm_dist, vm_ver = is_vm_supported_for_extension(operation)
    if not vm_supported:
        log_and_exit(operation, UnsupportedOperatingSystem, 'Unsupported operating system: ' \
                                    '{0} {1}'.format(vm_dist, vm_ver))
    return 0


def is_arc_installed():
    """
    Check if this is an Arc machine
    """
    # Using systemctl to check this since Arc only supports VMs that have systemd
    check_arc = os.system('systemctl status himdsd 1>/dev/null 2>&1')
    return check_arc == 0


def get_arc_endpoint():
    """
    Find the endpoint for Arc IMDS
    """
    endpoint_filepath = '/lib/systemd/system.conf.d/azcmagent.conf'
    endpoint = ''
    try:
        with open(endpoint_filepath, 'r') as f:
            data = f.read()
        endpoint = data.split("\"IMDS_ENDPOINT=")[1].split("\"\n")[0]
    except:
        hutil_log_error('Unable to load Arc IMDS endpoint from {0}'.format(endpoint_filepath))
    return endpoint


def get_imds_endpoint():
    """
    Find the appropriate endpoint (Azure or Arc) for IMDS
    """
    azure_imds_endpoint = 'http://169.254.169.254/metadata/instance?api-version=2018-10-01'
    if (is_arc_installed()):
        hutil_log_info('Arc is installed, loading Arc-specific IMDS endpoint')
        imds_endpoint = get_arc_endpoint()
        if imds_endpoint:
            imds_endpoint += '/metadata/instance?api-version=2019-08-15'
        else:
            # Fall back to the traditional IMDS endpoint; the cloud domain and VM
            # resource id detection logic are resilient to failed queries to IMDS
            imds_endpoint = azure_imds_endpoint
            hutil_log_info('Falling back to default Azure IMDS endpoint')
    else:
        imds_endpoint = azure_imds_endpoint

    hutil_log_info('Using IMDS endpoint "{0}"'.format(imds_endpoint))
    return imds_endpoint


def get_azure_environment_and_region():
    """
    Retreive the Azure environment and region from Azure or Arc IMDS
    """
    imds_endpoint = get_imds_endpoint()
    req = urllib.request.Request(imds_endpoint)
    req.add_header('Metadata', 'True')

    environment = region = None

    try:
        response = json.loads(urllib.request.urlopen(req).read())

        if ('compute' in response):
            if ('azEnvironment' in response['compute']):
                environment = response['compute']['azEnvironment']
            if ('location' in response['compute']):
                region = response['compute']['location'].lower()
    except urllib.error.HTTPError as e:
        hutil_log_error('Request to Metadata service URL failed with an HTTPError: {0}'.format(e))
        hutil_log_error('Response from Metadata service: {0}'.format(e.read()))
    except:
        hutil_log_error('Unexpected error from Metadata service')

    return environment, region


def run_command_and_log(cmd, check_error = True, log_cmd = True):
    """
    Run the provided shell command and log its output, including stdout and
    stderr.
    The output should not contain any PII, but the command might. In this case,
    log_cmd should be set to False.
    """
    exit_code, output = run_get_output(cmd, check_error, log_cmd)
    if log_cmd:
        hutil_log_info('Output of command "{0}": \n{1}'.format(cmd.rstrip(), output))
    else:
        hutil_log_info('Output: \n{0}'.format(output))
        
    # also write output to STDERR since WA agent uploads that to Azlinux Kusto DB	
    # take only the last 100 characters as extension cuts off after that	
    try:	
        if exit_code != 0:	
            sys.stderr.write(output[-500:])        

        if "Permission denied" in output:
            # Enable failures
            # https://github.com/Azure/azure-marketplace/wiki/Extension-Build-Notes-Best-Practices#error-codes-and-messages-output-to-stderr
            exit_code = 52        
 
    except:	
        hutil_log_info('Failed to write output to STDERR')	
  
    return exit_code, output

def run_command_with_retries_output(cmd, retries, retry_check, final_check = None,
                             check_error = True, log_cmd = True,
                             initial_sleep_time = InitialRetrySleepSeconds,
                             sleep_increase_factor = 1):
    """
    Caller provides a method, retry_check, to use to determine if a retry
    should be performed. This must be a function with two parameters:
    exit_code and output
    The final_check can be provided as a method to perform a final check after
    retries have been exhausted
    Logic used: will retry up to retries times with initial_sleep_time in
    between tries
    If the retry_check retuns True for retry_verbosely, we will try cmd with
    the standard -v verbose flag added
    """
    try_count = 0
    sleep_time = initial_sleep_time
    run_cmd = cmd
    run_verbosely = False

    while try_count <= retries:
        if run_verbosely:
            run_cmd = cmd + ' -v'
        exit_code, output = run_command_and_log(run_cmd, check_error, log_cmd)
        should_retry, retry_message, run_verbosely = retry_check(exit_code,
                                                                 output)
        if not should_retry:
            break
        try_count += 1
        hutil_log_info(retry_message)
        time.sleep(sleep_time)
        sleep_time *= sleep_increase_factor

    if final_check is not None:
        exit_code = final_check(exit_code, output)

    return exit_code, output


def is_dpkg_locked(exit_code, output):
    """
    If dpkg is locked, the output will contain a message similar to 'dpkg
    status database is locked by another process'
    """
    if exit_code != 0:
        dpkg_locked_search = r'^.*dpkg.+lock.*$'
        dpkg_locked_re = re.compile(dpkg_locked_search, re.M)
        if dpkg_locked_re.search(output):
            return True
    return False


def retry_if_dpkg_locked(exit_code, output):
    """
    Some commands fail because the package manager is locked (apt-get/dpkg
    only); this will allow retries on failing commands.
    """
    retry_verbosely = False
    dpkg_locked = is_dpkg_locked(exit_code, output)
    apt_get_exit_code, apt_get_output = run_get_output('which apt-get',
                                                       chk_err = False,
                                                       log_cmd = False)
    if dpkg_locked:
        return True, 'Retrying command because package manager is locked.', \
               retry_verbosely
    else:
        return False, '', False


def final_check_if_dpkg_locked(exit_code, output):
    """
    If dpkg is still locked after the retries, we want to return a specific
    error code
    """
    dpkg_locked = is_dpkg_locked(exit_code, output)
    if dpkg_locked:
        exit_code = DPKGLockedErrorCode
    return exit_code


def get_settings():
    """
    Retrieve the configuration for this extension operation
    """
    global SettingsDict
    public_settings = None
    protected_settings = None

    if HUtilObject is not None:
        public_settings = HUtilObject.get_public_settings()
        protected_settings = HUtilObject.get_protected_settings()
    elif SettingsDict is not None:
        public_settings = SettingsDict['public_settings']
        protected_settings = SettingsDict['protected_settings']
    else:
        SettingsDict = {}
        handler_env = get_handler_env()
        try:
            config_dir = str(handler_env['handlerEnvironment']['configFolder'])
        except:
            config_dir = os.path.join(os.getcwd(), 'config')

        seq_no = get_latest_seq_no()
        settings_path = os.path.join(config_dir, '{0}.settings'.format(seq_no))
        try:
            with open(settings_path, 'r') as settings_file:
                settings_txt = settings_file.read()
            settings = json.loads(settings_txt)
            h_settings = settings['runtimeSettings'][0]['handlerSettings']
            public_settings = h_settings['publicSettings']
            SettingsDict['public_settings'] = public_settings
        except:
            hutil_log_error('Unable to load handler settings from ' \
                            '{0}'.format(settings_path))

        if ('protectedSettings' in h_settings
                and 'protectedSettingsCertThumbprint' in h_settings
                and h_settings['protectedSettings'] is not None
                and h_settings['protectedSettingsCertThumbprint'] is not None):
            encoded_settings = h_settings['protectedSettings']
            settings_thumbprint = h_settings['protectedSettingsCertThumbprint']
            encoded_cert_path = os.path.join('/var/lib/waagent',
                                             '{0}.crt'.format(
                                                       settings_thumbprint))
            encoded_key_path = os.path.join('/var/lib/waagent',
                                            '{0}.prv'.format(
                                                      settings_thumbprint))
            decoded_settings = base64.standard_b64decode(encoded_settings)
            decrypt_cmd = 'openssl smime -inform DER -decrypt -recip {0} ' \
                          '-inkey {1}'.format(encoded_cert_path,
                                              encoded_key_path)

            try:
                session = subprocess.Popen([decrypt_cmd], shell = True,
                                           stdin = subprocess.PIPE,
                                           stderr = subprocess.STDOUT,
                                           stdout = subprocess.PIPE)
                output = session.communicate(decoded_settings)
            except OSError:
                pass
            protected_settings_str = output[0]

            if protected_settings_str is None:
                log_and_exit('Enable', 1, 'Failed decrypting ' \
                                          'protectedSettings')
            protected_settings = ''
            try:
                protected_settings = json.loads(protected_settings_str)
            except:
                hutil_log_error('JSON exception decoding protected settings')
            SettingsDict['protected_settings'] = protected_settings

    return public_settings, protected_settings


def update_status_file(operation, exit_code, exit_status, message):
    """
    Mimic HandlerUtil method do_status_report in case hutil method is not
    available
    Write status to status file
    """
    handler_env = get_handler_env()
    try:
        extension_version = str(handler_env['version'])
        status_dir = str(handler_env['handlerEnvironment']['statusFolder'])
    except:
        extension_version = "1.0"
        status_dir = os.path.join(os.getcwd(), 'status')

    status_txt = [{
        "version" : extension_version,
        "timestampUTC" : time.strftime("%Y-%m-%dT%H:%M:%SZ", time.gmtime()),
        "status" : {
            "name" : "Microsoft.Azure.Monitor.AzureMonitorLinuxAgent",
            "operation" : operation,
            "status" : exit_status,
            "code" : exit_code,
            "formattedMessage" : {
                "lang" : "en-US",
                "message" : message
            }
        }
    }]

    status_json = json.dumps(status_txt)

    # Find the most recently changed config file and then use the
    # corresponding status file
    latest_seq_no = get_latest_seq_no()

    status_path = os.path.join(status_dir, '{0}.status'.format(latest_seq_no))
    status_tmp = '{0}.tmp'.format(status_path)
    with open(status_tmp, 'w+') as tmp_file:
        tmp_file.write(status_json)
    os.rename(status_tmp, status_path)


def get_handler_env():
    """
    Set and retrieve the contents of HandlerEnvironment.json as JSON
    """
    global HandlerEnvironment
    if HandlerEnvironment is None:
        handler_env_path = os.path.join(os.getcwd(), 'HandlerEnvironment.json')
        try:
            with open(handler_env_path, 'r') as handler_env_file:
                handler_env_txt = handler_env_file.read()
            handler_env = json.loads(handler_env_txt)
            if type(handler_env) == list:
                handler_env = handler_env[0]
            HandlerEnvironment = handler_env
        except Exception as e:
            waagent_log_error(str(e))
    return HandlerEnvironment


def get_latest_seq_no():
    """
    Determine the latest operation settings number to use
    """
    global SettingsSequenceNumber
    if SettingsSequenceNumber is None:
        handler_env = get_handler_env()
        try:
            config_dir = str(handler_env['handlerEnvironment']['configFolder'])
        except:
            config_dir = os.path.join(os.getcwd(), 'config')

        latest_seq_no = -1
        cur_seq_no = -1
        latest_time = None
        try:
            for dir_name, sub_dirs, file_names in os.walk(config_dir):
                for file_name in file_names:
                    file_basename = os.path.basename(file_name)
                    match = re.match(r'[0-9]{1,10}\.settings', file_basename)
                    if match is None:
                        continue
                    cur_seq_no = int(file_basename.split('.')[0])
                    file_path = os.path.join(config_dir, file_name)
                    cur_time = os.path.getmtime(file_path)
                    if latest_time is None or cur_time > latest_time:
                        latest_time = cur_time
                        latest_seq_no = cur_seq_no
        except:
            pass
        if latest_seq_no < 0:
            latest_seq_no = 0
        SettingsSequenceNumber = latest_seq_no

    return SettingsSequenceNumber


def run_get_output(cmd, chk_err = False, log_cmd = True):
    """
    Mimic waagent mothod RunGetOutput in case waagent is not available
    Run shell command and return exit code and output
    """
    if 'Utils.WAAgentUtil' in sys.modules:
        # WALinuxAgent-2.0.14 allows only 2 parameters for RunGetOutput
        # If checking the number of parameters fails, pass 2
        try:
            sig = inspect.signature(waagent.RunGetOutput)
            params = sig.parameters
            waagent_params = len(params)
        except:
            try:
                spec = inspect.getargspec(waagent.RunGetOutput)
                params = spec.args
                waagent_params = len(params)
            except:
                waagent_params = 2
        if waagent_params >= 3:
            exit_code, output = waagent.RunGetOutput(cmd, chk_err, log_cmd)
        else:
            exit_code, output = waagent.RunGetOutput(cmd, chk_err)
    else:
        try:
            output = subprocess.check_output(cmd, stderr = subprocess.STDOUT,
                                             shell = True)
            exit_code = 0
        except subprocess.CalledProcessError as e:
            exit_code = e.returncode
            output = e.output
    
    output = output.encode('utf-8')

    # On python 3, encode returns a byte object, so we must decode back to a string
    if sys.version_info >= (3,):
        output = output.decode('utf-8', 'ignore')

    return exit_code, output.strip()


def init_waagent_logger():
    """
    Initialize waagent logger
    If waagent has not been imported, catch the exception
    """
    try:
        waagent.LoggerInit('/var/log/waagent.log', '/dev/stdout', True)
    except Exception as e:
        print('Unable to initialize waagent log because of exception ' \
              '{0}'.format(e))


def waagent_log_info(message):
    """
    Log informational message, being cautious of possibility that waagent may
    not be imported
    """
    if 'Utils.WAAgentUtil' in sys.modules:
        waagent.Log(message)
    else:
        print('Info: {0}'.format(message))


def waagent_log_error(message):
    """
    Log error message, being cautious of possibility that waagent may not be
    imported
    """
    if 'Utils.WAAgentUtil' in sys.modules:
        waagent.Error(message)
    else:
        print('Error: {0}'.format(message))


def hutil_log_info(message):
    """
    Log informational message, being cautious of possibility that hutil may
    not be imported and configured
    """
    if HUtilObject is not None:
        HUtilObject.log(message)
    else:
        print('Info: {0}'.format(message))


def hutil_log_error(message):
    """
    Log error message, being cautious of possibility that hutil may not be
    imported and configured
    """
    if HUtilObject is not None:
        HUtilObject.error(message)
    else:
        print('Error: {0}'.format(message))


def log_and_exit(operation, exit_code = 1, message = ''):
    """
    Log the exit message and perform the exit
    """
    if exit_code == 0:
        waagent_log_info(message)
        hutil_log_info(message)
        exit_status = 'success'
    else:
        waagent_log_error(message)
        hutil_log_error(message)
        exit_status = 'failed'

    if HUtilObject is not None:
        HUtilObject.do_exit(exit_code, operation, exit_status, str(exit_code),
                            message)
    else:
        update_status_file(operation, str(exit_code), exit_status, message)
        sys.exit(exit_code)


# Exceptions
# If these exceptions are expected to be caught by the main method, they
# include an error_code field with an integer with which to exit from main

class AzureMonitorAgentForLinuxException(Exception):
    """
    Base exception class for all exceptions; as such, its error code is the
    basic error code traditionally returned in Linux: 1
    """
    error_code = 1
    def get_error_message(self, operation):
        """
        Return a descriptive error message based on this type of exception
        """
        return '{0} failed with exit code {1}'.format(operation,
                                                      self.error_code)


class ParameterMissingException(AzureMonitorAgentForLinuxException):
    """
    There is a missing parameter for the AzureMonitorLinuxAgent Extension
    """
    error_code = MissingorInvalidParameterErrorCode
    def get_error_message(self, operation):
        return '{0} failed due to a missing parameter: {1}'.format(operation,
                                                                   self)

if __name__ == '__main__' :
    main()<|MERGE_RESOLUTION|>--- conflicted
+++ resolved
@@ -99,16 +99,9 @@
 
 # Global Variables
 PackagesDirectory = 'packages'
-<<<<<<< HEAD
 # The BundleFileName values will be replaced by actual values in the release pipeline. See apply_version.sh.
 BundleFileNameDeb = 'azuremonitoragent.deb'
 BundleFileNameRpm = 'azuremonitoragent.rpm'
-=======
-# This changes during release if there are changes to mdsd. The release pipeline
-# uses apply_version.sh to replace the below with the appropriate package names.
-BundleFileNameDeb = 'azure-mdsd_1.5.133-build.master.157_x86_64.deb'
-BundleFileNameRpm = 'azure-mdsd_1.5.133-build.master.157_x86_64.rpm'
->>>>>>> 87158dc0
 BundleFileName = ''
 TelegrafBinName = 'telegraf'
 InitialRetrySleepSeconds = 30
@@ -271,20 +264,9 @@
     # Retry, since install can fail due to concurrent package operations
     exit_code, output = run_command_with_retries_output(OneAgentInstallCommand, retries = 15,
                                          retry_check = retry_if_dpkg_locked,
-<<<<<<< HEAD
                                          final_check = final_check_if_dpkg_locked)    
     
     default_configs = {   
-        "MDSD_CONFIG_DIR" : "/etc/opt/microsoft/azuremonitoragent",
-        "MDSD_LOG_DIR" : "/var/opt/microsoft/azuremonitoragent/log",
-        "MDSD_ROLE_PREFIX" : "/run/azuremonitoragent/default",
-        "MDSD_SPOOL_DIRECTORY" : "/var/opt/microsoft/azuremonitoragent",
-        "MDSD_OPTIONS" : "\"-A -c /etc/opt/microsoft/azuremonitoragent/mdsd.xml -d -r $MDSD_ROLE_PREFIX -S $MDSD_SPOOL_DIRECTORY/eh\"",
-        "MCS_ENDPOINT" : "handler.control.monitor.azure.com",
-        "AZURE_ENDPOINT" : "https://monitor.azure.com/",
-        "ADD_REGION_TO_MCS_ENDPOINT" : "true",
-=======
-                                         final_check = final_check_if_dpkg_locked)
 
     # Set task limits to max of 65K in suse 12
     # Based on Task 9764411: AMA broken after 1.7 in sles 12 - https://dev.azure.com/msazure/One/_workitems/edit/9764411
@@ -310,11 +292,11 @@
             log_and_exit("install", MissingorInvalidParameterErrorCode, "Failed to update /etc/systemd/system/mdsd.service.d for suse 12,15" )
 
     default_configs = {
-        "MDSD_LOG" : "/var/log",
-        "MDSD_ROLE_PREFIX" : "/var/run/mdsd/default",
-        "MDSD_SPOOL_DIRECTORY" : "/var/opt/microsoft/linuxmonagent",
-        "MDSD_OPTIONS" : "\"-A -c /etc/mdsd.d/mdsd.xml -d -r $MDSD_ROLE_PREFIX -S $MDSD_SPOOL_DIRECTORY/eh -e $MDSD_LOG/mdsd.err -w $MDSD_LOG/mdsd.warn -o $MDSD_LOG/mdsd.info\"",
->>>>>>> 87158dc0
+        "MDSD_CONFIG_DIR" : "/etc/opt/microsoft/azuremonitoragent",
+        "MDSD_LOG_DIR" : "/var/opt/microsoft/azuremonitoragent/log",
+        "MDSD_ROLE_PREFIX" : "/run/azuremonitoragent/default",
+        "MDSD_SPOOL_DIRECTORY" : "/var/opt/microsoft/azuremonitoragent",
+        "MDSD_OPTIONS" : "\"-A -c /etc/opt/microsoft/azuremonitoragent/mdsd.xml -d -r $MDSD_ROLE_PREFIX -S $MDSD_SPOOL_DIRECTORY/eh\"",
         "ENABLE_MCS" : "false",
         "MONITORING_USE_GENEVA_CONFIG_SERVICE" : "false",
         "MDSD_USE_LOCAL_PERSISTENCY" : "true",
