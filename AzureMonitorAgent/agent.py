#!/usr/bin/env python
#
# AzureMonitoringLinuxAgent Extension
#
# Copyright 2021 Microsoft Corporation
#
# Licensed under the Apache License, Version 2.0 (the "License");
# you may not use this file except in compliance with the License.
# You may obtain a copy of the License at
#
#     http://www.apache.org/licenses/LICENSE-2.0
#
# Unless required by applicable law or agreed to in writing, software
# distributed under the License is distributed on an "AS IS" BASIS,
# WITHOUT WARRANTIES OR CONDITIONS OF ANY KIND, either express or implied.
# See the License for the specific language governing permissions and
# limitations under the License.

from __future__ import print_function
import sys
# future imports have no effect on python 3 (verified in official docs)
# importing from source causes import errors on python 3, lets skip import
if sys.version_info[0] < 3:
    from future import standard_library
    standard_library.install_aliases()
    from builtins import str

import os
import os.path
import datetime
import signal
import pwd
import grp
import re
import filecmp
import stat
import traceback
import time
import platform
import subprocess
import json
import base64
import inspect
import urllib.request, urllib.parse, urllib.error
import shutil
import crypt
import xml.dom.minidom
import re
import hashlib
from distutils.version import LooseVersion
from hashlib import sha256
from shutil import copyfile

from threading import Thread
import telegraf_utils.telegraf_config_handler as telhandler
import metrics_ext_utils.metrics_constants as metrics_constants
import metrics_ext_utils.metrics_ext_handler as me_handler
import metrics_ext_utils.metrics_common_utils as metrics_utils

try:
    from Utils.WAAgentUtil import waagent
    import Utils.HandlerUtil as HUtil
except Exception as e:
    # These utils have checks around the use of them; this is not an exit case
    print('Importing utils failed with error: {0}'.format(e))

# This code is taken from the omsagent's extension wrapper.
# This same monkey patch fix is relevant for AMA extension as well.
# This monkey patch duplicates the one made in the waagent import above.
# It is necessary because on 2.6, the waagent monkey patch appears to be overridden
# by the python-future subprocess.check_output backport.
if sys.version_info < (2,7):
    def check_output(*popenargs, **kwargs):
        r"""Backport from subprocess module from python 2.7"""
        if 'stdout' in kwargs:
            raise ValueError('stdout argument not allowed, it will be overridden.')
        process = subprocess.Popen(stdout=subprocess.PIPE, *popenargs, **kwargs)
        output, unused_err = process.communicate()
        retcode = process.poll()
        if retcode:
            cmd = kwargs.get("args")
            if cmd is None:
                cmd = popenargs[0]
            raise subprocess.CalledProcessError(retcode, cmd, output=output)
        return output

    # Exception classes used by this module.
    class CalledProcessError(Exception):
        def __init__(self, returncode, cmd, output=None):
            self.returncode = returncode
            self.cmd = cmd
            self.output = output

        def __str__(self):
            return "Command '%s' returned non-zero exit status %d" % (self.cmd, self.returncode)

    subprocess.check_output = check_output
    subprocess.CalledProcessError = CalledProcessError

# Global Variables
PackagesDirectory = 'packages'
# The BundleFileName values will be replaced by actual values in the release pipeline. See apply_version.sh.
BundleFileNameDeb = 'azuremonitoragent.deb'
BundleFileNameRpm = 'azuremonitoragent.rpm'
BundleFileName = ''
TelegrafBinName = 'telegraf'
InitialRetrySleepSeconds = 30
PackageManager = ''
PackageManagerOptions = ''
MdsdCounterJsonPath = '/etc/opt/microsoft/azuremonitoragent/config-cache/metricCounters.json'

# Commands
OneAgentInstallCommand = ''
OneAgentUninstallCommand = ''
RestartOneAgentServiceCommand = ''
DisableOneAgentServiceCommand = ''

# Error codes
DPKGLockedErrorCode = 56
MissingorInvalidParameterErrorCode = 53
UnsupportedOperatingSystem = 51
IndeterminateOperatingSystem = 51

# Configuration
HUtilObject = None
SettingsSequenceNumber = None
HandlerEnvironment = None
SettingsDict = None


# Change permission of log path - if we fail, that is not an exit case
try:
    ext_log_path = '/var/log/azure/'
    if os.path.exists(ext_log_path):
        os.chmod(ext_log_path, 700)
except:
    pass


def main():
    """
    Main method
    Parse out operation from argument, invoke the operation, and finish.
    """
    init_waagent_logger()
    waagent_log_info('Azure Monitoring Agent for Linux started to handle.')

    # Determine the operation being executed
    operation = None
    try:
        option = sys.argv[1]
        if re.match('^([-/]*)(disable)', option):
            operation = 'Disable'
        elif re.match('^([-/]*)(uninstall)', option):
            operation = 'Uninstall'
        elif re.match('^([-/]*)(install)', option):
            operation = 'Install'
        elif re.match('^([-/]*)(enable)', option):
            operation = 'Enable'
        elif re.match('^([-/]*)(update)', option):
            operation = 'Update'
        elif re.match('^([-/]*)(metrics)', option):
            operation = 'Metrics'
        elif re.match('^([-/]*)(arc)', option):
            operation = 'Arc'
    except Exception as e:
        waagent_log_error(str(e))

    if operation is None:
        log_and_exit('Unknown', 1, 'No valid operation provided')

    # Set up for exit code and any error messages
    exit_code = 0
    message = '{0} succeeded'.format(operation)

    exit_code = check_disk_space_availability()
    if exit_code != 0:
        message = '{0} failed due to low disk space'.format(operation)
        log_and_exit(operation, exit_code, message)

    # Invoke operation
    try:
        global HUtilObject
        HUtilObject = parse_context(operation)
        exit_code, output = operations[operation]()

        # Exit code 1 indicates a general problem that doesn't have a more
        # specific error code; it often indicates a missing dependency
        if exit_code == 1 and operation == 'Install':
            message = 'Install failed with exit code 1. Please check that ' \
                      'dependencies are installed. For details, check logs ' \
                      'in /var/log/azure/Microsoft.Azure.Monitor' \
                      '.AzureMonitorLinuxAgent'
        elif exit_code is DPKGLockedErrorCode and operation == 'Install':
            message = 'Install failed with exit code {0} because the ' \
                      'package manager on the VM is currently locked: ' \
                      'please wait and try again'.format(DPKGLockedErrorCode)
        elif exit_code != 0:
            message = '{0} failed with exit code {1} {2}'.format(operation,
                                                             exit_code, output)

    except AzureMonitorAgentForLinuxException as e:
        exit_code = e.error_code
        message = e.get_error_message(operation)
    except Exception as e:
        exit_code = 1
        message = '{0} failed with error: {1}\n' \
                  'Stacktrace: {2}'.format(operation, e,
                                           traceback.format_exc())

    # Finish up and log messages
    log_and_exit(operation, exit_code, message)

def check_disk_space_availability():
    """
    Check if there is the required space on the machine.
    """
    try:
        if get_free_space_mb("/var") < 500 or get_free_space_mb("/etc") < 500 or get_free_space_mb("/opt") < 500 :
            # 52 is the exit code for missing dependency i.e. disk space
            # https://github.com/Azure/azure-marketplace/wiki/Extension-Build-Notes-Best-Practices#error-codes-and-messages-output-to-stderr
            return 52
        else:
            return 0
    except:
        print('Failed to check disk usage.')
        return 0


def get_free_space_mb(dirname):
    """
    Get the free space in MB in the directory path.
    """
    st = os.statvfs(dirname)
    return (st.f_bavail * st.f_frsize) // (1024 * 1024)


def is_systemd():
    """
    Check if the system is using systemd
    """
    check_systemd = os.system("pidof systemd 1>/dev/null 2>&1")
    return check_systemd == 0

def install():
    """
    Ensure that this VM distro and version are supported.
    Install the Azure Monitor Linux Agent package, using retries.
    Note: install operation times out from WAAgent at 15 minutes, so do not
    wait longer.
    """
    find_package_manager("Install")
    exit_if_vm_not_supported('Install')

    public_settings, protected_settings = get_settings()

    package_directory = os.path.join(os.getcwd(), PackagesDirectory)
    bundle_path = os.path.join(package_directory, BundleFileName)
    os.chmod(bundle_path, 100)
    print(PackageManager, " and ", BundleFileName)
    OneAgentInstallCommand = "{0} {1} -i {2}".format(PackageManager, PackageManagerOptions, bundle_path)
    hutil_log_info('Running command "{0}"'.format(OneAgentInstallCommand))

    # Retry, since install can fail due to concurrent package operations
    exit_code, output = run_command_with_retries_output(OneAgentInstallCommand, retries = 15,
                                         retry_check = retry_if_dpkg_locked,
                                         final_check = final_check_if_dpkg_locked)

    # Set task limits to max of 65K in suse 12
    # Based on Task 9764411: AMA broken after 1.7 in sles 12 - https://dev.azure.com/msazure/One/_workitems/edit/9764411
    vm_dist, vm_ver = find_vm_distro('Install')
    if vm_dist.lower().startswith('suse'):
        try:
            suse_exit_code, suse_output = run_command_and_log("mkdir -p /etc/systemd/system/mdsd.service.d")
            if suse_exit_code != 0:
                return suse_exit_code, suse_output

            suse_exit_code, suse_output = run_command_and_log("echo '[Service]' > /etc/systemd/system/mdsd.service.d/override.conf")
            if suse_exit_code != 0:
                return suse_exit_code, suse_output

            suse_exit_code, suse_output = run_command_and_log("echo 'TasksMax=65535' >> /etc/systemd/system/mdsd.service.d/override.conf")
            if suse_exit_code != 0:
                return suse_exit_code, suse_output

            suse_exit_code, suse_output = run_command_and_log("systemctl daemon-reload")
            if suse_exit_code != 0:
                return suse_exit_code, suse_output
        except:
            log_and_exit("install", MissingorInvalidParameterErrorCode, "Failed to update /etc/systemd/system/mdsd.service.d for suse 12,15" )

    default_configs = {
        "MDSD_CONFIG_DIR" : "/etc/opt/microsoft/azuremonitoragent",
        "MDSD_LOG_DIR" : "/var/opt/microsoft/azuremonitoragent/log",
        "MDSD_ROLE_PREFIX" : "/run/azuremonitoragent/default",
        "MDSD_SPOOL_DIRECTORY" : "/var/opt/microsoft/azuremonitoragent",
        "MDSD_OPTIONS" : "\"-A -c /etc/opt/microsoft/azuremonitoragent/mdsd.xml -d -r $MDSD_ROLE_PREFIX -S $MDSD_SPOOL_DIRECTORY/eh -L $MDSD_SPOOL_DIRECTORY/events\"",
        "ENABLE_MCS" : "false",
        "MONITORING_USE_GENEVA_CONFIG_SERVICE" : "false",
        "MDSD_USE_LOCAL_PERSISTENCY" : "true",
        #"OMS_TLD" : "int2.microsoftatlanta-int.com",
        #"customResourceId" : "/subscriptions/42e7aed6-f510-46a2-8597-a5fe2e15478b/resourcegroups/amcs-test/providers/Microsoft.OperationalInsights/workspaces/amcs-pretend-linuxVM",
    }

    # Decide the mode
    if public_settings is not None and public_settings.get("GCS_AUTO_CONFIG") == "true":
        hutil_log_info("Detecting Auto-Config mode.")
        return 0, ""
    elif (protected_settings is None or len(protected_settings) == 0) or (public_settings is not None and "proxy" in public_settings and "mode" in public_settings.get("proxy") and public_settings.get("proxy").get("mode") == "application"):
        default_configs["ENABLE_MCS"] = "true"

        # fetch proxy settings
        if public_settings is not None and "proxy" in public_settings and "mode" in public_settings.get("proxy") and public_settings.get("proxy").get("mode") == "application":
            default_configs["MDSD_PROXY_MODE"] = "application"

            if "address" in public_settings.get("proxy"):
                default_configs["MDSD_PROXY_ADDRESS"] = public_settings.get("proxy").get("address")
            else:
                log_and_exit("install", MissingorInvalidParameterErrorCode, 'Parameter "address" is required in proxy public setting')

            if "auth" in public_settings.get("proxy") and public_settings.get("proxy").get("auth") == "true":
                if protected_settings is not None and "proxy" in protected_settings and "username" in protected_settings.get("proxy") and "password" in protected_settings.get("proxy"):
                    default_configs["MDSD_PROXY_USERNAME"] = protected_settings.get("proxy").get("username")
                    default_configs["MDSD_PROXY_PASSWORD"] = protected_settings.get("proxy").get("password")
                else:
                    log_and_exit("install", MissingorInvalidParameterErrorCode, 'Parameter "username" and "password" not in proxy protected setting')

        # add managed identity settings if they were provided
        identifier_name, identifier_value, error_msg = get_managed_identity()

        if error_msg:
            log_and_exit("Install", MissingorInvalidParameterErrorCode, 'Failed to determine managed identity settings. {0}.'.format(error_msg))

        if identifier_name and identifier_value:
            default_configs["MANAGED_IDENTITY"] = "{0}#{1}".format(identifier_name, identifier_value)
    else:
        # look for LA protected settings
        for var in list(protected_settings.keys()):
            if "_key" in var or "_id" in var:
                default_configs[var] = protected_settings.get(var)

        # check if required GCS params are available
        MONITORING_GCS_CERT_CERTFILE = None
        if "certificate" in protected_settings:
            MONITORING_GCS_CERT_CERTFILE = base64.standard_b64decode(protected_settings.get("certificate"))

        MONITORING_GCS_CERT_KEYFILE = None
        if "certificateKey" in protected_settings:
            MONITORING_GCS_CERT_KEYFILE = base64.standard_b64decode(protected_settings.get("certificateKey"))

        MONITORING_GCS_ENVIRONMENT = ""
        if "monitoringGCSEnvironment" in protected_settings:
            MONITORING_GCS_ENVIRONMENT = protected_settings.get("monitoringGCSEnvironment")

        MONITORING_GCS_NAMESPACE = ""
        if "namespace" in protected_settings:
            MONITORING_GCS_NAMESPACE = protected_settings.get("namespace")

        MONITORING_GCS_ACCOUNT = ""
        if "monitoringGCSAccount" in protected_settings:
            MONITORING_GCS_ACCOUNT = protected_settings.get("monitoringGCSAccount")

        MONITORING_GCS_REGION = ""
        if "monitoringGCSRegion" in protected_settings:
            MONITORING_GCS_REGION = protected_settings.get("monitoringGCSRegion")

        MONITORING_CONFIG_VERSION = ""
        if "configVersion" in protected_settings:
            MONITORING_CONFIG_VERSION = protected_settings.get("configVersion")

        MONITORING_GCS_AUTH_ID_TYPE = ""
        if "monitoringGCSAuthIdType" in protected_settings:
            MONITORING_GCS_AUTH_ID_TYPE = protected_settings.get("monitoringGCSAuthIdType")

        MONITORING_GCS_AUTH_ID = ""
        if "monitoringGCSAuthId" in protected_settings:
            MONITORING_GCS_AUTH_ID = protected_settings.get("monitoringGCSAuthId")

        if ((MONITORING_GCS_CERT_CERTFILE is None or MONITORING_GCS_CERT_KEYFILE is None) and (MONITORING_GCS_AUTH_ID_TYPE == "")) or MONITORING_GCS_ENVIRONMENT == "" or MONITORING_GCS_NAMESPACE == "" or MONITORING_GCS_ACCOUNT == "" or MONITORING_GCS_REGION == "" or MONITORING_CONFIG_VERSION == "":
            waagent_log_error('Not all required GCS parameters are provided')
            raise ParameterMissingException
        else:
            # set the values for GCS
            default_configs["MONITORING_USE_GENEVA_CONFIG_SERVICE"] = "true"
            default_configs["MONITORING_GCS_ENVIRONMENT"] = MONITORING_GCS_ENVIRONMENT
            default_configs["MONITORING_GCS_NAMESPACE"] = MONITORING_GCS_NAMESPACE
            default_configs["MONITORING_GCS_ACCOUNT"] = MONITORING_GCS_ACCOUNT
            default_configs["MONITORING_GCS_REGION"] = MONITORING_GCS_REGION
            default_configs["MONITORING_CONFIG_VERSION"] = MONITORING_CONFIG_VERSION

            # write the certificate and key to disk
            uid = pwd.getpwnam("syslog").pw_uid
            gid = grp.getgrnam("syslog").gr_gid

            if MONITORING_GCS_AUTH_ID_TYPE != "":
                default_configs["MONITORING_GCS_AUTH_ID_TYPE"] = MONITORING_GCS_AUTH_ID_TYPE

            if MONITORING_GCS_AUTH_ID != "":
                default_configs["MONITORING_GCS_AUTH_ID"] = MONITORING_GCS_AUTH_ID

            if MONITORING_GCS_CERT_CERTFILE is not None:
                default_configs["MONITORING_GCS_CERT_CERTFILE"] = "/etc/opt/microsoft/azuremonitoragent/gcscert.pem"
                fh = open("/etc/opt/microsoft/azuremonitoragent/gcscert.pem", "wb")
                fh.write(MONITORING_GCS_CERT_CERTFILE)
                fh.close()
<<<<<<< HEAD
                os.chown("/etc/opt/microsoft/azuremonitoragent/gcscert.pem", uid, gid)
                os.system('chmod {1} {0}'.format("/etc/opt/microsoft/azuremonitoragent/gcscert.pem", 400))  
=======
                os.chown("/etc/mdsd.d/gcscert.pem", uid, gid)
                os.system('chmod {1} {0}'.format("/etc/mdsd.d/gcscert.pem", 400))
>>>>>>> 4c2a09c4

            if MONITORING_GCS_CERT_KEYFILE is not None:
                default_configs["MONITORING_GCS_CERT_KEYFILE"] = "/etc/opt/microsoft/azuremonitoragent/gcskey.pem"
                fh = open("/etc/opt/microsoft/azuremonitoragent/gcskey.pem", "wb")
                fh.write(MONITORING_GCS_CERT_KEYFILE)
                fh.close()
<<<<<<< HEAD
                os.chown("/etc/opt/microsoft/azuremonitoragent/gcskey.pem", uid, gid)
                os.system('chmod {1} {0}'.format("/etc/opt/microsoft/azuremonitoragent/gcskey.pem", 400))  
=======
                os.chown("/etc/mdsd.d/gcskey.pem", uid, gid)
                os.system('chmod {1} {0}'.format("/etc/mdsd.d/gcskey.pem", 400))
>>>>>>> 4c2a09c4

    config_file = "/etc/default/azuremonitoragent"
    config_updated = False
    try:
        if os.path.isfile(config_file):
            data = []
            new_data = ""
            vars_set = set()
            dependent_vars = ["MDSD_OPTIONS"]

            # Scope to only dependent envvar being set by extension wrapper
            dependent_vars = set(default_configs.keys()).intersection(dependent_vars)

            # Copy existing comments/envvar to the updated defaults file; replace existing envvar values if appropriate
            with open(config_file, "r") as f:
                data = f.readlines()
                for line in data:
                    # Skip definitions of dependent envvar until very end
                    skip_line = False
                    for var in dependent_vars:
                        if "export {0}".format(var) in line:
                            skip_line = True
                            break
                    if skip_line:
                        continue

                    for var in list(default_configs.keys()):
                        if "export {0}".format(var) in line and var not in dependent_vars:
                            line = "export " + var + "=" + default_configs[var] + "\n"
                            vars_set.add(var)
                            break
                    new_data += line

            # Set remaining non-dependent envvar that weren't present in the old defaults file
            for var in list(default_configs.keys()):
                if var not in vars_set and var not in dependent_vars:
                    new_data += "export " + var + "=" + default_configs[var] + "\n"

<<<<<<< HEAD
            with open("/etc/default/azuremonitoragent_temp", "w") as f:
=======
            # Finally, set envvar with dependencies (e.g. MDSD_OPTIONS depends on MDSD_LOG)
            for var in dependent_vars:
                new_data += "export " + var + "=" + default_configs[var] + "\n"
                vars_set.add(var)

            with open("/etc/default/mdsd_temp", "w") as f:
>>>>>>> 4c2a09c4
                f.write(new_data)
                config_updated = True if len(new_data) > 0 else False

            if not config_updated or not os.path.isfile("/etc/default/azuremonitoragent_temp"):
                log_and_exit("install",MissingorInvalidParameterErrorCode, "Error while updating MCS Environment Variables in /etc/default/azuremonitoragent")

            os.remove(config_file)
            os.rename("/etc/default/azuremonitoragent_temp", config_file)

            uid = pwd.getpwnam("syslog").pw_uid
            gid = grp.getgrnam("syslog").gr_gid
            os.chown(config_file, uid, gid)
            os.system('chmod {1} {0}'.format(config_file, 400))

        else:
<<<<<<< HEAD
            log_and_exit("install", MissingorInvalidParameterErrorCode, "Could not find the file - /etc/default/azuremonitoragent" )        
    except:
        log_and_exit("install", MissingorInvalidParameterErrorCode, "Failed to add MCS Environment Variables in /etc/default/azuremonitoragent" )
=======
            log_and_exit("install", MissingorInvalidParameterErrorCode, "Could not find the file - /etc/default/mdsd" )
    except:
        log_and_exit("install", MissingorInvalidParameterErrorCode, "Failed to add MCS Environment Variables in /etc/default/mdsd" )
>>>>>>> 4c2a09c4
    return exit_code, output

def check_kill_process(pstring):
    for line in os.popen("ps ax | grep " + pstring + " | grep -v grep"):
        fields = line.split()
        pid = fields[0]
        os.kill(int(pid), signal.SIGKILL)

def uninstall():
    """
    Uninstall the Azure Monitor Linux Agent.
    This is a somewhat soft uninstall. It is not a purge.
    Note: uninstall operation times out from WAAgent at 5 minutes
    """
    find_package_manager("Uninstall")
    if PackageManager == "dpkg":
        OneAgentUninstallCommand = "dpkg -P azuremonitoragent"
    elif PackageManager == "rpm":
        OneAgentUninstallCommand = "rpm -e azuremonitoragent"
    else:
        log_and_exit("Uninstall", UnsupportedOperatingSystem, "The OS has neither rpm nor dpkg" )
    hutil_log_info('Running command "{0}"'.format(OneAgentUninstallCommand))

    # Retry, since uninstall can fail due to concurrent package operations
    try:
        exit_code, output = run_command_with_retries_output(OneAgentUninstallCommand, retries = 4,
                                            retry_check = retry_if_dpkg_locked,
                                            final_check = final_check_if_dpkg_locked)
    except Exception as ex:
        exit_code = 1
        output = 'Uninstall failed with error: {0}\n' \
                'Stacktrace: {1}'.format(ex, traceback.format_exc())
    return exit_code, output

def enable():
    """
    Start the Azure Monitor Linux Agent Service
    This call will return non-zero or throw an exception if
    the settings provided are incomplete or incorrect.
    Note: enable operation times out from WAAgent at 5 minutes
    """
    exit_if_vm_not_supported('Enable')

    # Check if this is Arc VM and enable arc daemon if it is
    if metrics_utils.is_arc_installed():
        hutil_log_info("This VM is an Arc VM, Running the arc watcher daemon.")
        start_arc_process()

    if is_systemd():
        OneAgentEnableCommand = "systemctl start azuremonitoragent"
    else:
<<<<<<< HEAD
        hutil_log_info("The VM doesn't have systemctl. Using the init.d service to start azuremonitoragent.")
        OneAgentEnableCommand = "/etc/init.d/azuremonitoragent start"
    
=======
        hutil_log_info("The VM doesn't have systemctl. Using the init.d service to start mdsd.")
        OneAgentEnableCommand = "/etc/init.d/mdsd start"

>>>>>>> 4c2a09c4
    public_settings, protected_settings = get_settings()

    if public_settings is not None and public_settings.get("GCS_AUTO_CONFIG") == "true":
        OneAgentEnableCommand = "systemctl start azuremonitoragentmgr"
        if not is_systemd():
            hutil_log_info("The VM doesn't have systemctl. Using the init.d service to start azuremonitoragentmgr.")
            OneAgentEnableCommand = "/etc/init.d/azuremonitoragentmgr start"

    hutil_log_info('Handler initiating onboarding.')
    exit_code, output = run_command_and_log(OneAgentEnableCommand)

    if exit_code == 0:
        #start metrics process if enable is successful
        start_metrics_process()

    return exit_code, output

def disable():
    """
    Disable Azure Monitor Linux Agent process on the VM.
    Note: disable operation times out from WAAgent at 15 minutes
    """

    # disable arc daemon if it is running
    stop_arc_watcher()

    #stop the metrics process
    stop_metrics_process()

    #stop the Azure Monitor Linux Agent service
    if is_systemd():
<<<<<<< HEAD
        DisableOneAgentServiceCommand = "systemctl stop azuremonitoragent"
        
    else:
        DisableOneAgentServiceCommand = "/etc/init.d/azuremonitoragent stop"
        hutil_log_info("The VM doesn't have systemctl. Using the init.d service to stop azuremonitoragent.")
    
=======
        DisableOneAgentServiceCommand = "systemctl stop mdsd"

    else:
        DisableOneAgentServiceCommand = "/etc/init.d/mdsd stop"
        hutil_log_info("The VM doesn't have systemctl. Using the init.d service to stop mdsd.")

>>>>>>> 4c2a09c4
    exit_code, output = run_command_and_log(DisableOneAgentServiceCommand)
    return exit_code, output

def update():
    """
    Update the current installation of AzureMonitorLinuxAgent
    No logic to install the agent as agent -> install() will be called
    with update because upgradeMode = "UpgradeWithInstall" set in HandlerManifest
    """

    return 0, ""

def get_managed_identity():
    """
    # Determine Managed Identity (MI) settings
    # Nomenclature: Managed System Identity (MSI), System-Assigned Identity (SAI), User-Assigned Identity (UAI)
    # Unspecified MI scenario: MSI returns SAI token if exists, otherwise returns UAI token if exactly one UAI exists, otherwise failure
    # Specified MI scenario: MSI returns token for specified MI
    # Returns identifier_name, identifier_value, and error message (if any)
    """
    identifier_name = identifier_value = ""
    public_settings, protected_settings = get_settings()

    if public_settings is not None and "authentication" in public_settings and "managedIdentity" in public_settings.get("authentication"):
        managedIdentity = public_settings.get("authentication").get("managedIdentity")

        if "identifier-name" not in managedIdentity or "identifier-value" not in managedIdentity:
            return identifier_name, identifier_value, 'Parameters "identifier-name" and "identifier-value" are both required in authentication.managedIdentity public setting'

        identifier_name = managedIdentity.get("identifier-name")
        identifier_value = managedIdentity.get("identifier-value")

        if identifier_name not in ["object_id", "client_id", "mi_res_id"]:
            return identifier_name, identifier_value, 'Invalid identifier-name provided; must be "object_id", "client_id", or "mi_res_id"'

        if not identifier_value:
            return identifier_name, identifier_value, 'Invalid identifier-value provided; cannot be empty'

        if identifier_name in ["object_id", "client_id"]:
            guid_re = re.compile(r'[a-fA-F0-9]{8}-[a-fA-F0-9]{4}-[a-fA-F0-9]{4}-[a-fA-F0-9]{4}-[a-fA-F0-9]{12}')
            if not guid_re.search(identifier_value):
                return identifier_name, identifier_value, 'Invalid identifier-value provided for {0}; must be a GUID'.format(identifier_name)

    return identifier_name, identifier_value, ""

def stop_metrics_process():

    if telhandler.is_running(is_lad=False):
        #Stop the telegraf and ME services
        tel_out, tel_msg = telhandler.stop_telegraf_service(is_lad=False)
        if tel_out:
            hutil_log_info(tel_msg)
        else:
            hutil_log_error(tel_msg)

        #Delete the telegraf and ME services
        tel_rm_out, tel_rm_msg = telhandler.remove_telegraf_service()
        if tel_rm_out:
            hutil_log_info(tel_rm_msg)
        else:
            hutil_log_error(tel_rm_msg)

    if me_handler.is_running(is_lad=False):
        me_out, me_msg = me_handler.stop_metrics_service(is_lad=False)
        if me_out:
            hutil_log_info(me_msg)
        else:
            hutil_log_error(me_msg)

        me_rm_out, me_rm_msg = me_handler.remove_metrics_service(is_lad=False)
        if me_rm_out:
            hutil_log_info(me_rm_msg)
        else:
            hutil_log_error(me_rm_msg)

    pids_filepath = os.path.join(os.getcwd(),'amametrics.pid')

    # kill existing metrics watcher
    if os.path.exists(pids_filepath):
        with open(pids_filepath, "r") as f:
            for pids in f.readlines():
                kill_cmd = "kill " + pids
                run_command_and_log(kill_cmd)
                run_command_and_log("rm "+pids_filepath)

def start_metrics_process():
    """
    Start metrics process that performs periodic monitoring activities
    :return: None

    """
    stop_metrics_process()

    #start metrics watcher
    oneagent_filepath = os.path.join(os.getcwd(),'agent.py')
    args = ['python{0}'.format(sys.version_info[0]), oneagent_filepath, '-metrics']
    log = open(os.path.join(os.getcwd(), 'daemon.log'), 'w')
    hutil_log_info('start watcher process '+str(args))
    subprocess.Popen(args, stdout=log, stderr=log)

def metrics_watcher(hutil_error, hutil_log):
    """
    Watcher thread to monitor metric configuration changes and to take action on them
    """

    # Check every 30 seconds
    sleepTime =  30

    # Retrieve managed identity info that may be needed for token retrieval
    identifier_name, identifier_value, error_msg = get_managed_identity()
    if error_msg:
        hutil_error('Failed to determine managed identity settings; MSI token retreival will rely on default identity, if any. {0}.'.format(error_msg))

    # Sleep before starting the monitoring
    time.sleep(sleepTime)
    last_crc = None
    me_msi_token_expiry_epoch = None

    while True:
        try:
            if os.path.isfile(MdsdCounterJsonPath):
                f = open(MdsdCounterJsonPath, "r")
                data = f.read()

                if (data != ''):
                    json_data = json.loads(data)

                    if len(json_data) == 0:
                        last_crc = hashlib.sha256(data.encode('utf-8')).hexdigest()
                        if telhandler.is_running(is_lad=False):
                            # Stop the telegraf and ME services
                            tel_out, tel_msg = telhandler.stop_telegraf_service(is_lad=False)
                            if tel_out:
                                hutil_log(tel_msg)
                            else:
                                hutil_error(tel_msg)

                            # Delete the telegraf and ME services
                            tel_rm_out, tel_rm_msg = telhandler.remove_telegraf_service()
                            if tel_rm_out:
                                hutil_log(tel_rm_msg)
                            else:
                                hutil_error(tel_rm_msg)

                        if me_handler.is_running(is_lad=False):
                            me_out, me_msg = me_handler.stop_metrics_service(is_lad=False)
                            if me_out:
                                hutil_log(me_msg)
                            else:
                                hutil_error(me_msg)

                            me_rm_out, me_rm_msg = me_handler.remove_metrics_service(is_lad=False)
                            if me_rm_out:
                                hutil_log(me_rm_msg)
                            else:
                                hutil_error(me_rm_msg)
                    else:
                        crc = hashlib.sha256(data.encode('utf-8')).hexdigest()

                        if(crc != last_crc):
                            # Resetting the me_msi_token_expiry_epoch variable if we set up ME again.
                            me_msi_token_expiry_epoch = None
                            hutil_log("Start processing metric configuration")
                            hutil_log(data)

                            telegraf_config, telegraf_namespaces = telhandler.handle_config(
<<<<<<< HEAD
                                json_data, 
                                "udp://127.0.0.1:" + metrics_constants.ama_metrics_extension_udp_port, 
                                "unix:///run/azuremonitoragent/default_influx.socket",
=======
                                json_data,
                                "udp://127.0.0.1:" + metrics_constants.ama_metrics_extension_udp_port,
                                "unix:///var/run/mdsd/default_influx.socket",
>>>>>>> 4c2a09c4
                                is_lad=False)

                            me_handler.setup_me(is_lad=False)

                            start_telegraf_out, log_messages = telhandler.start_telegraf(is_lad=False)
                            if start_telegraf_out:
                                hutil_log("Successfully started metrics-sourcer.")
                            else:
                                hutil_error(log_messages)


                            start_metrics_out, log_messages = me_handler.start_metrics(is_lad=False)
                            if start_metrics_out:
                                hutil_log("Successfully started metrics-extension.")
                            else:
                                hutil_error(log_messages)

                            last_crc = crc

                        generate_token = False
                        me_token_path = os.path.join(os.getcwd(), "/config/metrics_configs/AuthToken-MSI.json")

                        if me_msi_token_expiry_epoch is None or me_msi_token_expiry_epoch == "":
                            if os.path.isfile(me_token_path):
                                with open(me_token_path, "r") as f:
                                    authtoken_content = f.read()
                                    if authtoken_content and "expires_on" in authtoken_content:
                                        me_msi_token_expiry_epoch = authtoken_content["expires_on"]
                                    else:
                                        generate_token = True
                            else:
                                generate_token = True

                        if me_msi_token_expiry_epoch:
                            currentTime = datetime.datetime.now()
                            token_expiry_time = datetime.datetime.fromtimestamp(int(me_msi_token_expiry_epoch))
                            if token_expiry_time - currentTime < datetime.timedelta(minutes=30):
                                # The MSI Token will expire within 30 minutes. We need to refresh the token
                                generate_token = True

                        if generate_token:
                            generate_token = False
                            msi_token_generated, me_msi_token_expiry_epoch, log_messages = me_handler.generate_MSI_token(identifier_name, identifier_value)
                            if msi_token_generated:
                                hutil_log("Successfully refreshed metrics-extension MSI Auth token.")
                            else:
                                hutil_error(log_messages)

                        telegraf_restart_retries = 0
                        me_restart_retries = 0
                        max_restart_retries = 10

                        # Check if telegraf is running, if not, then restart
                        if not telhandler.is_running(is_lad=False):
                            if telegraf_restart_retries < max_restart_retries:
                                telegraf_restart_retries += 1
                                hutil_log("Telegraf binary process is not running. Restarting telegraf now. Retry count - {0}".format(telegraf_restart_retries))
                                tel_out, tel_msg = telhandler.stop_telegraf_service(is_lad=False)
                                if tel_out:
                                    hutil_log(tel_msg)
                                else:
                                    hutil_error(tel_msg)
                                start_telegraf_out, log_messages = telhandler.start_telegraf(is_lad=False)
                                if start_telegraf_out:
                                    hutil_log("Successfully started metrics-sourcer.")
                                else:
                                    hutil_error(log_messages)
                            else:
                                hutil_error("Telegraf binary process is not running. Failed to restart after {0} retries. Please check telegraf.log".format(max_restart_retries))
                        else:
                            telegraf_restart_retries = 0

                        # Check if ME is running, if not, then restart
                        if not me_handler.is_running(is_lad=False):
                            if me_restart_retries < max_restart_retries:
                                me_restart_retries += 1
                                hutil_log("MetricsExtension binary process is not running. Restarting MetricsExtension now. Retry count - {0}".format(me_restart_retries))
                                me_out, me_msg = me_handler.stop_metrics_service(is_lad=False)
                                if me_out:
                                    hutil_log(me_msg)
                                else:
                                    hutil_error(me_msg)
                                start_metrics_out, log_messages = me_handler.start_metrics(is_lad=False)

                                if start_metrics_out:
                                    hutil_log("Successfully started metrics-extension.")
                                else:
                                    hutil_error(log_messages)
                            else:
                                hutil_error("MetricsExtension binary process is not running. Failed to restart after {0} retries. Please check /var/log/syslog for ME logs".format(max_restart_retries))
                        else:
                            me_restart_retries = 0

        except IOError as e:
            hutil_error('I/O error in setting up or monitoring metrics. Exception={0}'.format(e))

        except Exception as e:
            hutil_error('Error in setting up or monitoring metrics. Exception={0}'.format(e))

        finally:
            time.sleep(sleepTime)

def metrics():
    """
    Take care of setting up telegraf and ME for metrics if configuration is present
    """
    pids_filepath = os.path.join(os.getcwd(), 'amametrics.pid')
    py_pid = os.getpid()
    with open(pids_filepath, 'w') as f:
        f.write(str(py_pid) + '\n')

    watcher_thread = Thread(target = metrics_watcher, args = [hutil_log_error, hutil_log_info])
    watcher_thread.start()
    watcher_thread.join()

    return 0, ""


def start_arc_process():
    """
    Start arc process that performs periodic monitoring activities
    :return: None

    """
    hutil_log_info("stopping previously running arc process")
    stop_arc_watcher()
    hutil_log_info("starting arc process")

    #start arc watcher
    oneagent_filepath = os.path.join(os.getcwd(),'agent.py')
    args = ['python{0}'.format(sys.version_info[0]), oneagent_filepath, '-arc']
    log = open(os.path.join(os.getcwd(), 'daemon.log'), 'w')
    hutil_log_info('start watcher process '+str(args))
    subprocess.Popen(args, stdout=log, stderr=log)

def start_arc_watcher():
    """
    Take care of starting arc_watcher daemon if the VM has arc running
    """
    hutil_log_info("Starting the watcher")
    print("Starting the watcher")
    pids_filepath = os.path.join(os.getcwd(), 'amaarc.pid')
    py_pid = os.getpid()
    print("pid ", py_pid)
    with open(pids_filepath, 'w') as f:
        f.write(str(py_pid) + '\n')
    hutil_log_info("Written all the pids")
    print("Written all the pids")
    watcher_thread = Thread(target = arc_watcher, args = [hutil_log_error, hutil_log_info])
    watcher_thread.start()
    watcher_thread.join()

    return 0, ""

# Dictionary of operations strings to methods
operations = {'Disable' : disable,
              'Uninstall' : uninstall,
              'Install' : install,
              'Enable' : enable,
              'Update' : update,
              'Metrics' : metrics,
              'Arc' : start_arc_watcher,
}


def stop_arc_watcher():
    """
    Take care of stopping arc_watcher daemon if the VM has arc running
    """
    pids_filepath = os.path.join(os.getcwd(),'amaarc.pid')

    # kill existing arc watcher

    if os.path.exists(pids_filepath):
        with open(pids_filepath, "r") as f:
            for pids in f.readlines():
                proc = subprocess.Popen(["ps -o cmd= {0}".format(pids)], stdout=subprocess.PIPE, shell=True)
                output = proc.communicate()[0]
                if output and "arc" in output:
                    kill_cmd = "kill " + pids
                    run_command_and_log(kill_cmd)

        # Delete the file after to avoid clutter
        os.remove(pids_filepath)

def arc_watcher(hutil_error, hutil_log):
    """
    This is needed to override mdsd's syslog permissions restriction which prevents mdsd
    from reading temporary key files that are needed to make https calls to get an MSI token for arc during onboarding to download amcs config
    This method spins up a process that will continuously keep refreshing that particular file path with valid keys
    So that whenever mdsd needs to refresh it's MSI token, it is able to find correct keys there to make the https calls
    """
    # check every 25 seconds
    sleepTime =  25

    # sleep before starting the monitoring.
    time.sleep(sleepTime)

    while True:
        try:
            arc_token_mdsd_dir = "/etc/opt/microsoft/azuremonitoragent/arc_tokens/"
            if not os.path.exists(arc_token_mdsd_dir):
                os.makedirs(arc_token_mdsd_dir)
            else:
                # delete the existing keys as they might not be valid anymore
                for filename in os.listdir(arc_token_mdsd_dir):
                    filepath = arc_token_mdsd_dir + filename
                    os.remove(filepath)

            arc_endpoint = metrics_utils.get_arc_endpoint()
            try:
                msiauthurl = arc_endpoint + "/metadata/identity/oauth2/token?api-version=2019-11-01&resource=https://monitor.azure.com/"
                req = urllib.request.Request(msiauthurl, headers={'Metadata':'true'})
                res = urllib.request.urlopen(req)
            except:
                # The above request is expected to fail and add a key to the path
                authkey_dir = "/var/opt/azcmagent/tokens/"
                if not os.path.exists(authkey_dir):
                    raise Exception("Unable to find the auth key file at {0} returned from the arc msi auth request.".format(authkey_dir))
                # Copy the tokens to mdsd accessible dir
                for filename in os.listdir(authkey_dir):
                    filepath = authkey_dir + filename
                    print(filepath)
                    shutil.copy(filepath, arc_token_mdsd_dir)

                # Change the ownership of the mdsd arc token dir to be accessible by syslog (since mdsd runs as syslog user)
                os.system("chown -R syslog:syslog {0}".format(arc_token_mdsd_dir))

        except Exception as e:
            hutil_error('Error in arc watcher process while copying token for arc MSI auth queries. Exception={0}'.format(e))

        finally:
            time.sleep(sleepTime)

def parse_context(operation):
    """
    Initialize a HandlerUtil object for this operation.
    If the required modules have not been imported, this will return None.
    """
    hutil = None
    if ('Utils.WAAgentUtil' in sys.modules
            and 'Utils.HandlerUtil' in sys.modules):
        try:

            logFileName = 'extension.log'
            hutil = HUtil.HandlerUtility(waagent.Log, waagent.Error, logFileName=logFileName)
            hutil.do_parse_context(operation)
        # parse_context may throw KeyError if necessary JSON key is not
        # present in settings
        except KeyError as e:
            waagent_log_error('Unable to parse context with error: ' \
                              '{0}'.format(e))
            raise ParameterMissingException
    return hutil


def find_package_manager(operation):
    """
    Checks if the dist is debian based or centos based and assigns the package manager accordingly
    """
    global PackageManager
    global PackageManagerOptions
    global BundleFileName
    dist, ver = find_vm_distro(operation)

    dpkg_set = set(["debian", "ubuntu"])
    rpm_set = set(["oracle", "redhat", "centos", "red hat", "suse", "sles"])
    for dpkg_dist in dpkg_set:
        if dist.lower().startswith(dpkg_dist):
            PackageManager = "dpkg"
            # OK to replace the /etc/default/azuremonitoragent, since the placeholders gets replaced again.
            # Otherwise, the package manager prompts for action (Y/I/N/O/D/Z) [default=N]
            PackageManagerOptions = "--force-overwrite --force-confnew"
            BundleFileName = BundleFileNameDeb
            break

    for rpm_dist in rpm_set:
        if dist.lower().startswith(rpm_dist):
            PackageManager = "rpm"
            # Same as above.
            PackageManagerOptions = "--force"
            BundleFileName = BundleFileNameRpm
            break

    if PackageManager == "":
        log_and_exit(operation, UnsupportedOperatingSystem, "The OS has neither rpm nor dpkg" )


def find_vm_distro(operation):
    """
    Finds the Linux Distribution this vm is running on.
    """
    vm_dist = vm_id = vm_ver =  None
    parse_manually = False
    try:
        vm_dist, vm_ver, vm_id = platform.linux_distribution()
    except AttributeError:
        try:
            vm_dist, vm_ver, vm_id = platform.dist()
        except AttributeError:
            hutil_log_info("Falling back to /etc/os-release distribution parsing")
    # Some python versions *IF BUILT LOCALLY* (ex 3.5) give string responses (ex. 'bullseye/sid') to platform.dist() function
    # This causes exception in the method below. Thus adding a check to switch to manual parsing in this case
    try:
        temp_vm_ver = int(vm_ver.split('.')[0])
    except:
        parse_manually = True

    if (not vm_dist and not vm_ver) or parse_manually: # SLES 15 and others
        try:
            with open('/etc/os-release', 'r') as fp:
                for line in fp:
                    if line.startswith('ID='):
                        vm_dist = line.split('=')[1]
                        vm_dist = vm_dist.split('-')[0]
                        vm_dist = vm_dist.replace('\"', '').replace('\n', '')
                    elif line.startswith('VERSION_ID='):
                        vm_ver = line.split('=')[1]
                        vm_ver = vm_ver.replace('\"', '').replace('\n', '')
        except:
            log_and_exit(operation, IndeterminateOperatingSystem, 'Indeterminate operating system')
    return vm_dist, vm_ver


def is_vm_supported_for_extension(operation):
    """
    Checks if the VM this extension is running on is supported by AzureMonitorAgent
    Returns for platform.linux_distribution() vary widely in format, such as
    '7.3.1611' returned for a VM with CentOS 7, so the first provided
    digits must match
    The supported distros of the AzureMonitorLinuxAgent are allowed to utilize
    this VM extension. All other distros will get error code 51
    """
    supported_dists = {'redhat' : ['6', '7', '8'], # Rhel
                       'centos' : ['6', '7', '8'], # CentOS
                       'red hat' : ['6', '7', '8'], # Oracle, RHEL
                       'oracle' : ['6', '7', '8'], # Oracle
                       'debian' : ['8', '9', '10'], # Debian
                       'ubuntu' : ['14.04', '16.04', '18.04', '20.04'], # Ubuntu
                       'suse' : ['12'], 'sles' : ['15'] # SLES
    }

    vm_supported = False
    vm_dist, vm_ver = find_vm_distro(operation)
    # Find this VM distribution in the supported list
    for supported_dist in list(supported_dists.keys()):
        if not vm_dist.lower().startswith(supported_dist):
            continue

        # Check if this VM distribution version is supported
        vm_ver_split = vm_ver.split('.')
        for supported_ver in supported_dists[supported_dist]:
            supported_ver_split = supported_ver.split('.')

            # If vm_ver is at least as precise (at least as many digits) as
            # supported_ver and matches all the supported_ver digits, then
            # this VM is guaranteed to be supported
            vm_ver_match = True
            for idx, supported_ver_num in enumerate(supported_ver_split):
                try:
                    supported_ver_num = int(supported_ver_num)
                    vm_ver_num = int(vm_ver_split[idx])
                except IndexError:
                    vm_ver_match = False
                    break
                if vm_ver_num != supported_ver_num:
                    vm_ver_match = False
                    break
            if vm_ver_match:
                vm_supported = True
                break

        if vm_supported:
            break

    return vm_supported, vm_dist, vm_ver


def exit_if_vm_not_supported(operation):
    """
    Check if this VM distro and version are supported by the AzureMonitorLinuxAgent.
    If VM is supported, find the package manager present in this distro
    If this VM is not supported, log the proper error code and exit.
    """
    vm_supported, vm_dist, vm_ver = is_vm_supported_for_extension(operation)
    if not vm_supported:
        log_and_exit(operation, UnsupportedOperatingSystem, 'Unsupported operating system: ' \
                                    '{0} {1}'.format(vm_dist, vm_ver))
    return 0


def is_arc_installed():
    """
    Check if this is an Arc machine
    """
    # Using systemctl to check this since Arc only supports VMs that have systemd
    check_arc = os.system('systemctl status himdsd 1>/dev/null 2>&1')
    return check_arc == 0


def get_arc_endpoint():
    """
    Find the endpoint for Arc IMDS
    """
    endpoint_filepath = '/lib/systemd/system.conf.d/azcmagent.conf'
    endpoint = ''
    try:
        with open(endpoint_filepath, 'r') as f:
            data = f.read()
        endpoint = data.split("\"IMDS_ENDPOINT=")[1].split("\"\n")[0]
    except:
        hutil_log_error('Unable to load Arc IMDS endpoint from {0}'.format(endpoint_filepath))
    return endpoint


def get_imds_endpoint():
    """
    Find the appropriate endpoint (Azure or Arc) for IMDS
    """
    azure_imds_endpoint = 'http://169.254.169.254/metadata/instance?api-version=2018-10-01'
    if (is_arc_installed()):
        hutil_log_info('Arc is installed, loading Arc-specific IMDS endpoint')
        imds_endpoint = get_arc_endpoint()
        if imds_endpoint:
            imds_endpoint += '/metadata/instance?api-version=2019-08-15'
        else:
            # Fall back to the traditional IMDS endpoint; the cloud domain and VM
            # resource id detection logic are resilient to failed queries to IMDS
            imds_endpoint = azure_imds_endpoint
            hutil_log_info('Falling back to default Azure IMDS endpoint')
    else:
        imds_endpoint = azure_imds_endpoint

    hutil_log_info('Using IMDS endpoint "{0}"'.format(imds_endpoint))
    return imds_endpoint


def get_azure_environment_and_region():
    """
    Retreive the Azure environment and region from Azure or Arc IMDS
    """
    imds_endpoint = get_imds_endpoint()
    req = urllib.request.Request(imds_endpoint)
    req.add_header('Metadata', 'True')

    environment = region = None

    try:
        response = json.loads(urllib.request.urlopen(req).read())

        if ('compute' in response):
            if ('azEnvironment' in response['compute']):
                environment = response['compute']['azEnvironment']
            if ('location' in response['compute']):
                region = response['compute']['location'].lower()
    except urllib.error.HTTPError as e:
        hutil_log_error('Request to Metadata service URL failed with an HTTPError: {0}'.format(e))
        hutil_log_error('Response from Metadata service: {0}'.format(e.read()))
    except:
        hutil_log_error('Unexpected error from Metadata service')

    return environment, region


def run_command_and_log(cmd, check_error = True, log_cmd = True):
    """
    Run the provided shell command and log its output, including stdout and
    stderr.
    The output should not contain any PII, but the command might. In this case,
    log_cmd should be set to False.
    """
    exit_code, output = run_get_output(cmd, check_error, log_cmd)
    if log_cmd:
        hutil_log_info('Output of command "{0}": \n{1}'.format(cmd.rstrip(), output))
    else:
        hutil_log_info('Output: \n{0}'.format(output))

    # also write output to STDERR since WA agent uploads that to Azlinux Kusto DB
    # take only the last 100 characters as extension cuts off after that
    try:
        if exit_code != 0:
            sys.stderr.write(output[-500:])

        if "Permission denied" in output:
            # Enable failures
            # https://github.com/Azure/azure-marketplace/wiki/Extension-Build-Notes-Best-Practices#error-codes-and-messages-output-to-stderr
            exit_code = 52

    except:
        hutil_log_info('Failed to write output to STDERR')

    return exit_code, output

def run_command_with_retries_output(cmd, retries, retry_check, final_check = None,
                             check_error = True, log_cmd = True,
                             initial_sleep_time = InitialRetrySleepSeconds,
                             sleep_increase_factor = 1):
    """
    Caller provides a method, retry_check, to use to determine if a retry
    should be performed. This must be a function with two parameters:
    exit_code and output
    The final_check can be provided as a method to perform a final check after
    retries have been exhausted
    Logic used: will retry up to retries times with initial_sleep_time in
    between tries
    If the retry_check retuns True for retry_verbosely, we will try cmd with
    the standard -v verbose flag added
    """
    try_count = 0
    sleep_time = initial_sleep_time
    run_cmd = cmd
    run_verbosely = False

    while try_count <= retries:
        if run_verbosely:
            run_cmd = cmd + ' -v'
        exit_code, output = run_command_and_log(run_cmd, check_error, log_cmd)
        should_retry, retry_message, run_verbosely = retry_check(exit_code,
                                                                 output)
        if not should_retry:
            break
        try_count += 1
        hutil_log_info(retry_message)
        time.sleep(sleep_time)
        sleep_time *= sleep_increase_factor

    if final_check is not None:
        exit_code = final_check(exit_code, output)

    return exit_code, output


def is_dpkg_locked(exit_code, output):
    """
    If dpkg is locked, the output will contain a message similar to 'dpkg
    status database is locked by another process'
    """
    if exit_code != 0:
        dpkg_locked_search = r'^.*dpkg.+lock.*$'
        dpkg_locked_re = re.compile(dpkg_locked_search, re.M)
        if dpkg_locked_re.search(output):
            return True
    return False


def retry_if_dpkg_locked(exit_code, output):
    """
    Some commands fail because the package manager is locked (apt-get/dpkg
    only); this will allow retries on failing commands.
    """
    retry_verbosely = False
    dpkg_locked = is_dpkg_locked(exit_code, output)
    apt_get_exit_code, apt_get_output = run_get_output('which apt-get',
                                                       chk_err = False,
                                                       log_cmd = False)
    if dpkg_locked:
        return True, 'Retrying command because package manager is locked.', \
               retry_verbosely
    else:
        return False, '', False


def final_check_if_dpkg_locked(exit_code, output):
    """
    If dpkg is still locked after the retries, we want to return a specific
    error code
    """
    dpkg_locked = is_dpkg_locked(exit_code, output)
    if dpkg_locked:
        exit_code = DPKGLockedErrorCode
    return exit_code


def get_settings():
    """
    Retrieve the configuration for this extension operation
    """
    global SettingsDict
    public_settings = None
    protected_settings = None

    if HUtilObject is not None:
        public_settings = HUtilObject.get_public_settings()
        protected_settings = HUtilObject.get_protected_settings()
    elif SettingsDict is not None:
        public_settings = SettingsDict['public_settings']
        protected_settings = SettingsDict['protected_settings']
    else:
        SettingsDict = {}
        handler_env = get_handler_env()
        try:
            config_dir = str(handler_env['handlerEnvironment']['configFolder'])
        except:
            config_dir = os.path.join(os.getcwd(), 'config')

        seq_no = get_latest_seq_no()
        settings_path = os.path.join(config_dir, '{0}.settings'.format(seq_no))
        try:
            with open(settings_path, 'r') as settings_file:
                settings_txt = settings_file.read()
            settings = json.loads(settings_txt)
            h_settings = settings['runtimeSettings'][0]['handlerSettings']
            public_settings = h_settings['publicSettings']
            SettingsDict['public_settings'] = public_settings
        except:
            hutil_log_error('Unable to load handler settings from ' \
                            '{0}'.format(settings_path))

        if ('protectedSettings' in h_settings
                and 'protectedSettingsCertThumbprint' in h_settings
                and h_settings['protectedSettings'] is not None
                and h_settings['protectedSettingsCertThumbprint'] is not None):
            encoded_settings = h_settings['protectedSettings']
            settings_thumbprint = h_settings['protectedSettingsCertThumbprint']
            encoded_cert_path = os.path.join('/var/lib/waagent',
                                             '{0}.crt'.format(
                                                       settings_thumbprint))
            encoded_key_path = os.path.join('/var/lib/waagent',
                                            '{0}.prv'.format(
                                                      settings_thumbprint))
            decoded_settings = base64.standard_b64decode(encoded_settings)
            decrypt_cmd = 'openssl smime -inform DER -decrypt -recip {0} ' \
                          '-inkey {1}'.format(encoded_cert_path,
                                              encoded_key_path)

            try:
                session = subprocess.Popen([decrypt_cmd], shell = True,
                                           stdin = subprocess.PIPE,
                                           stderr = subprocess.STDOUT,
                                           stdout = subprocess.PIPE)
                output = session.communicate(decoded_settings)
            except OSError:
                pass
            protected_settings_str = output[0]

            if protected_settings_str is None:
                log_and_exit('Enable', 1, 'Failed decrypting ' \
                                          'protectedSettings')
            protected_settings = ''
            try:
                protected_settings = json.loads(protected_settings_str)
            except:
                hutil_log_error('JSON exception decoding protected settings')
            SettingsDict['protected_settings'] = protected_settings

    return public_settings, protected_settings


def update_status_file(operation, exit_code, exit_status, message):
    """
    Mimic HandlerUtil method do_status_report in case hutil method is not
    available
    Write status to status file
    """
    handler_env = get_handler_env()
    try:
        extension_version = str(handler_env['version'])
        status_dir = str(handler_env['handlerEnvironment']['statusFolder'])
    except:
        extension_version = "1.0"
        status_dir = os.path.join(os.getcwd(), 'status')

    status_txt = [{
        "version" : extension_version,
        "timestampUTC" : time.strftime("%Y-%m-%dT%H:%M:%SZ", time.gmtime()),
        "status" : {
            "name" : "Microsoft.Azure.Monitor.AzureMonitorLinuxAgent",
            "operation" : operation,
            "status" : exit_status,
            "code" : exit_code,
            "formattedMessage" : {
                "lang" : "en-US",
                "message" : message
            }
        }
    }]

    status_json = json.dumps(status_txt)

    # Find the most recently changed config file and then use the
    # corresponding status file
    latest_seq_no = get_latest_seq_no()

    status_path = os.path.join(status_dir, '{0}.status'.format(latest_seq_no))
    status_tmp = '{0}.tmp'.format(status_path)
    with open(status_tmp, 'w+') as tmp_file:
        tmp_file.write(status_json)
    os.rename(status_tmp, status_path)


def get_handler_env():
    """
    Set and retrieve the contents of HandlerEnvironment.json as JSON
    """
    global HandlerEnvironment
    if HandlerEnvironment is None:
        handler_env_path = os.path.join(os.getcwd(), 'HandlerEnvironment.json')
        try:
            with open(handler_env_path, 'r') as handler_env_file:
                handler_env_txt = handler_env_file.read()
            handler_env = json.loads(handler_env_txt)
            if type(handler_env) == list:
                handler_env = handler_env[0]
            HandlerEnvironment = handler_env
        except Exception as e:
            waagent_log_error(str(e))
    return HandlerEnvironment


def get_latest_seq_no():
    """
    Determine the latest operation settings number to use
    """
    global SettingsSequenceNumber
    if SettingsSequenceNumber is None:
        handler_env = get_handler_env()
        try:
            config_dir = str(handler_env['handlerEnvironment']['configFolder'])
        except:
            config_dir = os.path.join(os.getcwd(), 'config')

        latest_seq_no = -1
        cur_seq_no = -1
        latest_time = None
        try:
            for dir_name, sub_dirs, file_names in os.walk(config_dir):
                for file_name in file_names:
                    file_basename = os.path.basename(file_name)
                    match = re.match(r'[0-9]{1,10}\.settings', file_basename)
                    if match is None:
                        continue
                    cur_seq_no = int(file_basename.split('.')[0])
                    file_path = os.path.join(config_dir, file_name)
                    cur_time = os.path.getmtime(file_path)
                    if latest_time is None or cur_time > latest_time:
                        latest_time = cur_time
                        latest_seq_no = cur_seq_no
        except:
            pass
        if latest_seq_no < 0:
            latest_seq_no = 0
        SettingsSequenceNumber = latest_seq_no

    return SettingsSequenceNumber


def run_get_output(cmd, chk_err = False, log_cmd = True):
    """
    Mimic waagent mothod RunGetOutput in case waagent is not available
    Run shell command and return exit code and output
    """
    if 'Utils.WAAgentUtil' in sys.modules:
        # WALinuxAgent-2.0.14 allows only 2 parameters for RunGetOutput
        # If checking the number of parameters fails, pass 2
        try:
            sig = inspect.signature(waagent.RunGetOutput)
            params = sig.parameters
            waagent_params = len(params)
        except:
            try:
                spec = inspect.getargspec(waagent.RunGetOutput)
                params = spec.args
                waagent_params = len(params)
            except:
                waagent_params = 2
        if waagent_params >= 3:
            exit_code, output = waagent.RunGetOutput(cmd, chk_err, log_cmd)
        else:
            exit_code, output = waagent.RunGetOutput(cmd, chk_err)
    else:
        try:
            output = subprocess.check_output(cmd, stderr = subprocess.STDOUT,
                                             shell = True)
            exit_code = 0
        except subprocess.CalledProcessError as e:
            exit_code = e.returncode
            output = e.output

    output = output.encode('utf-8')

    # On python 3, encode returns a byte object, so we must decode back to a string
    if sys.version_info >= (3,):
        output = output.decode('utf-8', 'ignore')

    return exit_code, output.strip()


def init_waagent_logger():
    """
    Initialize waagent logger
    If waagent has not been imported, catch the exception
    """
    try:
        waagent.LoggerInit('/var/log/waagent.log', '/dev/stdout', True)
    except Exception as e:
        print('Unable to initialize waagent log because of exception ' \
              '{0}'.format(e))


def waagent_log_info(message):
    """
    Log informational message, being cautious of possibility that waagent may
    not be imported
    """
    if 'Utils.WAAgentUtil' in sys.modules:
        waagent.Log(message)
    else:
        print('Info: {0}'.format(message))


def waagent_log_error(message):
    """
    Log error message, being cautious of possibility that waagent may not be
    imported
    """
    if 'Utils.WAAgentUtil' in sys.modules:
        waagent.Error(message)
    else:
        print('Error: {0}'.format(message))


def hutil_log_info(message):
    """
    Log informational message, being cautious of possibility that hutil may
    not be imported and configured
    """
    if HUtilObject is not None:
        HUtilObject.log(message)
    else:
        print('Info: {0}'.format(message))


def hutil_log_error(message):
    """
    Log error message, being cautious of possibility that hutil may not be
    imported and configured
    """
    if HUtilObject is not None:
        HUtilObject.error(message)
    else:
        print('Error: {0}'.format(message))


def log_and_exit(operation, exit_code = 1, message = ''):
    """
    Log the exit message and perform the exit
    """
    if exit_code == 0:
        waagent_log_info(message)
        hutil_log_info(message)
        exit_status = 'success'
    else:
        waagent_log_error(message)
        hutil_log_error(message)
        exit_status = 'failed'

    if HUtilObject is not None:
        HUtilObject.do_exit(exit_code, operation, exit_status, str(exit_code),
                            message)
    else:
        update_status_file(operation, str(exit_code), exit_status, message)
        sys.exit(exit_code)


# Exceptions
# If these exceptions are expected to be caught by the main method, they
# include an error_code field with an integer with which to exit from main

class AzureMonitorAgentForLinuxException(Exception):
    """
    Base exception class for all exceptions; as such, its error code is the
    basic error code traditionally returned in Linux: 1
    """
    error_code = 1
    def get_error_message(self, operation):
        """
        Return a descriptive error message based on this type of exception
        """
        return '{0} failed with exit code {1}'.format(operation,
                                                      self.error_code)


class ParameterMissingException(AzureMonitorAgentForLinuxException):
    """
    There is a missing parameter for the AzureMonitorLinuxAgent Extension
    """
    error_code = MissingorInvalidParameterErrorCode
    def get_error_message(self, operation):
        return '{0} failed due to a missing parameter: {1}'.format(operation,
                                                                   self)

if __name__ == '__main__' :
    main()<|MERGE_RESOLUTION|>--- conflicted
+++ resolved
@@ -403,26 +403,16 @@
                 fh = open("/etc/opt/microsoft/azuremonitoragent/gcscert.pem", "wb")
                 fh.write(MONITORING_GCS_CERT_CERTFILE)
                 fh.close()
-<<<<<<< HEAD
                 os.chown("/etc/opt/microsoft/azuremonitoragent/gcscert.pem", uid, gid)
-                os.system('chmod {1} {0}'.format("/etc/opt/microsoft/azuremonitoragent/gcscert.pem", 400))  
-=======
-                os.chown("/etc/mdsd.d/gcscert.pem", uid, gid)
-                os.system('chmod {1} {0}'.format("/etc/mdsd.d/gcscert.pem", 400))
->>>>>>> 4c2a09c4
+                os.system('chmod {1} {0}'.format("/etc/opt/microsoft/azuremonitoragent/gcscert.pem", 400))
 
             if MONITORING_GCS_CERT_KEYFILE is not None:
                 default_configs["MONITORING_GCS_CERT_KEYFILE"] = "/etc/opt/microsoft/azuremonitoragent/gcskey.pem"
                 fh = open("/etc/opt/microsoft/azuremonitoragent/gcskey.pem", "wb")
                 fh.write(MONITORING_GCS_CERT_KEYFILE)
                 fh.close()
-<<<<<<< HEAD
                 os.chown("/etc/opt/microsoft/azuremonitoragent/gcskey.pem", uid, gid)
-                os.system('chmod {1} {0}'.format("/etc/opt/microsoft/azuremonitoragent/gcskey.pem", 400))  
-=======
-                os.chown("/etc/mdsd.d/gcskey.pem", uid, gid)
-                os.system('chmod {1} {0}'.format("/etc/mdsd.d/gcskey.pem", 400))
->>>>>>> 4c2a09c4
+                os.system('chmod {1} {0}'.format("/etc/opt/microsoft/azuremonitoragent/gcskey.pem", 400))
 
     config_file = "/etc/default/azuremonitoragent"
     config_updated = False
@@ -461,16 +451,12 @@
                 if var not in vars_set and var not in dependent_vars:
                     new_data += "export " + var + "=" + default_configs[var] + "\n"
 
-<<<<<<< HEAD
-            with open("/etc/default/azuremonitoragent_temp", "w") as f:
-=======
             # Finally, set envvar with dependencies (e.g. MDSD_OPTIONS depends on MDSD_LOG)
             for var in dependent_vars:
                 new_data += "export " + var + "=" + default_configs[var] + "\n"
                 vars_set.add(var)
 
-            with open("/etc/default/mdsd_temp", "w") as f:
->>>>>>> 4c2a09c4
+            with open("/etc/default/azuremonitoragent_temp", "w") as f:
                 f.write(new_data)
                 config_updated = True if len(new_data) > 0 else False
 
@@ -486,15 +472,9 @@
             os.system('chmod {1} {0}'.format(config_file, 400))
 
         else:
-<<<<<<< HEAD
-            log_and_exit("install", MissingorInvalidParameterErrorCode, "Could not find the file - /etc/default/azuremonitoragent" )        
+            log_and_exit("install", MissingorInvalidParameterErrorCode, "Could not find the file - /etc/default/azuremonitoragent" )
     except:
         log_and_exit("install", MissingorInvalidParameterErrorCode, "Failed to add MCS Environment Variables in /etc/default/azuremonitoragent" )
-=======
-            log_and_exit("install", MissingorInvalidParameterErrorCode, "Could not find the file - /etc/default/mdsd" )
-    except:
-        log_and_exit("install", MissingorInvalidParameterErrorCode, "Failed to add MCS Environment Variables in /etc/default/mdsd" )
->>>>>>> 4c2a09c4
     return exit_code, output
 
 def check_kill_process(pstring):
@@ -546,15 +526,9 @@
     if is_systemd():
         OneAgentEnableCommand = "systemctl start azuremonitoragent"
     else:
-<<<<<<< HEAD
         hutil_log_info("The VM doesn't have systemctl. Using the init.d service to start azuremonitoragent.")
         OneAgentEnableCommand = "/etc/init.d/azuremonitoragent start"
-    
-=======
-        hutil_log_info("The VM doesn't have systemctl. Using the init.d service to start mdsd.")
-        OneAgentEnableCommand = "/etc/init.d/mdsd start"
-
->>>>>>> 4c2a09c4
+
     public_settings, protected_settings = get_settings()
 
     if public_settings is not None and public_settings.get("GCS_AUTO_CONFIG") == "true":
@@ -586,21 +560,12 @@
 
     #stop the Azure Monitor Linux Agent service
     if is_systemd():
-<<<<<<< HEAD
         DisableOneAgentServiceCommand = "systemctl stop azuremonitoragent"
-        
+
     else:
         DisableOneAgentServiceCommand = "/etc/init.d/azuremonitoragent stop"
         hutil_log_info("The VM doesn't have systemctl. Using the init.d service to stop azuremonitoragent.")
-    
-=======
-        DisableOneAgentServiceCommand = "systemctl stop mdsd"
-
-    else:
-        DisableOneAgentServiceCommand = "/etc/init.d/mdsd stop"
-        hutil_log_info("The VM doesn't have systemctl. Using the init.d service to stop mdsd.")
-
->>>>>>> 4c2a09c4
+
     exit_code, output = run_command_and_log(DisableOneAgentServiceCommand)
     return exit_code, output
 
@@ -767,15 +732,9 @@
                             hutil_log(data)
 
                             telegraf_config, telegraf_namespaces = telhandler.handle_config(
-<<<<<<< HEAD
-                                json_data, 
-                                "udp://127.0.0.1:" + metrics_constants.ama_metrics_extension_udp_port, 
-                                "unix:///run/azuremonitoragent/default_influx.socket",
-=======
                                 json_data,
                                 "udp://127.0.0.1:" + metrics_constants.ama_metrics_extension_udp_port,
-                                "unix:///var/run/mdsd/default_influx.socket",
->>>>>>> 4c2a09c4
+                                "unix:///run/azuremonitoragent/default_influx.socket",
                                 is_lad=False)
 
                             me_handler.setup_me(is_lad=False)
