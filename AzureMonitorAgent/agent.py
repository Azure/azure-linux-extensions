--- conflicted
+++ resolved
@@ -495,15 +495,9 @@
     """
     find_package_manager("Uninstall")
     if PackageManager == "dpkg":
-<<<<<<< HEAD
-        OneAgentUninstallCommand = "dpkg -P azuremonitoragent"
+        AMAUninstallCommand = "dpkg -P azuremonitoragent"
     elif PackageManager == "rpm":
-        OneAgentUninstallCommand = "rpm -e azuremonitoragent"
-=======
-        AMAUninstallCommand = "dpkg -P azure-mdsd"
-    elif PackageManager == "rpm":
-        AMAUninstallCommand = "rpm -e azure-mdsd"
->>>>>>> 7950adee
+        AMAUninstallCommand = "rpm -e azuremonitoragent"
     else:
         log_and_exit("Uninstall", UnsupportedOperatingSystem, "The OS has neither rpm nor dpkg" )
     hutil_log_info('Running command "{0}"'.format(AMAUninstallCommand))
@@ -534,32 +528,18 @@
         start_arc_process()
 
     if is_systemd():
-<<<<<<< HEAD
-        OneAgentEnableCommand = "systemctl start azuremonitoragent"
+        AMAServiceEnableCommand = "systemctl start azuremonitoragent"
     else:
         hutil_log_info("The VM doesn't have systemctl. Using the init.d service to start azuremonitoragent.")
-        OneAgentEnableCommand = "/etc/init.d/azuremonitoragent start"
-=======
-        AMAServiceEnableCommand = "systemctl start mdsd"
-    else:
-        hutil_log_info("The VM doesn't have systemctl. Using the init.d service to start mdsd.")
-        AMAServiceEnableCommand = "/etc/init.d/mdsd start"
->>>>>>> 7950adee
+        AMAServiceEnableCommand = "/etc/init.d/azuremonitoragent start"
 
     public_settings, protected_settings = get_settings()
 
     if public_settings is not None and public_settings.get("GCS_AUTO_CONFIG") == "true":
-<<<<<<< HEAD
-        OneAgentEnableCommand = "systemctl start azuremonitoragentmgr"
+        AMAServiceEnableCommand = "systemctl start azuremonitoragentmgr"
         if not is_systemd():
             hutil_log_info("The VM doesn't have systemctl. Using the init.d service to start azuremonitoragentmgr.")
-            OneAgentEnableCommand = "/etc/init.d/azuremonitoragentmgr start"
-=======
-        AMAServiceEnableCommand = "systemctl start mdsdmgr"
-        if not is_systemd():
-            hutil_log_info("The VM doesn't have systemctl. Using the init.d service to start mdsdmgr.")
-            AMAServiceEnableCommand = "/etc/init.d/mdsdmgr start"
->>>>>>> 7950adee
+            AMAServiceEnableCommand = "/etc/init.d/azuremonitoragentmgr start"
 
     hutil_log_info('Handler initiating onboarding.')
     exit_code, output = run_command_and_log(AMAServiceEnableCommand)
@@ -584,19 +564,11 @@
 
     #stop the Azure Monitor Linux Agent service
     if is_systemd():
-<<<<<<< HEAD
-        DisableOneAgentServiceCommand = "systemctl stop azuremonitoragent"
+        AMAServiceDisableCommand = "systemctl stop azuremonitoragent"
 
     else:
-        DisableOneAgentServiceCommand = "/etc/init.d/azuremonitoragent stop"
+        AMAServiceDisableCommand = "/etc/init.d/azuremonitoragent stop"
         hutil_log_info("The VM doesn't have systemctl. Using the init.d service to stop azuremonitoragent.")
-=======
-        AMAServiceDisableCommand = "systemctl stop mdsd"
-
-    else:
-        AMAServiceDisableCommand = "/etc/init.d/mdsd stop"
-        hutil_log_info("The VM doesn't have systemctl. Using the init.d service to stop mdsd.")
->>>>>>> 7950adee
 
     exit_code, output = run_command_and_log(AMAServiceDisableCommand)
     return exit_code, output
