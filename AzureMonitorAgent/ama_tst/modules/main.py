import os

from helpers        import get_input
from logcollector   import run_logcollector
from error_codes    import *
from errors         import get_input, print_errors, err_summary
from install.install import check_installation
<<<<<<< HEAD
from general_health.general_health  import check_general_health
=======
from connect.connect import check_connection
>>>>>>> 2c02ad2c

# check to make sure the user is running as root
def check_sudo():
    if (os.geteuid() != 0):
        print("The troubleshooter is not currently being run as root. In order to have accurate results, we ask that you run this troubleshooter as root.")
        print("NOTE: it will not add, modify, or delete any files without express permission.")
        print("Please try running the troubleshooter again with 'sudo'. Thank you!")
        return False
    else:
        return True

def collect_logs():
    # get output directory for logs
    print("Please input an existing, absolute filepath to a directory where the output for the zip file will be placed upon completion.")
    output_location = get_input("Output Directory", (lambda x : os.path.isdir(x)), \
                                "Please input an existing, absolute filepath.")    
    
    print("Collecting AMA logs...")
    print("================================================================================")
    run_logcollector(output_location)



### MAIN FUNCTION BODY BELOW ###



def run_troubleshooter():
    # check if running as sudo
    if (not check_sudo()):
        return
    
    # check if want to run again
    run_again = True

    print("Welcome to the Azure Monitor Linux Agent Troubleshooter! What is your issue?\n")
    while (run_again):
        print("================================================================================\n"\
            # TODO: come up with scenarios
              "1: Installation failures. \n"\
<<<<<<< HEAD
              "3: Agent in unhealthy state. \n"\
=======
              "2: Agent doesn't start or cannot connect to Log Analytics service.\n"\
>>>>>>> 2c02ad2c
              "================================================================================\n"\
              "L: Collect the logs for AMA.\n"\
              "Q: Press 'Q' to quit.\n"\
              "================================================================================")
        switcher = {
            '1': check_installation,
<<<<<<< HEAD
            '3': check_general_health
        }
        issue = get_input("Please select an option",\
                        (lambda x : x.lower() in ['1','3','q','quit','l']),\
                        "Please enter an integer corresponding with your issue (1-3) to\n"\
=======
            '2': check_connection
        }
        issue = get_input("Please select an option",\
                        (lambda x : x.lower() in ['1','2','q','quit','l']),\
                        "Please enter an integer corresponding with your issue (1-2) to\n"\
>>>>>>> 2c02ad2c
                        "continue, 'L' to run the log collector, or 'Q' to quit.")
        # quit troubleshooter
        if (issue.lower() in ['q','quit']):
            print("Exiting the troubleshooter...")
            return

        # collect logs
        if (issue.lower() == 'l'):
            collect_logs()
            return

        # silent vs interactive mode
        print("--------------------------------------------------------------------------------")
        print("The troubleshooter can be run in two different modes.\n"\
            "  - Silent Mode runs through with no input required\n"\
            "  - Interactive Mode includes extra checks that require input")
        mode = get_input("Do you want to run the troubleshooter in silent (s) or interactive (i) mode?",\
                        (lambda x : x.lower() in ['s','silent','i','interactive','q','quit']),\
                        "Please enter 's'/'silent' to run silent mode, 'i'/'interactive' to run \n"\
                            "interactive mode, or 'q'/'quit' to quit.")
        if (mode.lower() in ['q','quit']):
            print("Exiting the troubleshooter...")
            return
        elif (mode.lower() in ['s','silent']):
            print("Running troubleshooter in silent mode...")
            interactive_mode = False
        elif (mode.lower() in ['i','interactive']):
            print("Running troubleshooter in interactive mode...")
            interactive_mode = True

        # run troubleshooter
        section = switcher.get(issue.upper(), lambda: "Invalid input")
        print("================================================================================")
        success = section(interactive=interactive_mode)
    
        print("================================================================================")
        print("================================================================================")
        # print out all errors/warnings
        if (len(err_summary) > 0):
            print("ALL ERRORS/WARNINGS ENCOUNTERED:")
            for err in err_summary:
                print("  {0}".format(err))
                print("--------------------------------------------------------------------------------")
            
        # no errors found
        if (success == NO_ERROR):
            print("No errors were found.")
        # user requested to exit
        elif (success == USER_EXIT):
            return
        # error found
        else:
            print("Please review the errors found above.")

        # if user ran single scenario, ask if they want to run again
<<<<<<< HEAD
        if (issue in ['1','3']):
=======
        if (issue in ['1', '2']):
>>>>>>> 2c02ad2c
            run_again = get_input("Do you want to run another scenario? (y/n)",\
                                  (lambda x : x.lower() in ['y','yes','n','no']),\
                                  "Please type either 'y'/'yes' or 'n'/'no' to proceed.")
            
            if (run_again.lower() in ['y', 'yes']):
                print("Please select another scenario below:")
            elif (run_again.lower() in ['n', 'no']):
                run_again = False
        else:
            run_again = False
            
    # give information to user about next steps
    print("================================================================================")
    print("If you still have an issue, please run the troubleshooter again and collect the logs for AMA.\n"\
        "In addition, please include the following information:\n"\
        "  - Azure Subscription ID where the Log Analytics Workspace is located\n"\
        "  - Workspace ID the agent has been onboarded to\n"\
        "  - Workspace Name\n"\
        "  - Region Workspace is located\n"\
        "  - Pricing Tier assigned to the Workspace\n"\
        "  - Linux Distribution on the VM\n"\
        "  - Azure Monitor Agent Version")
    return
    

if __name__ == '__main__':
    run_troubleshooter()<|MERGE_RESOLUTION|>--- conflicted
+++ resolved
@@ -5,11 +5,8 @@
 from error_codes    import *
 from errors         import get_input, print_errors, err_summary
 from install.install import check_installation
-<<<<<<< HEAD
 from general_health.general_health  import check_general_health
-=======
 from connect.connect import check_connection
->>>>>>> 2c02ad2c
 
 # check to make sure the user is running as root
 def check_sudo():
@@ -50,30 +47,21 @@
         print("================================================================================\n"\
             # TODO: come up with scenarios
               "1: Installation failures. \n"\
-<<<<<<< HEAD
+              "2: Agent doesn't start or cannot connect to Log Analytics service.\n"\
               "3: Agent in unhealthy state. \n"\
-=======
-              "2: Agent doesn't start or cannot connect to Log Analytics service.\n"\
->>>>>>> 2c02ad2c
               "================================================================================\n"\
               "L: Collect the logs for AMA.\n"\
               "Q: Press 'Q' to quit.\n"\
               "================================================================================")
         switcher = {
             '1': check_installation,
-<<<<<<< HEAD
+            '2': check_connection,
             '3': check_general_health
         }
+    
         issue = get_input("Please select an option",\
-                        (lambda x : x.lower() in ['1','3','q','quit','l']),\
+                        (lambda x : x.lower() in ['1','2','3','q','quit','l']),\
                         "Please enter an integer corresponding with your issue (1-3) to\n"\
-=======
-            '2': check_connection
-        }
-        issue = get_input("Please select an option",\
-                        (lambda x : x.lower() in ['1','2','q','quit','l']),\
-                        "Please enter an integer corresponding with your issue (1-2) to\n"\
->>>>>>> 2c02ad2c
                         "continue, 'L' to run the log collector, or 'Q' to quit.")
         # quit troubleshooter
         if (issue.lower() in ['q','quit']):
@@ -129,11 +117,7 @@
             print("Please review the errors found above.")
 
         # if user ran single scenario, ask if they want to run again
-<<<<<<< HEAD
-        if (issue in ['1','3']):
-=======
-        if (issue in ['1', '2']):
->>>>>>> 2c02ad2c
+        if (issue in ['1', '2', '3']):
             run_again = get_input("Do you want to run another scenario? (y/n)",\
                                   (lambda x : x.lower() in ['y','yes','n','no']),\
                                   "Please type either 'y'/'yes' or 'n'/'no' to proceed.")
