#!/usr/bin/env python
#
# Azure Linux extension
#
# Linux Azure Diagnostic Extension (Current version is specified in manifest.xml)
# Copyright (c) Microsoft Corporation
# All rights reserved.
# MIT License
# Permission is hereby granted, free of charge, to any person obtaining a copy of this software and associated documentation files (the ""Software""), to deal in the Software without restriction, including without limitation the rights to use, copy, modify, merge, publish, distribute, sublicense, and/or sell copies of the Software, and to permit persons to whom the Software is furnished to do so, subject to the following conditions:
# The above copyright notice and this permission notice shall be included in all copies or substantial portions of the Software.
# THE SOFTWARE IS PROVIDED *AS IS*, WITHOUT WARRANTY OF ANY KIND, EXPRESS OR IMPLIED, INCLUDING BUT NOT LIMITED TO THE WARRANTIES OF MERCHANTABILITY, FITNESS FOR A PARTICULAR PURPOSE AND NONINFRINGEMENT. IN NO EVENT SHALL THE AUTHORS OR COPYRIGHT HOLDERS BE LIABLE FOR ANY CLAIM, DAMAGES OR OTHER LIABILITY, WHETHER IN AN ACTION OF CONTRACT, TORT OR OTHERWISE, ARISING FROM, OUT OF OR IN CONNECTION WITH THE SOFTWARE OR THE USE OR OTHER DEALINGS IN THE SOFTWARE.

import os
import re
import string
import traceback

from Utils.WAAgentUtil import waagent


def get_extension_operation_type(command):
    if re.match("^([-/]*)(enable)", command):
        return waagent.WALAEventOperation.Enable
    if re.match("^([-/]*)(daemon)", command):   # LAD-specific extension operation (invoked from "./diagnostic.py -enable")
        return "Daemon"
    if re.match("^([-/]*)(install)", command):
        return waagent.WALAEventOperation.Install
    if re.match("^([-/]*)(disable)", command):
        return waagent.WALAEventOperation.Disable
    if re.match("^([-/]*)(uninstall)", command):
        return waagent.WALAEventOperation.Uninstall
    if re.match("^([-/]*)(update)", command):
        return waagent.WALAEventOperation.Update


def wala_event_type_for_telemetry(ext_op_type):
    return "HeartBeat" if ext_op_type == "Daemon" else ext_op_type


def get_storage_endpoint_with_account(account, endpoint_without_account):
    endpoint = endpoint_without_account
    if endpoint:
        parts = endpoint.split('//', 1)
        if len(parts) > 1:
            endpoint = parts[0]+'//'+account+".table."+parts[1]
        else:
            endpoint = 'https://'+account+".table."+parts[0]
    else:
        endpoint = 'https://'+account+'.table.core.windows.net'
    return endpoint


def check_suspected_memory_leak(pid, logger_err):
    memory_leak_threshold_in_KB = 2000000  # Roughly 2GB. TODO: Make it configurable or automatically calculated
    memory_usage_in_KB = 0
    memory_leak_suspected = False

    try:
        # Check /proc/[pid]/status file for "VmRSS" to find out the process's virtual memory usage
        # Note: "VmSize" for some reason starts out very high (>2000000) at this moment, so can't use that.
        with open("/proc/{0}/status".format(pid)) as proc_file:
            for line in proc_file:
                if line.startswith("VmRSS:"):  # Example line: "VmRSS:   33904 kB"
                    memory_usage_in_KB = int(line.split()[1])
                    memory_leak_suspected = memory_usage_in_KB > memory_leak_threshold_in_KB
                    break
    except Exception as e:
        # Not to throw in case any statement above fails (e.g., invalid pid). Just log.
        logger_err("Failed to check memory usage of pid={0}.\nError: {1}\nTrace:\n{2}".format(pid, e, traceback.format_exc()))

    return memory_leak_suspected, memory_usage_in_KB


def read_uuid(run_command):
    code, str_ret = run_command("dmidecode |grep UUID |awk '{print $2}'", chk_err=False)
    return str_ret.strip()


def tail(log_file, output_size=1024):
    if not os.path.exists(log_file):
        return ""
    pos = min(output_size, os.path.getsize(log_file))
    with open(log_file, "r") as log:
        log.seek(-pos, 2)
        buf = log.read(output_size)
        buf = filter(lambda x: x in string.printable, buf)
        return buf.decode("ascii", "ignore")


<<<<<<< HEAD
def update_selinux_settings_for_rsyslogomazuremds(run_command, ext_dir):
    # This is still needed for Redhat-based distros, which still require SELinux to be allowed
    # for even Unix domain sockets.
    # Anyway, we no longer use 'semanage' (so no need to install policycoreutils-python).
    # We instead compile from the bundled SELinux module def for lad_mdsd
    if os.path.exists("/usr/sbin/semodule") or os.path.exists("/sbin/semodule"):
        run_command('checkmodule -M -m -o {0}/lad_mdsd.mod {1}/lad_mdsd.te'.format(ext_dir, ext_dir))
        run_command('semodule_package -o {0}/lad_mdsd.pp -m {1}/lad_mdsd.mod'.format(ext_dir, ext_dir))
        run_command('semodule -u {0}/lad_mdsd.pp'.format(ext_dir))


def get_mdsd_proxy_config(waagent_setting, ext_settings, logger):
    # mdsd http proxy setting
    proxy_setting_name = 'mdsdHttpProxy'
    proxy_config = waagent_setting  # waagent.HttpProxyConfigString from /etc/waagent.conf has highest priority
    if not proxy_config:
        proxy_config = ext_settings.read_protected_config(proxy_setting_name)  # Protected setting has next priority
    if not proxy_config:
        proxy_config = ext_settings.read_public_config(proxy_setting_name)
    if not isinstance(proxy_config, basestring):
        logger('Error: mdsdHttpProxy config is not a string. Ignored.')
    else:
        proxy_config = proxy_config.strip()
        if proxy_config:
            logger("mdsdHttpProxy setting was given and will be passed to mdsd, "
                   "but not logged here in case there's a password in it")
            return proxy_config
    return ''
=======
def escape_nonalphanumerics(data):
    s_build = ''
    for c in data:
        if c.isalnum():
            s_build += c
        else:
            s_build += ":{0:04X}".format(ord(c))
    return s_build
>>>>>>> d2000edb
<|MERGE_RESOLUTION|>--- conflicted
+++ resolved
@@ -87,7 +87,6 @@
         return buf.decode("ascii", "ignore")
 
 
-<<<<<<< HEAD
 def update_selinux_settings_for_rsyslogomazuremds(run_command, ext_dir):
     # This is still needed for Redhat-based distros, which still require SELinux to be allowed
     # for even Unix domain sockets.
@@ -116,7 +115,8 @@
                    "but not logged here in case there's a password in it")
             return proxy_config
     return ''
-=======
+
+
 def escape_nonalphanumerics(data):
     s_build = ''
     for c in data:
@@ -124,5 +124,4 @@
             s_build += c
         else:
             s_build += ":{0:04X}".format(ord(c))
-    return s_build
->>>>>>> d2000edb
+    return s_build