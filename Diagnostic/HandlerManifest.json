--- conflicted
+++ resolved
@@ -2,19 +2,11 @@
   {
     "version": 1.0,
     "handlerManifest": {
-<<<<<<< HEAD
-      "installCommand": "./shim.sh -install",
-      "uninstallCommand": "./shim.sh -uninstall",
-      "updateCommand": "./shim.sh -update",
-      "enableCommand": "./shim.sh -enable",
-      "disableCommand": "./shim.sh -disable",
-=======
       "disableCommand": "shim.sh -disable",
       "enableCommand": "shim.sh -enable",
       "installCommand": "shim.sh -install",
       "uninstallCommand": "shim.sh -uninstall",
       "updateCommand": "shim.sh -update",
->>>>>>> 749a8b05
       "rebootAfterInstall": false,
       "reportHeartbeat": false,
       "updateMode": "updatewithinstall"
