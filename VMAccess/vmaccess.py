#!/usr/bin/env python
#
# VMAccess extension
#
# Copyright 2014 Microsoft Corporation
#
# Licensed under the Apache License, Version 2.0 (the "License");
# you may not use this file except in compliance with the License.
# You may obtain a copy of the License at
#
#     http://www.apache.org/licenses/LICENSE-2.0
#
# Unless required by applicable law or agreed to in writing, software
# distributed under the License is distributed on an "AS IS" BASIS,
# WITHOUT WARRANTIES OR CONDITIONS OF ANY KIND, either express or implied.
# See the License for the specific language governing permissions and
# limitations under the License.
#
# Requires Python 2.7+


import os
import sys
import imp
import base64
import re
import json
import platform
import shutil
import time
import traceback

import Utils.HandlerUtil as Util

<<<<<<< HEAD
from waagentloader import load_waagent
waagent = load_waagent()

#Define global variables
=======
# Define global variables
>>>>>>> 7cafba65
ExtensionShortName = 'VMAccess'
BeginCertificateTag = '-----BEGIN CERTIFICATE-----'
EndCertificateTag = '-----END CERTIFICATE-----'
OutputSplitter = ';'


def main():
    waagent.LoggerInit('/var/log/waagent.log', '/dev/stdout')
    waagent.Log("%s started to handle." % (ExtensionShortName))
    waagent.MyDistro = waagent.GetMyDistro()

    for a in sys.argv[1:]:
        if re.match("^([-/]*)(disable)", a):
            disable()
        elif re.match("^([-/]*)(uninstall)", a):
            uninstall()
        elif re.match("^([-/]*)(install)", a):
            install()
        elif re.match("^([-/]*)(enable)", a):
            enable()
        elif re.match("^([-/]*)(update)", a):
            update()


def install():
    hutil = Util.HandlerUtility(waagent.Log, waagent.Error, ExtensionShortName)
    hutil.do_parse_context('Uninstall')
    hutil.do_exit(0, 'Install', 'Installed', '0', 'Install Succeeded')


def enable():
    hutil = Util.HandlerUtility(waagent.Log, waagent.Error, ExtensionShortName)
    hutil.do_parse_context('Enable')
    try:
        public_settings = hutil._context._config['runtimeSettings'][
            0]['handlerSettings'].get('publicSettings')
        protect_settings = hutil._context._config['runtimeSettings'][
            0]['handlerSettings'].get('protectedSettings')
        reset_ssh = protect_settings.get('reset_ssh')
        check_disk = public_settings.get('check_disk')
        repair_disk = public_settings.get('repair_disk')
    # check port each time the VM boots up
        if reset_ssh:
            _open_ssh_port()
            hutil.log("Succeeded in check and open ssh port.")
        hutil.exit_if_enabled()
        remove_user = protect_settings.get('remove_user')
        if reset_ssh:
            _reset_sshd_config("/etc/ssh/sshd_config")
            hutil.log("Succeeded in reset sshd_config.")
        if remove_user:
            _remove_user_account(remove_user, hutil)
            _set_user_account_pub_key(protect_settings, hutil)
        if check_disk:
            _fsck_check()
            hutil.log("Successfully checked disk")
            hutil.exit_if_enabled()
        if repair_disk:
            _fsck_repair()
            hutil.log("Repaired and remounted disk")
            hutil.exit_if_enabled()
        hutil.do_exit(0, 'Enable', 'success', '0', 'Enable succeeded.')
    except Exception, e:
        hutil.error(
    "Failed to enable the extension with error: %s, stack trace: %s" %
     (str(e), traceback.format_exc()))
        hutil.do_exit(1, 'Enable', 'error', '0', 'Enable failed.')


def uninstall():
    hutil = Util.HandlerUtility(waagent.Log, waagent.Error, ExtensionShortName)
    hutil.do_parse_context('Uninstall')
    hutil.do_exit(0, 'Uninstall', 'success', '0', 'Uninstall succeeded')


def disable():
    hutil = Util.HandlerUtility(waagent.Log, waagent.Error, ExtensionShortName)
    hutil.do_parse_context('Disable')
    hutil.do_exit(0, 'Disable', 'success', '0', 'Disable Succeeded')


def update():
    hutil = Util.HandlerUtility(waagent.Log, waagent.Error, ExtensionShortName)
    hutil.do_parse_context('Upadate')
    hutil.do_exit(0, 'Update', 'success', '0', 'Update Succeeded')


def _remove_user_account(user_name, hutil):
    try:
        sudoers = _get_other_sudoers(user_name)
        waagent.MyDistro.DeleteAccount(user_name)
        _save_other_sudoers(sudoers)
    except Exception, e:
        waagent.AddExtensionEvent(name=hutil.get_name(),
                                  op=waagent.WALAEventOperation.Enable,
                                  isSuccess=False,
                                  message="(02102)Failed to remove user.")
        raise Exception("Failed to remove user {0}".format(e))


def _set_user_account_pub_key(protect_settings, hutil):
    ovf_xml = waagent.GetFileContents('/var/lib/waagent/ovf-env.xml')
    ovf_env = waagent.OvfEnv().Parse(ovf_xml)

    # user name must be provided if set ssh key or password
    if not protect_settings or not protect_settings.has_key('username'):
        return

    user_name = protect_settings['username']
    user_pass = protect_settings.get('password')
    cert_txt = protect_settings.get('ssh_key')
    no_convert = False
    if(not(user_pass) and not(cert_txt) and not(ovf_env.SshPublicKeys)):
        raise Exception("No password or ssh_key is specified.")

    # Reset user account and password, password could be empty
    sudoers = _get_other_sudoers(user_name)
    error_string = waagent.MyDistro.CreateAccount(
        user_name, user_pass, None, None)
    _save_other_sudoers(sudoers)

    if error_string != None:
        waagent.AddExtensionEvent(name=hutil.get_name(),
                                  op=waagent.WALAEventOperation.Enable,
                                  isSuccess=False,
                                  message="(02101)Failed to create the account or set the password.")
        raise Exception(
    "Failed to create the account or set the password: " +
     error_string)
    hutil.log("Succeeded in create the account or set the password.")

    # Allow password authentication if user_pass is provided
    if user_pass is not None:
        _allow_password_auth()

    # Reset ssh key with the new public key passed in or reuse old public key.
    if cert_txt or len(ovf_env.SshPublicKeys) > 0:
        if cert_txt and cert_txt.strip().lower().startswith("ssh-rsa"):
            no_convert = True
        try:
            pub_path = os.path.join(
    '/home/', user_name, '.ssh', 'authorized_keys')
            ovf_env.UserName = user_name
            if(no_convert):
                if(cert_txt):
                    pub_path = ovf_env.PrepareDir(pub_path)
                    final_cert_txt = cert_txt
                    if(not cert_txt.endswith("\n")):
                        final_cert_txt = final_cert_txt+"\n"
                    waagent.AppendFileContents(pub_path, final_cert_txt)
                    waagent.MyDistro.setSelinuxContext(
    pub_path, 'unconfined_u:object_r:ssh_home_t:s0')
                    waagent.ChangeOwner(pub_path, user_name)
                    hutil.log("Succeeded in resetting ssh_key.")
                else:
                    waagent.AddExtensionEvent(name=hutil.get_name(),
                                      op=waagent.WALAEventOperation.Enable,
                                      isSuccess=False,
                                      message="(02100)Failed to reset ssh key because the cert content is empty.")
            else:
                if cert_txt:
                    _save_cert_str_as_file(cert_txt, 'temp.crt')
                else:
                    for pkey in ovf_env.SshPublicKeys:
                        if pkey[1]:
                            shutil.copy(
    os.path.join(
        waagent.LibDir,
        pkey[0] + '.crt'),
        os.path.join(
            os.getcwd(),
             'temp.crt'))
                            break
                pub_path = ovf_env.PrepareDir(pub_path)
                retcode = waagent.Run(
    waagent.Openssl +
     " x509 -in temp.crt -noout -pubkey > temp.pub")
                if retcode > 0:
                    raise Exception("Failed to generate public key file.")
                waagent.MyDistro.sshDeployPublicKey('temp.pub', pub_path)
                waagent.MyDistro.setSelinuxContext(
    pub_path, 'unconfined_u:object_r:ssh_home_t:s0')
                waagent.ChangeOwner(pub_path, user_name)
                os.remove('temp.pub')
                os.remove('temp.crt')
                hutil.log("Succeeded in resetting ssh_key.")
        except Exception as e:
            hutil.log(str(e))
            waagent.AddExtensionEvent(name=hutil.get_name(),
                                      op=waagent.WALAEventOperation.Enable,
                                      isSuccess=False,
                                      message="(02100)Failed to reset ssh key.")


def _get_other_sudoers(userName):
    sudoersFile = '/etc/sudoers.d/waagent'
    if not os.path.isfile(sudoersFile):
        return None
    sudoers = waagent.GetFileContents(sudoersFile).split("\n")
<<<<<<< HEAD
    pattern = '^{0}\s'.format(userName)
    sudoers = filter(lambda x : re.match(pattern, x) is None, sudoers)
=======
    sudoers = filter(lambda x: userName not in x, sudoers)
>>>>>>> 7cafba65
    return sudoers


def _save_other_sudoers(sudoers):
    sudoersFile = '/etc/sudoers.d/waagent'
    if sudoers is None:
        return
    waagent.AppendFileContents(sudoersFile, "\n".join(sudoers))
    os.chmod("/etc/sudoers.d/waagent", 0440)


def _allow_password_auth():
    configPath = '/etc/ssh/sshd_config'
    config = waagent.GetFileContents(configPath).split("\n")
    _set_sshd_config(config, "PasswordAuthentication", "yes")
    _set_sshd_config(config, "ChallengeResponseAuthentication", "yes")
    waagent.ReplaceFileContentsAtomic(configPath, "\n".join(config))


def _set_sshd_config(config, name, val):
    notfound = True
    for i in range(0, len(config)):
        if config[i].startswith(name):
            config[i] = "{0} {1}".format(name, val)
            notfound = False
        elif config[i].startswith("Match"):
            # Match block must be put in the end of sshd config
            break
    if notfound:
        config.insert(i, "{0} {1}".format(name, val))
    return config


def _reset_sshd_config(sshd_file_path):
    distro = platform.dist()
    distro_name = distro[0]
    version = distro[1]
    config_file_path = os.path.join(
    os.getcwd(), 'resources', '%s_%s' %
     (distro_name, version))
    if not(os.path.exists(config_file_path)):
        config_file_path = os.path.join(
    os.getcwd(), 'resources', '%s_%s' %
     (distro_name, 'default'))
        if not(os.path.exists(config_file_path)):
            config_file_path = os.path.join(os.getcwd(), 'resources', 'default')
    _backup_sshd_config(sshd_file_path)

    if distro_name == "CoreOS":
        # Parse sshd port from config_file_path
        sshd_port = 22
        regex = re.compile(r"^Port\s+(\d+)", re.VERBOSE)
        with open(config_file_path) as f:
            for line in f:
                match = regex.match(line)
                if match:
                    sshd_port = match.group(1)
                    break

        # Prepare cloud init config for coreos-cloudinit
        cfg_tempfile = "/tmp/cloudinit.cfg"
        cfg_content = "#cloud-config\n\n"

        # Overwrite /etc/ssh/sshd_config
        cfg_content += "write_files:\n"
        cfg_content += "  - path: {0}\n".format(sshd_file_path)
        cfg_content += "    permissions: 0600\n"
        cfg_content += "    owner: root:root\n"
        cfg_content += "    content: |\n"
        for line in waagent.GetFileContents(config_file_path).split('\n'):
            cfg_content += "      {0}\n".format(line)

        # Change the sshd port in /etc/systemd/system/sshd.socket
        cfg_content += "\ncoreos:\n"
        cfg_content += "  units:\n"
        cfg_content += "  - name: sshd.socket\n"
        cfg_content += "    command: restart\n"
        cfg_content += "    content: |\n"
        cfg_content += "      [Socket]\n"
        cfg_content += "      ListenStream={0}\n".format(sshd_port)
        cfg_content += "      Accept=yes\n"
<<<<<<< HEAD
        
        waagent.SetFileContents(cfg_tempfile, cfg_content)
        
        waagent.Run("coreos-cloudinit -from-file " + cfg_tempfile, chk_err=False)
=======

        SetFileContents(cfg_tempfile, cfg_content)

        Run("coreos-cloudinit -from-file " + cfg_tempfile, chk_err=False)
>>>>>>> 7cafba65
        os.remove(cfg_tempfile)
    else:
        shutil.copyfile(config_file_path, sshd_file_path)
        waagent.MyDistro.restartSshService()


def _backup_sshd_config(sshd_file_path):
    if(os.path.exists(sshd_file_path)):
        backup_file_name = '%s_%s' % (
            sshd_file_path, time.strftime(
                "%Y-%m-%dT%H:%M:%SZ", time.gmtime()))
        shutil.copyfile(sshd_file_path, backup_file_name)


def _save_cert_str_as_file(cert_txt, file_name):
    cert_start = cert_txt.find(BeginCertificateTag)
    if(cert_start >= 0):
        cert_txt = cert_txt[cert_start + len(BeginCertificateTag):]
    cert_end = cert_txt.find(EndCertificateTag)
    if(cert_end >= 0):
        cert_txt = cert_txt[:cert_end]
    cert_txt = cert_txt.strip()
    cert_txt = "{0}\n{1}\n{2}\n".format(
    BeginCertificateTag, cert_txt, EndCertificateTag)
    waagent.SetFileContents(file_name, cert_txt)


def _open_ssh_port():
    _del_rule_if_exists('INPUT -p tcp -m tcp --dport 22 -j DROP')
    _del_rule_if_exists('INPUT -p tcp -m tcp --dport 22 -j REJECT')
    _del_rule_if_exists('INPUT -p -j DROP')
    _del_rule_if_exists('INPUT -p -j REJECT')
    _insert_rule_if_not_exists('INPUT -p tcp -m tcp --dport 22 -j ACCEPT')

    _del_rule_if_exists('OUTPUT -p tcp -m tcp --sport 22 -j DROP')
    _del_rule_if_exists('OUTPUT -p tcp -m tcp --sport 22 -j REJECT')
    _del_rule_if_exists('OUTPUT -p -j DROP')
    _del_rule_if_exists('OUTPUT -p -j REJECT')
    _insert_rule_if_not_exists('OUTPUT -p tcp -m tcp --dport 22 -j ACCEPT')


def _del_rule_if_exists(rule_string):
    match_string = '-A %s' % rule_string
    cmd_result = waagent.RunGetOutput("iptables-save")
    while cmd_result[0] == 0 and (rule_string in cmd_result[1]):
        waagent.Run("iptables -D %s" % rule_string)
        cmd_result = waagent.RunGetOutput("iptables-save")


def _insert_rule_if_not_exists(rule_string):
    match_string = '-A %s' % rule_string
    cmd_result = waagent.RunGetOutput("iptables-save")
    if cmd_result[0] == 0 and (rule_string not in cmd_result[1]):
        waagent.Run("iptables -I %s" % rule_string)


def _fsck_check():
    try:
        retcode = waagent.Run("fsck -As -y")
        if retcode > 0:
            raise Exception("Disk check was not successful")
        else:
            return retcode
    except Exception, e:
        hutil.error(
    "Failed to run disk check with error: %s, %s" %
     (str(e), traceback.format_exc()))
        hutil.do_exit(1, 'Check', 'error', '0', 'Check failed.')


def _fsck_repair():
    # first unmount disks and loop devices lazy + forced
    try:
      cmd_result = waagent.Run("umount -dflr")
      if cmd_result!=0:
        # Fail fast
        raise Exception("Failed to unmount disks")
      else:
        # run repair
        retcode = waagent.Run("fsck -AR -y")
      if retcode > 0:
        raise Exception("Failed to repair disk")
      else:
        # remount all post repair and return
        retcode = waagent.Run("mount -a")
      if retcode == 0:
        return retcode
      else:
        raise Exception("Failed to mount disks")
    except Exception, e:
        hutil.error("%s, %s" %(str(e), traceback.format_exc()))
        hutil.do_exit(1, 'Repair','error','0', 'Repair failed.')


if __name__ == '__main__' :
    main()<|MERGE_RESOLUTION|>--- conflicted
+++ resolved
@@ -32,14 +32,10 @@
 
 import Utils.HandlerUtil as Util
 
-<<<<<<< HEAD
 from waagentloader import load_waagent
 waagent = load_waagent()
 
-#Define global variables
-=======
 # Define global variables
->>>>>>> 7cafba65
 ExtensionShortName = 'VMAccess'
 BeginCertificateTag = '-----BEGIN CERTIFICATE-----'
 EndCertificateTag = '-----END CERTIFICATE-----'
@@ -239,12 +235,8 @@
     if not os.path.isfile(sudoersFile):
         return None
     sudoers = waagent.GetFileContents(sudoersFile).split("\n")
-<<<<<<< HEAD
     pattern = '^{0}\s'.format(userName)
     sudoers = filter(lambda x : re.match(pattern, x) is None, sudoers)
-=======
-    sudoers = filter(lambda x: userName not in x, sudoers)
->>>>>>> 7cafba65
     return sudoers
 
 
@@ -326,17 +318,10 @@
         cfg_content += "      [Socket]\n"
         cfg_content += "      ListenStream={0}\n".format(sshd_port)
         cfg_content += "      Accept=yes\n"
-<<<<<<< HEAD
         
         waagent.SetFileContents(cfg_tempfile, cfg_content)
         
         waagent.Run("coreos-cloudinit -from-file " + cfg_tempfile, chk_err=False)
-=======
-
-        SetFileContents(cfg_tempfile, cfg_content)
-
-        Run("coreos-cloudinit -from-file " + cfg_tempfile, chk_err=False)
->>>>>>> 7cafba65
         os.remove(cfg_tempfile)
     else:
         shutil.copyfile(config_file_path, sshd_file_path)
