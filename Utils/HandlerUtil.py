--- conflicted
+++ resolved
@@ -115,7 +115,6 @@
 
     def error(self, message):
         self._error(self._get_log_prefix() + message)
-<<<<<<< HEAD
 
     def syslog(self, level, message):
         if level == logging.INFO:
@@ -133,8 +132,7 @@
             self.log(" ".join(["Warning:", message]))
         elif level == logging.ERROR:
             self.error(message)
-=======
-    
+
     def _parse_config(self, ctxt):
         config = None
         try:
@@ -169,7 +167,6 @@
                 handlerSettings['protectedSettings']=jctxt
                 self.log('Config decoded correctly.')
         return config
->>>>>>> 7c017105
 
     def do_parse_context(self,operation):
         _context = self.try_parse_context()
