import os
import pwd
import random
import crypt
import string
import platform
import re
import Utils.logger as logger
import Utils.extensionutils as ext_utils
import Utils.constants as constants


def get_my_distro(config):
    if 'FreeBSD' in platform.system():
        return FreeBSDDistro(config)

    if os.path.isfile(constants.os_release):
        os_name = ext_utils.get_line_starting_with("NAME", constants.os_release)
    elif os.path.isfile(constants.system_release):
        os_name = ext_utils.get_file_contents(constants.system_release)
    else:
        return GenericDistro(config)
    if os_name is not None:
        if re.search("fedora", os_name, re.IGNORECASE):
            # Fedora
            return FedoraDistro(config)
        if re.search("red\s?hat", os_name, re.IGNORECASE):
            # Red Hat
            return RedhatDistro(config)
        if re.search("centos", os_name, re.IGNORECASE):
            # CentOS
            return CentOSDistro(config)
        if re.search("coreos", os_name, re.IGNORECASE):
            # CoreOs
            return CoreOSDistro(config)
        if re.search("freebsd", os_name, re.IGNORECASE):
            # FreeBSD
            return FreeBSDDistro(config)
<<<<<<< HEAD
        if re.search("ubuntu", os_name, re.IGNORECASE):
            return UbuntuDistro(config)
=======
        if re.search("sles", os_name, re.IGNORECASE):
            # SuSE
            return SuSEDistro(config)
>>>>>>> d1a36b89
    return GenericDistro(config)


# noinspection PyMethodMayBeStatic
class GenericDistro(object):
    """
    GenericiDstro defines a skeleton necessary for a concrete Distro class.

    Generic methods and attributes are kept here, distribution specific attributes
    and behavior are to be placed in the concrete child named distroDistro, where
    distro is the string returned by calling python platform.linux_distribution()[0].
    So for CentOS the derived class is called 'centosDistro'.
    """

    def __init__(self, config):
        """
        Generic Attributes go here.  These are based on 'majority rules'.
        This __init__() may be called or overriden by the child.
        """
        self.selinux = None
        self.service_cmd = '/usr/sbin/service'
        self.ssh_service_restart_option = 'restart'
        self.ssh_service_name = 'ssh'
        self.distro_name = 'default'
        self.config = config

    def is_se_linux_system(self):
        """
        Checks and sets self.selinux = True if SELinux is available on system.
        """
        if self.selinux is None:
            if ext_utils.run(['which', 'getenforce'], chk_err=False):
                self.selinux = False
            else:
                self.selinux = True
        return self.selinux

    def get_home(self):
        """
        Attempt to guess the $HOME location.
        Return the path string.
        """
        home = None
        try:
            home = ext_utils.get_line_starting_with("HOME", "/etc/default/useradd").split('=')[1].strip()
        except (ValueError, KeyError, AttributeError, EnvironmentError):
            pass
        if (home is None) or (not home.startswith("/")):
            home = "/home"
        return home

    def set_se_linux_context(self, path, cn):
        """
        Calls shell 'chcon' with 'path' and 'cn' context.
        Returns exit result.
        """
        if self.is_se_linux_system():
            return ext_utils.run(['chcon', cn, path])

    def restart_ssh_service(self):
        """
        Service call to re(start) the SSH service
        """
        ssh_restart_cmd = [self.service_cmd, self.ssh_service_name, self.ssh_service_restart_option]
        ret_code = ext_utils.run(ssh_restart_cmd)
        if ret_code != 0:
            logger.error("Failed to restart SSH service with return code:" + str(ret_code))
        return ret_code

    def ssh_deploy_public_key(self, fprint, path):
        """
        Generic sshDeployPublicKey - over-ridden in some concrete Distro classes due to minor differences
        in openssl packages deployed
        """
        keygen_retcode = ext_utils.run_command_and_write_stdout_to_file(
            ['ssh-keygen', '-i', '-m', 'PKCS8', '-f', fprint], path)
        if keygen_retcode:
            return 1
        else:
            return 0

    def change_password(self, user, password):
        logger.log("Change user password")
        crypt_id = self.config.get("Provisioning.PasswordCryptId")
        if crypt_id is None:
            crypt_id = "6"

        salt_len = self.config.get("Provisioning.PasswordCryptSaltLength")
        try:
            salt_len = int(salt_len)
            if salt_len < 0 or salt_len > 10:
                salt_len = 10
        except (ValueError, TypeError):
            salt_len = 10

        return self.chpasswd(user, password, crypt_id=crypt_id,
                             salt_len=salt_len)

    def chpasswd(self, username, password, crypt_id=6, salt_len=10):
        passwd_hash = self.gen_password_hash(password, crypt_id, salt_len)
        cmd = ['usermod', '-p', passwd_hash, username]
        ret, output = ext_utils.run_command_get_output(cmd, log_cmd=False)
        if ret != 0:
            return "Failed to set password for {0}: {1}".format(username, output)

    def gen_password_hash(self, password, crypt_id, salt_len):
        collection = string.ascii_letters + string.digits
        salt = ''.join(random.choice(collection) for _ in range(salt_len))
        salt = "${0}${1}".format(crypt_id, salt)
        return crypt.crypt(password, salt)

    def create_account(self, user, password, expiration, thumbprint):
        """
        Create a user account, with 'user', 'password', 'expiration', ssh keys
        and sudo permissions.
        Returns None if successful, error string on failure.
        """
        user_entry = None
        try:
            user_entry = pwd.getpwnam(user)
        except (KeyError, EnvironmentError):
            pass
        uid_min = None
        try:
            uid_min = int(ext_utils.get_line_starting_with("UID_MIN", "/etc/login.defs").split()[1])
        except (ValueError, KeyError, AttributeError, EnvironmentError):
            pass
        if uid_min is None:
            uid_min = 100
        if user_entry is not None and user_entry[2] < uid_min:
            logger.error(
                "CreateAccount: " + user + " is a system user. Will not set password.")
            return "Failed to set password for system user: " + user + " (0x06)."
        if user_entry is None:
            command = ['useradd', '-m', user]
            if expiration is not None:
                command += ['-e', expiration.split('.')[0]]
            if ext_utils.run(command):
                logger.error("Failed to create user account: " + user)
                return "Failed to create user account: " + user + " (0x07)."
        else:
            logger.log("CreateAccount: " + user + " already exists. Will update password.")
        if password is not None:
            self.change_password(user, password)
        try:
            # for older distros create sudoers.d
            if not os.path.isdir('/etc/sudoers.d/'):
                # create the /etc/sudoers.d/ directory
                os.mkdir('/etc/sudoers.d/')
                # add the include of sudoers.d to the /etc/sudoers
                ext_utils.set_file_contents(
                    '/etc/sudoers', ext_utils.get_file_contents('/etc/sudoers') + '\n#includedir /etc/sudoers.d\n')
            if password is None:
                ext_utils.set_file_contents("/etc/sudoers.d/waagent", user + " ALL = (ALL) NOPASSWD: ALL\n")
            else:
                ext_utils.set_file_contents("/etc/sudoers.d/waagent", user + " ALL = (ALL) ALL\n")
            os.chmod("/etc/sudoers.d/waagent", 0o440)
        except EnvironmentError:
            logger.error("CreateAccount: Failed to configure sudo access for user.")
            return "Failed to configure sudo privileges (0x08)."
        home = self.get_home()
        if thumbprint is not None:
            ssh_dir = home + "/" + user + "/.ssh"
            ext_utils.create_dir(ssh_dir, user, 0o700)
            pub = ssh_dir + "/id_rsa.pub"
            prv = ssh_dir + "/id_rsa"
            ext_utils.run_command_and_write_stdout_to_file(['ssh-keygen', '-y', '-f', thumbprint + '.prv'], pub)
            for f in [pub, prv]:
                os.chmod(f, 0o600)
                ext_utils.change_owner(f, user)
            ext_utils.set_file_contents(ssh_dir + "/authorized_keys", ext_utils.get_file_contents(pub))
            ext_utils.change_owner(ssh_dir + "/authorized_keys", user)
        logger.log("Created user account: " + user)
        return None

    def delete_account(self, user):
        """
            Delete the 'user'.
            Clear utmp first, to avoid error.
            Removes the /etc/sudoers.d/waagent file.
            """
        user_entry = None
        try:
            user_entry = pwd.getpwnam(user)
        except (KeyError, EnvironmentError):
            pass
        if user_entry is None:
            logger.error("DeleteAccount: " + user + " not found.")
            return
        uid_min = None
        try:
            uid_min = int(ext_utils.get_line_starting_with("UID_MIN", "/etc/login.defs").split()[1])
        except (ValueError, KeyError, AttributeError, EnvironmentError):
            pass
        if uid_min is None:
            uid_min = 100
        if user_entry[2] < uid_min:
            logger.error(
                "DeleteAccount: " + user + " is a system user. Will not delete account.")
            return
        ext_utils.run(['rm', '-f', '/var/run/utmp'])  # Delete utmp to prevent error if we are the 'user' deleted
        ext_utils.run(['userdel', '-f', '-r', user])
        try:
            os.remove("/etc/sudoers.d/waagent")
        except EnvironmentError:
            pass
        return

class UbuntuDistro(GenericDistro):
    def __init__(self, config):
        """
        Generic Attributes go here.  These are based on 'majority rules'.
        This __init__() may be called or overriden by the child.
        """
        super(UbuntuDistro, self).__init__(config)
        self.selinux = False
        self.ssh_service_name = 'sshd'
        self.sudoers_dir_base = '/usr/local/etc'
        self.distro_name = 'Ubuntu'

class FreeBSDDistro(GenericDistro):
    """
    """

    def __init__(self, config):
        """
        Generic Attributes go here.  These are based on 'majority rules'.
        This __init__() may be called or overriden by the child.
        """
        super(FreeBSDDistro, self).__init__(config)
        self.selinux = False
        self.ssh_service_name = 'sshd'
        self.sudoers_dir_base = '/usr/local/etc'
        self.distro_name = 'FreeBSD'


    # noinspection PyMethodOverriding
    def chpasswd(self, user, password):
        return ext_utils.run_send_stdin(['pw', 'usermod', 'user', '-h', '0'], password, log_cmd=False)

    def create_account(self, user, password, expiration, thumbprint):
        """
        Create a user account, with 'user', 'password', 'expiration', ssh keys
        and sudo permissions.
        Returns None if successful, error string on failure.
        """
        userentry = None
        try:
            userentry = pwd.getpwnam(user)
        except (EnvironmentError, KeyError):
            pass
        uidmin = None
        try:
            if os.path.isfile("/etc/login.defs"):
                uidmin = int(ext_utils.get_line_starting_with("UID_MIN", "/etc/login.defs").split()[1])
        except (ValueError, KeyError, AttributeError, EnvironmentError):
            pass
            pass
        if uidmin is None:
            uidmin = 100
        if userentry is not None and userentry[2] < uidmin:
            logger.error(
                "CreateAccount: " + user + " is a system user. Will not set password.")
            return "Failed to set password for system user: " + user + " (0x06)."
        if userentry is None:
            command = ['pw', 'useradd', user, '-m']
            if expiration is not None:
                command += ['-e', expiration.split('.')[0]]
            if ext_utils.run(command):
                logger.error("Failed to create user account: " + user)
                return "Failed to create user account: " + user + " (0x07)."
            else:
                logger.log(
                    "CreateAccount: " + user + " already exists. Will update password.")

        if password is not None:
            self.change_password(user, password)
        try:
            # for older distros create sudoers.d
            if not os.path.isdir(self.sudoers_dir_base + '/sudoers.d/'):
                # create the /etc/sudoers.d/ directory
                os.mkdir(self.sudoers_dir_base + '/sudoers.d')
                # add the include of sudoers.d to the /etc/sudoers
                ext_utils.set_file_contents(
                    self.sudoers_dir_base + '/sudoers',
                    ext_utils.get_file_contents(
                        self.sudoers_dir_base + '/sudoers') + '\n#includedir ' + self.sudoers_dir_base + '/sudoers.d\n')
            if password is None:
                ext_utils.set_file_contents(
                    self.sudoers_dir_base + "/sudoers.d/waagent", user + " ALL = (ALL) NOPASSWD: ALL\n")
            else:
                ext_utils.set_file_contents(self.sudoers_dir_base + "/sudoers.d/waagent", user + " ALL = (ALL) ALL\n")
            os.chmod(self.sudoers_dir_base + "/sudoers.d/waagent", 0o440)
        except (ValueError, KeyError, AttributeError, EnvironmentError):
            logger.error("CreateAccount: Failed to configure sudo access for user.")
            return "Failed to configure sudo privileges (0x08)."
        home = self.get_home()
        if thumbprint is not None:
            ssh_dir = home + "/" + user + "/.ssh"
            ext_utils.create_dir(ssh_dir, user, 0o700)
            pub = ssh_dir + "/id_rsa.pub"
            prv = ssh_dir + "/id_rsa"
            ext_utils.run_command_and_write_stdout_to_file(['sh-keygen', '-y', '-f',  thumbprint + '.prv'], pub)
            ext_utils.set_file_contents(
                prv, ext_utils.get_file_contents(thumbprint + ".prv"))
            for f in [pub, prv]:
                os.chmod(f, 0o600)
                ext_utils.change_owner(f, user)
            ext_utils.set_file_contents(
                ssh_dir + "/authorized_keys",
                ext_utils.get_file_contents(pub))
            ext_utils.change_owner(ssh_dir + "/authorized_keys", user)
        logger.log("Created user account: " + user)
        return None

    def delete_account(self, user):
        """
        Delete the 'user'.
        Clear utmp first, to avoid error.
        Removes the /etc/sudoers.d/waagent file.
        """
        userentry = None
        try:
            userentry = pwd.getpwnam(user)
        except (EnvironmentError, KeyError):
            pass
        if userentry is None:
            logger.error("DeleteAccount: " + user + " not found.")
            return
        uidmin = None
        try:
            if os.path.isfile("/etc/login.defs"):
                uidmin = int(
                    ext_utils.get_line_starting_with("UID_MIN", "/etc/login.defs").split()[1])
        except (ValueError, KeyError, AttributeError, EnvironmentError):
            pass
        if uidmin is None:
            uidmin = 100
        if userentry[2] < uidmin:
            logger.error(
                "DeleteAccount: " + user + " is a system user. Will not delete account.")
            return
        # empty contents of utmp to prevent error if we are the 'user' deleted
        ext_utils.run_command_and_write_stdout_to_file(['echo'], '/var/run/utmp')
        ext_utils.run(['rmuser', '-y', user], chk_err=False)
        try:
            os.remove(self.sudoers_dir_base + "/sudoers.d/waagent")
        except EnvironmentError:
            pass
        return

    def get_home(self):
        return '/home'


class CoreOSDistro(GenericDistro):
    """
    CoreOS Distro concrete class
    Put CoreOS specific behavior here...
    """
    CORE_UID = 500

    def __init__(self, config):
        super(CoreOSDistro, self).__init__(config)
        self.waagent_path = '/usr/share/oem/bin'
        self.python_path = '/usr/share/oem/python/bin'
        self.distro_name = 'CoreOS'
        if 'PATH' in os.environ:
            os.environ['PATH'] = "{0}:{1}".format(os.environ['PATH'], self.python_path)
        else:
            os.environ['PATH'] = self.python_path

        if 'PYTHONPATH' in os.environ:
            os.environ['PYTHONPATH'] = "{0}:{1}".format(os.environ['PYTHONPATH'], self.waagent_path)
        else:
            os.environ['PYTHONPATH'] = self.waagent_path

    def restart_ssh_service(self):
        """
        SSH is socket activated on CoreOS. No need to restart it.
        """
        return 0

    def create_account(self, user, password, expiration, thumbprint):
        """
        Create a user account, with 'user', 'password', 'expiration', ssh keys
        and sudo permissions.
        Returns None if successful, error string on failure.
        """
        userentry = None
        try:
            userentry = pwd.getpwnam(user)
        except (EnvironmentError, KeyError):
            pass
        uidmin = None
        try:
            uidmin = int(ext_utils.get_line_starting_with("UID_MIN", "/etc/login.defs").split()[1])
        except (ValueError, KeyError, AttributeError, EnvironmentError):
            pass
        if uidmin is None:
            uidmin = 100
        if userentry is not None and userentry[2] < uidmin and userentry[2] != self.CORE_UID:
            logger.error(
                "CreateAccount: " + user + " is a system user. Will not set password.")
            return "Failed to set password for system user: " + user + " (0x06)."
        if userentry is None:
            command = ['useradd', '--create-home',  '--password', '*',  user]
            if expiration is not None:
                command += ['--expiredate', expiration.split('.')[0]]
            if ext_utils.run(command):
                logger.error("Failed to create user account: " + user)
                return "Failed to create user account: " + user + " (0x07)."
        else:
            logger.log("CreateAccount: " + user + " already exists. Will update password.")
        if password is not None:
            self.change_password(user, password)
        try:
            if password is None:
                ext_utils.set_file_contents("/etc/sudoers.d/waagent", user + " ALL = (ALL) NOPASSWD: ALL\n")
            else:
                ext_utils.set_file_contents("/etc/sudoers.d/waagent", user + " ALL = (ALL) ALL\n")
            os.chmod("/etc/sudoers.d/waagent", 0o440)
        except EnvironmentError:
            logger.error("CreateAccount: Failed to configure sudo access for user.")
            return "Failed to configure sudo privileges (0x08)."
        home = self.get_home()
        if thumbprint is not None:
            ssh_dir = home + "/" + user + "/.ssh"
            ext_utils.create_dir(ssh_dir, user, 0o700)
            pub = ssh_dir + "/id_rsa.pub"
            prv = ssh_dir + "/id_rsa"
            ext_utils.run_command_and_write_stdout_to_file(['ssh-keygen', '-y', '-f', thumbprint + '.prv'], pub)
            ext_utils.set_file_contents(prv, ext_utils.get_file_contents(thumbprint + ".prv"))
            for f in [pub, prv]:
                os.chmod(f, 0o600)
                ext_utils.change_owner(f, user)
            ext_utils.set_file_contents(ssh_dir + "/authorized_keys", ext_utils.get_file_contents(pub))
            ext_utils.change_owner(ssh_dir + "/authorized_keys", user)
        logger.log("Created user account: " + user)
        return None


class RedhatDistro(GenericDistro):
    """
    Redhat Distro concrete class
    Put Redhat specific behavior here...
    """
    def __init__(self, config):
        super(RedhatDistro, self).__init__(config)
        self.service_cmd = '/sbin/service'
        self.ssh_service_restart_option = 'condrestart'
        self.ssh_service_name = 'sshd'
        self.distro_name = 'Red Hat'


class CentOSDistro(RedhatDistro):
    def __init__(self, config):
        super(CentOSDistro, self).__init__(config)
        self.distro_name = "CentOS"


class FedoraDistro(RedhatDistro):
    """
    FedoraDistro concrete class
    Put Fedora specific behavior here...
    """
    def __init__(self, config):
        super(FedoraDistro, self).__init__(config)
        self.service_cmd = '/usr/bin/systemctl'
        self.hostname_file_path = '/etc/hostname'
        self.distro_name = 'Fedora'

    def restart_ssh_service(self):
        """
        Service call to re(start) the SSH service
        """
        ssh_restart_cmd = [self.service_cmd, self.ssh_service_restart_option, self.ssh_service_name]
        retcode = ext_utils.run(ssh_restart_cmd)
        if retcode > 0:
            logger.error("Failed to restart SSH service with return code:" + str(retcode))
        return retcode

    def create_account(self, user, password, expiration, thumbprint):
        ext_utils.run(['/sbin/usermod', user, '-G', 'wheel'])

    def delete_account(self, user):
        ext_utils.run(['/sbin/usermod', user, '-G', ''])


class SuSEDistro(GenericDistro):
    def __init__(self, config):
        super(SuSEDistro, self).__init__(config)
        self.ssh_service_name = 'sshd'
        self.distro_name = "SuSE"<|MERGE_RESOLUTION|>--- conflicted
+++ resolved
@@ -36,14 +36,11 @@
         if re.search("freebsd", os_name, re.IGNORECASE):
             # FreeBSD
             return FreeBSDDistro(config)
-<<<<<<< HEAD
-        if re.search("ubuntu", os_name, re.IGNORECASE):
-            return UbuntuDistro(config)
-=======
         if re.search("sles", os_name, re.IGNORECASE):
             # SuSE
             return SuSEDistro(config)
->>>>>>> d1a36b89
+        if re.search("ubuntu", os_name, re.IGNORECASE):
+            return UbuntuDistro(config)
     return GenericDistro(config)
 
 
