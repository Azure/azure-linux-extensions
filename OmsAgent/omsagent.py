#!/usr/bin/env python
#
# OmsAgentForLinux Extension
#
# Copyright 2015 Microsoft Corporation
#
# Licensed under the Apache License, Version 2.0 (the "License");
# you may not use this file except in compliance with the License.
# You may obtain a copy of the License at
#
#     http://www.apache.org/licenses/LICENSE-2.0
#
# Unless required by applicable law or agreed to in writing, software
# distributed under the License is distributed on an "AS IS" BASIS,
# WITHOUT WARRANTIES OR CONDITIONS OF ANY KIND, either express or implied.
# See the License for the specific language governing permissions and
# limitations under the License.

from __future__ import print_function
from future import standard_library
standard_library.install_aliases()
from builtins import str
import os
import os.path
import signal
import pwd
import grp
import re
import sys
import traceback
import time
import platform
import subprocess
import json
import base64
import inspect
import urllib.request, urllib.parse, urllib.error
import watcherutil
import shutil

from threading import Thread

try:
    from Utils.WAAgentUtil import waagent
    import Utils.HandlerUtil as HUtil
except Exception as e:
    # These utils have checks around the use of them; this is not an exit case
    print('Importing utils failed with error: {0}'.format(e))

# Global Variables
ProceedOnSigningVerificationFailure = True
PackagesDirectory = 'packages'
keysDirectory = 'keys'
BundleFileName = 'omsagent-1.12.25-0.universal.x64.sh'
GUIDRegex = r'[0-9a-fA-F]{8}-[0-9a-fA-F]{4}-[0-9a-fA-F]{4}-[0-9a-fA-F]{4}-[0-9a-fA-F]{12}'
GUIDOnlyRegex = r'^' + GUIDRegex + '$'
SCOMCertIssuerRegex = r'^[\s]*Issuer:[\s]*CN=SCX-Certificate/title=SCX' + GUIDRegex + ', DC=.*$'
SCOMPort = 1270
PostOnboardingSleepSeconds = 5
InitialRetrySleepSeconds = 30
IsUpgrade = False

# Paths
OMSAdminPath = '/opt/microsoft/omsagent/bin/omsadmin.sh'
OMSAgentServiceScript = '/opt/microsoft/omsagent/bin/service_control'
OMIConfigEditorPath = '/opt/omi/bin/omiconfigeditor'
OMIServerConfPath = '/etc/opt/omi/conf/omiserver.conf'
EtcOMSAgentPath = '/etc/opt/microsoft/omsagent/'
VarOMSAgentPath = '/var/opt/microsoft/omsagent/'
SCOMCertPath = '/etc/opt/microsoft/scx/ssl/scx.pem'
ExtensionStateSubdirectory = 'state'

# Commands
# Always use upgrade - will handle install if scx, omi are not installed or upgrade if they are.
# When releasing to FF/MC, comment the public OnboardCommandWithOptionalParams
# and uncomment the corresponding FF/MC command
InstallCommandTemplate = '{0} --upgrade'
UninstallCommandTemplate = '{0} --remove'
WorkspaceCheckCommand = '{0} -l'.format(OMSAdminPath)
OnboardCommandWithOptionalParams = '{0} -w {1} -s {2} {3}' # Public Cloud
# OnboardCommandWithOptionalParams = '{0} -d opinsights.azure.us -w {1} -s {2} {3}' # Fairfax
# OnboardCommandWithOptionalParams = '{0} -d opinsights.azure.cn -w {1} -s {2} {3}' # Mooncake
RestartOMSAgentServiceCommand = '{0} restart'.format(OMSAgentServiceScript)
DisableOMSAgentServiceCommand = '{0} disable'.format(OMSAgentServiceScript)

# Error codes
DPKGLockedErrorCode = 55 #56, temporary as it excludes from SLA
InstallErrorCurlNotInstalled = 55 #64, temporary as it excludes from SLA
EnableErrorOMSReturned403 = 5
EnableErrorOMSReturnedNon200 = 6
EnableErrorResolvingHost = 7
EnableErrorOnboarding = 8
EnableCalledBeforeSuccessfulInstall = 52 # since install is a missing dependency
UnsupportedOpenSSL = 55 #60, temporary as it excludes from SLA
# OneClick error codes
OneClickErrorCode = 40
ManagedIdentityExtMissingErrorCode = 41
ManagedIdentityExtErrorCode = 42
MetadataAPIErrorCode = 43
OMSServiceOneClickErrorCode = 44
MissingorInvalidParameterErrorCode = 11
UnwantedMultipleConnectionsErrorCode = 10
CannotConnectToOMSErrorCode = 55
UnsupportedOperatingSystem = 51

# Configuration
HUtilObject = None
SettingsSequenceNumber = None
HandlerEnvironment = None
SettingsDict = None

# OneClick Constants
ManagedIdentityExtListeningURLPath = '/var/lib/waagent/ManagedIdentity-Settings'
GUIDRegex = '[0-9a-fA-F]{8}-[0-9a-fA-F]{4}-[0-9a-fA-F]{4}-[0-9a-fA-F]{4}-[0-9a-fA-F]{12}'
OAuthTokenResource = 'https://management.core.windows.net/'
OMSServiceValidationEndpoint = 'https://global.oms.opinsights.azure.com/ManagedIdentityService.svc/Validate'
AutoManagedWorkspaceCreationSleepSeconds = 20

# vmResourceId Metadata Service
VMResourceIDMetadataHost = '169.254.169.254'
VMResourceIDMetadataEndpoint = 'http://{0}/metadata/instance?api-version=2017-12-01'.format(VMResourceIDMetadataHost)

# agent permissions
AgentUser='omsagent'
AgentGroup='omiusers'

# Change permission of log path - if we fail, that is not an exit case
try:
    ext_log_path = '/var/log/azure/'
    if os.path.exists(ext_log_path):
        os.chmod(ext_log_path, 700)
except:
    pass

"""
What need to be packaged to make the signing work:
├── keys
│   ├── dscgpgkey.asc
│   └── msgpgkey.asc
├── packages
│   ├── omsagent-*.universal.x64.asc
│   ├── omsagent-*.universal.x64.sha256sums
"""
def verifyShellBundleSigningAndChecksum():
    cert_directory = os.path.join(os.getcwd(), PackagesDirectory)
    keys_directory = os.path.join(os.getcwd(), keysDirectory)
    # import GPG key
    dscGPGKeyFilePath = os.path.join(keys_directory, 'dscgpgkey.asc')
    if not os.path.isfile(dscGPGKeyFilePath):
        raise Exception("Unable to find the dscgpgkey.asc file at " + dscGPGKeyFilePath)

    importGPGKeyCommand = "sh ImportGPGkey.sh " + dscGPGKeyFilePath
    exit_code, output = run_command_with_retries_output(importGPGKeyCommand, retries = 0, retry_check = retry_skip)

    # Check that we can find the keyring file
    keyringFilePath = os.path.join(keys_directory, 'keyring.gpg')
    if not os.path.isfile(keyringFilePath):
        raise Exception("Unable to find the Extension keyring file at " + keyringFilePath)

    # Check that we can find the asc file
    bundleFileName, file_ext = os.path.splitext(BundleFileName)
    ascFilePath = os.path.join(cert_directory, bundleFileName + ".asc")
    if not os.path.isfile(ascFilePath):
        raise Exception("Unable to find the OMS shell bundle asc file at " + ascFilePath)

    # check that we can find the SHA256 sums file
    sha256SumsFilePath = os.path.join(cert_directory, bundleFileName + ".sha256sums")
    if not os.path.isfile(sha256SumsFilePath):
        raise Exception("Unable to find the OMS shell bundle SHA256 sums file at " + sha256SumsFilePath)

    # Verify the SHA256 sums file with the keyring and asc files
    verifySha256SumsCommand = "HOME=" + keysDirectory + " gpg --no-default-keyring --keyring " + keyringFilePath + " --verify " + ascFilePath  + " " + sha256SumsFilePath
    exit_code, output = run_command_with_retries_output(verifySha256SumsCommand, retries = 0, retry_check = retry_skip)
    if exit_code != 0:
        raise Exception("Failed to verify SHA256 sums file at " + sha256SumsFilePath)

    # Perform SHA256 sums to verify shell bundle
    performSha256SumsCommand = "cd %s; sha256sum -c %s" % (cert_directory, sha256SumsFilePath)
    exit_code, output = run_command_with_retries_output(performSha256SumsCommand, retries = 0, retry_check = retry_skip)
    if exit_code != 0:
        raise Exception("Failed to verify shell bundle with the SHA256 sums file at " + sha256SumsFilePath)

def main():
    """
    Main method
    Parse out operation from argument, invoke the operation, and finish.
    """
    init_waagent_logger()
    waagent_log_info('OmsAgentForLinux started to handle.')
    global IsUpgrade

    # Determine the operation being executed
    operation = None
    try:
        option = sys.argv[1]
        if re.match('^([-/]*)(disable)', option):
            operation = 'Disable'
        elif re.match('^([-/]*)(uninstall)', option):
            operation = 'Uninstall'
        elif re.match('^([-/]*)(install)', option):
            operation = 'Install'
        elif re.match('^([-/]*)(enable)', option):
            operation = 'Enable'
        elif re.match('^([-/]*)(update)', option):
            operation = 'Update'
            IsUpgrade = True
        elif re.match('^([-/]*)(telemetry)', option):
            operation = 'Telemetry'
    except Exception as e:
        waagent_log_error(str(e))

    if operation is None:
        log_and_exit('Unknown', 1, 'No valid operation provided')

    # Set up for exit code and any error messages
    exit_code = 0
    message = '{0} succeeded'.format(operation)

    # Clean status file to mitigate diskspace issues on small VMs
    status_files = [
            "/var/opt/microsoft/omsconfig/status/dscperformconsistency",
            "/var/opt/microsoft/omsconfig/status/dscperforminventory",
            "/var/opt/microsoft/omsconfig/status/dscsetlcm",
            "/var/opt/microsoft/omsconfig/status/omsconfighost"
        ]
    for sf in status_files:
        if os.path.isfile(sf):
            if sf.startswith("/var/opt/microsoft/omsconfig/status"):
                try:
                    os.remove(sf)
                except Exception as e:
                    hutil_log_info('Error removing telemetry status file before installation: {0}'.format(sf))
                    hutil_log_info('Exception info: {0}'.format(traceback.format_exc()))

    exit_code = check_disk_space_availability()
    if exit_code is not 0:
        message = '{0} failed due to low disk space'.format(operation)
        log_and_exit(operation, exit_code, message)

    # Verify shell bundle signing
    try:
        verifyShellBundleSigningAndChecksum()
    except Exception as ex:
        if ProceedOnSigningVerificationFailure:
            hutil_log_error(ex.message)
        else:
            log_and_exit(operation, ex.message)

    # Invoke operation
    try:
        global HUtilObject
        HUtilObject = parse_context(operation)
        exit_code, output = operations[operation]()

        # Exit code 1 indicates a general problem that doesn't have a more
        # specific error code; it often indicates a missing dependency
        if exit_code is 1 and operation == 'Install':
            message = 'Install failed with exit code 1. Please check that ' \
                      'dependencies are installed. For details, check logs ' \
                      'in /var/log/azure/Microsoft.EnterpriseCloud.' \
                      'Monitoring.OmsAgentForLinux'
        elif exit_code is 127 and operation == 'Install':
            # happens if shell bundle couldn't be extracted due to low space or missing dependency
            exit_code = 52 # since it is a missing dependency
            message = 'Install failed with exit code 127. Please check that ' \
                      'dependencies are installed. For details, check logs ' \
                      'in /var/log/azure/Microsoft.EnterpriseCloud.' \
                      'Monitoring.OmsAgentForLinux'
        elif exit_code is DPKGLockedErrorCode and operation == 'Install':
            message = 'Install failed with exit code {0} because the ' \
                      'package manager on the VM is currently locked: ' \
                      'please wait and try again'.format(DPKGLockedErrorCode)
        elif exit_code is not 0:
            message = '{0} failed with exit code {1} {2}'.format(operation,
                                                             exit_code, output)
    except OmsAgentForLinuxException as e:
        exit_code = e.error_code
        message = e.get_error_message(operation)
    except Exception as e:
        exit_code = 1
        message = '{0} failed with error: {1}\n' \
                  'Stacktrace: {2}'.format(operation, e,
                                           traceback.format_exc())

    # Finish up and log messages
    log_and_exit(operation, exit_code, message)

def check_disk_space_availability():
    """
    Check if there is the required space on the machine.
    """
    try:
        if get_free_space_mb("/var") < 500 or get_free_space_mb("/etc") < 500 or get_free_space_mb("/opt") < 500:
            # 52 is the exit code for missing dependency i.e. disk space
            # https://github.com/Azure/azure-marketplace/wiki/Extension-Build-Notes-Best-Practices#error-codes-and-messages-output-to-stderr
            return 52
        else:
            return 0
    except:
        print('Failed to check disk usage.')
        return 0


def get_free_space_mb(dirname):
    """
    Get the free space in MB in the directory path.
    """
    st = os.statvfs(dirname)
    return (st.f_bavail * st.f_frsize) // (1024 * 1024)

def stop_telemetry_process():
    pids_filepath = os.path.join(os.getcwd(),'omstelemetry.pid')

    # kill existing telemetry watcher
    if os.path.exists(pids_filepath):
        with open(pids_filepath, "r") as f:
            for pids in f.readlines():
                kill_cmd = "kill " + pids
                run_command_and_log(kill_cmd)
                run_command_and_log("rm "+pids_filepath)

def start_telemetry_process():
    """
    Start telemetry process that performs periodic monitoring activities
    :return: None

    """
    stop_telemetry_process()

    #start telemetry watcher
    omsagent_filepath = os.path.join(os.getcwd(),'omsagent.py')
    args = ['python', omsagent_filepath, '-telemetry']
    log = open(os.path.join(os.getcwd(), 'daemon.log'), 'w')
    HUtilObject.log('start watcher process '+str(args))
    subprocess.Popen(args, stdout=log, stderr=log)

def telemetry():
    pids_filepath = os.path.join(os.getcwd(), 'omstelemetry.pid')
    py_pid = os.getpid()
    with open(pids_filepath, 'w') as f:
        f.write(str(py_pid) + '\n')

    watcher = watcherutil.Watcher(HUtilObject.error, HUtilObject.log)

    watcher_thread = Thread(target = watcher.watch)
    self_mon_thread = Thread(target = watcher.monitor_health)

    watcher_thread.start()
    self_mon_thread.start()

    watcher_thread.join()
    self_mon_thread.join()

    return 0, ""

def prepare_update():
    """
    Copy / move configuration directory to the backup
    """

    # First check if backup directory was previously created for given workspace.
    # If it is created with all the files , we need not move the files again.

    public_settings, _ = get_settings()
    workspaceId = public_settings.get('workspaceId')
<<<<<<< HEAD

    # In the case where a SCOM connection is already present or OMS is connected to another workspace,
    # we should not create conflicts by installing the OMSAgent packages
    stopOnMultipleConnections = public_settings.get('stopOnMultipleConnections')
    if (stopOnMultipleConnections is not None
            and stopOnMultipleConnections == "true"):
        detect_multiple_connections(workspaceId)

    etc_remove_path = os.path.join(EtcOMSAgentPath, workspaceId)        
    etc_move_path = os.path.join(EtcOMSAgentPath, ExtensionStateSubdirectory, workspaceId)        
=======
    etc_remove_path = os.path.join(EtcOMSAgentPath, workspaceId)
    etc_move_path = os.path.join(EtcOMSAgentPath, ExtensionStateSubdirectory, workspaceId)
>>>>>>> 439d2512
    if (not os.path.isdir(etc_move_path)):
        shutil.move(etc_remove_path, etc_move_path)

    return 0, ""

def restore_state(workspaceId):
    """
    Copy / move state from backup to the expected location.
    """
    try:
        etc_backup_path = os.path.join(EtcOMSAgentPath, ExtensionStateSubdirectory, workspaceId)
        etc_final_path = os.path.join(EtcOMSAgentPath, workspaceId)
        if (os.path.isdir(etc_backup_path) and not os.path.isdir(etc_final_path)):
            shutil.move(etc_backup_path, etc_final_path)
    except Exception as e:
        hutil_log_error("Error while restoring the state. Exception : "+traceback.format_exc())


def install():
    """
    Ensure that this VM distro and version are supported.
    Install the OMSAgent shell bundle, using retries.
    Note: install operation times out from WAAgent at 15 minutes, so do not
    wait longer.
    """
    exit_if_vm_not_supported('Install')

    public_settings, protected_settings = get_settings()
    if public_settings is None:
        raise ParameterMissingException('Public configuration must be ' \
                                        'provided')
    workspaceId = public_settings.get('workspaceId')
    check_workspace_id(workspaceId)

    # Take the backup of the state for given workspace.
    restore_state(workspaceId)

    # In the case where a SCOM connection is already present or OMS is connected to another workspace,
    # we should not create conflicts by installing the OMSAgent packages
    stopOnMultipleConnections = public_settings.get('stopOnMultipleConnections')
    if (stopOnMultipleConnections is not None
            and stopOnMultipleConnections == "true"):
        detect_multiple_connections(workspaceId)

    package_directory = os.path.join(os.getcwd(), PackagesDirectory)
    bundle_path = os.path.join(package_directory, BundleFileName)

    os.chmod(bundle_path, 100)
    cmd = InstallCommandTemplate.format(bundle_path)
    hutil_log_info('Running command "{0}"'.format(cmd))

    # Retry, since install can fail due to concurrent package operations
    exit_code, output = run_command_with_retries_output(cmd, retries = 15,
                                         retry_check = retry_if_dpkg_locked_or_curl_is_not_found,
                                         final_check = final_check_if_dpkg_locked)

    return exit_code, output

def check_kill_process(pstring):
    for line in os.popen("ps ax | grep " + pstring + " | grep -v grep"):
        fields = line.split()
        pid = fields[0]
        os.kill(int(pid), signal.SIGKILL)

def uninstall():
    """
    Uninstall the OMSAgent shell bundle.
    This is a somewhat soft uninstall. It is not a purge.
    Note: uninstall operation times out from WAAgent at 5 minutes
    """
    package_directory = os.path.join(os.getcwd(), PackagesDirectory)
    bundle_path = os.path.join(package_directory, BundleFileName)
    global IsUpgrade

    os.chmod(bundle_path, 100)
    cmd = UninstallCommandTemplate.format(bundle_path)
    hutil_log_info('Running command "{0}"'.format(cmd))

    # Retry, since uninstall can fail due to concurrent package operations
    try:
        exit_code, output = run_command_with_retries_output(cmd, retries = 5,
                                            retry_check = retry_if_dpkg_locked_or_curl_is_not_found,
                                            final_check = final_check_if_dpkg_locked)
    except Exception as e:
        # try to force clean the installation
        try:
            check_kill_process("omsagent")
            exit_code = 0
        except Exception as ex:
            exit_code = 1
            message = 'Uninstall failed with error: {0}\n' \
                    'Stacktrace: {1}'.format(ex, traceback.format_exc())

    if IsUpgrade:
        IsUpgrade = False
    else:
        remove_workspace_configuration()

    return exit_code, output

def enable():
    """
    Onboard the OMSAgent to the specified OMS workspace.
    This includes enabling the OMS process on the VM.
    This call will return non-zero or throw an exception if
    the settings provided are incomplete or incorrect.
    Note: enable operation times out from WAAgent at 5 minutes
    """
    exit_if_vm_not_supported('Enable')

    public_settings, protected_settings = get_settings()

    if public_settings is None:
        raise ParameterMissingException('Public configuration must be ' \
                                        'provided')
    if protected_settings is None:
        raise ParameterMissingException('Private configuration must be ' \
                                        'provided')

    vmResourceId = protected_settings.get('vmResourceId')

    # If vmResourceId is not provided in private settings, get it from metadata API
    if vmResourceId is None or not vmResourceId:
        vmResourceId = get_vmresourceid_from_metadata()
        hutil_log_info('vmResourceId from Metadata API is {0}'.format(vmResourceId))

    if vmResourceId is None:
        hutil_log_info('This may be a classic VM')

    enableAutomaticManagement = public_settings.get('enableAutomaticManagement')

    if (enableAutomaticManagement is not None
           and enableAutomaticManagement is True):
        hutil_log_info('enableAutomaticManagement is set to true; the ' \
                       'workspace ID and key will be determined by the OMS ' \
                       'service.')

        workspaceInfo = retrieve_managed_workspace(vmResourceId)
        if (workspaceInfo is None or 'WorkspaceId' not in workspaceInfo
                or 'WorkspaceKey' not in workspaceInfo):
            raise OneClickException('Workspace info was not determined')
        else:
            # Note: do NOT log workspace keys!
            hutil_log_info('Managed workspaceInfo has been retrieved')
            workspaceId = workspaceInfo['WorkspaceId']
            workspaceKey = workspaceInfo['WorkspaceKey']
            try:
                check_workspace_id_and_key(workspaceId, workspaceKey)
            except InvalidParameterError as e:
                raise OMSServiceOneClickException('Received invalid ' \
                                                  'workspace info: ' \
                                                  '{0}'.format(e))

    else:
        workspaceId = public_settings.get('workspaceId')
        workspaceKey = protected_settings.get('workspaceKey')
        check_workspace_id_and_key(workspaceId, workspaceKey)

    # In the case where a SCOM connection is already present or OMS is connected to another workspace,
    # we should not create conflicts by installing the OMSAgent packages
    stopOnMultipleConnections = public_settings.get('stopOnMultipleConnections')
    if (stopOnMultipleConnections is not None
            and stopOnMultipleConnections == "true"):
        detect_multiple_connections(workspaceId)

    # Check if omsadmin script is available
    if not os.path.exists(OMSAdminPath):
        log_and_exit('Enable', EnableCalledBeforeSuccessfulInstall,
                     'OMSAgent onboarding script {0} does not exist. Enable ' \
                     'cannot be called before install.'.format(OMSAdminPath))

    vmResourceIdParam = '-a {0}'.format(vmResourceId)

    proxy = protected_settings.get('proxy')
    proxyParam = ''
    if proxy is not None:
        proxyParam = '-p {0}'.format(proxy)

    optionalParams = '{0} {1}'.format(proxyParam, vmResourceIdParam)
    onboard_cmd = OnboardCommandWithOptionalParams.format(OMSAdminPath,
                                                          workspaceId,
                                                          workspaceKey,
                                                          optionalParams)

    hutil_log_info('Handler initiating onboarding.')
    exit_code, output = run_command_with_retries_output(onboard_cmd, retries = 5,
                                         retry_check = retry_onboarding,
                                         final_check = raise_if_no_internet,
                                         check_error = True, log_cmd = False)

    # now ensure the permissions and ownership is set recursively
    try:
        workspaceId = public_settings.get('workspaceId')
        etc_final_path = os.path.join(EtcOMSAgentPath, workspaceId)
        if (os.path.isdir(etc_final_path)):
            uid = pwd.getpwnam(AgentUser).pw_uid
            gid = grp.getgrnam(AgentGroup).gr_gid
            os.chown(etc_final_path, uid, gid)
            os.system('chmod {1} {0}'.format(etc_final_path, 750))

            for root, dirs, files in os.walk(etc_final_path):
                for d in dirs:
                    os.chown(os.path.join(root, d), uid, gid)
                    os.system('chmod {1} {0}'.format(os.path.join(root, d), 750))
                for f in files:
                    os.chown(os.path.join(root, f), uid, gid)
                    os.system('chmod {1} {0}'.format(os.path.join(root, f), 640))
    except:
        hutil_log_info('Failed to set permissions for OMS directories, could potentially have issues uploading.')

    if exit_code is 0:
        # Create a marker file to denote the workspace that was
        # onboarded using the extension. This will allow supporting
        # multi-homing through the extension like Windows does
        extension_marker_path = os.path.join(EtcOMSAgentPath, workspaceId,
                                             'conf/.azure_extension_marker')
        if os.path.exists(extension_marker_path):
            hutil_log_info('Extension marker file {0} already ' \
                           'created'.format(extension_marker_path))
        else:
            try:
                open(extension_marker_path, 'w').close()
                hutil_log_info('Created extension marker file ' \
                               '{0}'.format(extension_marker_path))
            except IOError as e:
                try:
                    open(extension_marker_path, 'w+').close()
                    hutil_log_info('Created extension marker file ' \
                               '{0}'.format(extension_marker_path))
                except IOError as ex:
                    hutil_log_error('Error creating {0} with error: ' \
                                '{1}'.format(extension_marker_path, ex))
                    # we are having some kind of permissions issue creating the marker file
                    output = "Couldn't create marker file"
                    exit_code = 52 # since it is a missing dependency

        # Sleep to prevent bombarding the processes, then restart all processes
        # to resolve any issues with auto-started processes from --upgrade
        time.sleep(PostOnboardingSleepSeconds)
        run_command_and_log(RestartOMSAgentServiceCommand)

        #start telemetry process if enable is successful
        start_telemetry_process()

    return exit_code, output

def remove_workspace_configuration():
    """
    This is needed to distinguish between extension removal vs extension upgrade.
    Its a workaround for waagent upgrade routine calling 'remove' on an old version
    before calling 'upgrade' on new extension version issue.
    In upgrade case, we need workspace configuration to persist when in
    remove case we need all the files be removed.
    This method will remove all the files/folders from the workspace path in Etc and Var.
    """

    public_settings, _ = get_settings()
    workspaceId = public_settings.get('workspaceId')
    etc_remove_path = os.path.join(EtcOMSAgentPath, workspaceId)
    var_remove_path = os.path.join(VarOMSAgentPath, workspaceId)

    shutil.rmtree(etc_remove_path, True)
    shutil.rmtree(var_remove_path, True)
    hutil_log_info('Moved oms etc configuration directory and cleaned up var directory')

def get_vmresourceid_from_metadata():
    req = urllib.request.Request(VMResourceIDMetadataEndpoint)
    req.add_header('Metadata', 'True')

    try:
        response = json.loads(urllib.request.urlopen(req).read())

        if ('compute' not in response or response['compute'] is None):
            return None #classic vm

        if response['compute']['vmScaleSetName']:
            return '/subscriptions/{0}/resourceGroups/{1}/providers/Microsoft.Compute/virtualMachineScaleSets/{2}/virtualMachines/{3}'.format(response['compute']['subscriptionId'],response['compute']['resourceGroupName'],response['compute']['vmScaleSetName'],response['compute']['name'])
        else:
            return '/subscriptions/{0}/resourceGroups/{1}/providers/Microsoft.Compute/virtualMachines/{2}'.format(response['compute']['subscriptionId'],response['compute']['resourceGroupName'],response['compute']['name'])

    except urllib.error.HTTPError as e:
        hutil_log_error('Request to Metadata service URL ' \
                        'failed with an HTTPError: {0}'.format(e))
        hutil_log_info('Response from Metadata service: ' \
                       '{0}'.format(e.read()))
        return None
    except:
        hutil_log_error('Unexpected error from Metadata service')
        return None

def retrieve_managed_workspace(vm_resource_id):
    """
    EnableAutomaticManagement has been set to true; the
    ManagedIdentity extension and the VM Resource ID are also
    required for the OneClick scenario
    Using these and the Metadata API, we will call the OMS service
    to determine what workspace ID and key to onboard to
    """
    # Check for OneClick scenario requirements:
    if not os.path.exists(ManagedIdentityExtListeningURLPath):
        raise ManagedIdentityExtMissingException

    # Determine the Tenant ID using the Metadata API
    tenant_id = get_tenant_id_from_metadata_api(vm_resource_id)

    # Retrieve an OAuth token using the ManagedIdentity extension
    if tenant_id is not None:
        hutil_log_info('Tenant ID from Metadata API is {0}'.format(tenant_id))
        access_token = get_access_token(tenant_id, OAuthTokenResource)
    else:
        return None

    # Query OMS service for the workspace info for onboarding
    if tenant_id is not None and access_token is not None:
        return get_workspace_info_from_oms(vm_resource_id, tenant_id,
                                           access_token)
    else:
        return None


def disable():
    """
    Disable all OMS workspace processes on the VM.
    Note: disable operation times out from WAAgent at 15 minutes
    """
    #stop the telemetry process
    stop_telemetry_process()

    # Check if the service control script is available
    if not os.path.exists(OMSAgentServiceScript):
        log_and_exit('Disable', 1, 'OMSAgent service control script {0} does' \
                                   'not exist. Disable cannot be called ' \
                                   'before install.'.format(OMSAgentServiceScript))
        return 1

    exit_code, output = run_command_and_log(DisableOMSAgentServiceCommand)
    return exit_code, output


# Dictionary of operations strings to methods
operations = {'Disable' : disable,
              'Uninstall' : uninstall,
              'Install' : install,
              'Enable' : enable,
              # For update call we will only prepare the update by taking some backup of the state
              #  since omsagent.py->install() will be called
              # everytime upgrade is done due to upgradeMode =
              # "UpgradeWithInstall" set in HandlerManifest
              'Update' : prepare_update,
              'Telemetry' : telemetry
}


def parse_context(operation):
    """
    Initialize a HandlerUtil object for this operation.
    If the required modules have not been imported, this will return None.
    """
    hutil = None
    if ('Utils.WAAgentUtil' in sys.modules
            and 'Utils.HandlerUtil' in sys.modules):
        try:

            logFileName = 'extension.log'
            if (operation == 'Telemetry'):
                logFileName = 'watcher.log'

            hutil = HUtil.HandlerUtility(waagent.Log, waagent.Error, logFileName=logFileName)
            hutil.do_parse_context(operation)
        # parse_context may throw KeyError if necessary JSON key is not
        # present in settings
        except KeyError as e:
            waagent_log_error('Unable to parse context with error: ' \
                              '{0}'.format(e))
            raise ParameterMissingException
    return hutil


def is_vm_supported_for_extension():
    """
    Checks if the VM this extension is running on is supported by OMSAgent
    Returns for platform.linux_distribution() vary widely in format, such as
    '7.3.1611' returned for a VM with CentOS 7, so the first provided
    digits must match
    The supported distros of the OMSAgent-for-Linux are allowed to utilize
    this VM extension. All other distros will get error code 51
    """
    supported_dists = {'redhat' : ['6', '7'], # CentOS
                       'centos' : ['6', '7'], # CentOS
                       'red hat' : ['6', '7'], # Oracle, RHEL
                       'oracle' : ['6', '7'], # Oracle
                       'debian' : ['8', '9'], # Debian
                       'ubuntu' : ['14.04', '16.04', '18.04'], # Ubuntu
                       'suse' : ['12'], 'sles' : ['15'] # SLES
    }

    vm_supported = False

    try:
        vm_dist, vm_ver, vm_id = platform.linux_distribution()
    except AttributeError:
        vm_dist, vm_ver, vm_id = platform.dist()

    if not vm_dist and not vm_ver: # SLES 15 and others
        try:
            with open('/etc/os-release', 'r') as fp:
                for line in fp:
                    if line.startswith('ID='):
                        vm_dist = line.split('=')[1]
                        vm_dist = vm_dist.split('-')[0]
                        vm_dist = vm_dist.replace('\"', '').replace('\n', '')
                    elif line.startswith('VERSION_ID='):
                        vm_ver = line.split('=')[1]
                        vm_ver = vm_ver.split('.')[0]
                        vm_ver = vm_ver.replace('\"', '').replace('\n', '')
        except:
            return vm_supported, 'Indeterminate operating system', ''

    # Find this VM distribution in the supported list
    for supported_dist in list(supported_dists.keys()):
        if not vm_dist.lower().startswith(supported_dist):
            continue

        # Check if this VM distribution version is supported
        vm_ver_split = vm_ver.split('.')
        for supported_ver in supported_dists[supported_dist]:
            supported_ver_split = supported_ver.split('.')

            # If vm_ver is at least as precise (at least as many digits) as
            # supported_ver and matches all the supported_ver digits, then
            # this VM is guaranteed to be supported
            vm_ver_match = True
            for idx, supported_ver_num in enumerate(supported_ver_split):
                try:
                    supported_ver_num = int(supported_ver_num)
                    vm_ver_num = int(vm_ver_split[idx])
                except IndexError:
                    vm_ver_match = False
                    break
                if vm_ver_num is not supported_ver_num:
                    vm_ver_match = False
                    break
            if vm_ver_match:
                vm_supported = True
                break

        if vm_supported:
            break

    return vm_supported, vm_dist, vm_ver


def exit_if_vm_not_supported(operation):
    """
    Check if this VM distro and version are supported by the OMSAgent.
    If this VM is not supported, log the proper error code and exit.
    """
    vm_supported, vm_dist, vm_ver = is_vm_supported_for_extension()
    if not vm_supported:
        log_and_exit(operation, UnsupportedOperatingSystem, 'Unsupported operating system: ' \
                                    '{0} {1}'.format(vm_dist, vm_ver))
    return 0


def exit_if_openssl_unavailable(operation):
    """
    Check if the openssl commandline interface is available to use
    If not, throw error to return UnsupportedOpenSSL error code
    """
    exit_code, output = run_get_output('which openssl', True, False)
    if exit_code is not 0:
        log_and_exit(operation, UnsupportedOpenSSL, 'OpenSSL is not available')
    return 0


def check_workspace_id_and_key(workspace_id, workspace_key):
    """
    Validate formats of workspace_id and workspace_key
    """
    check_workspace_id(workspace_id)

    # Validate that workspace_key is of the correct format (base64-encoded)
    if workspace_key is None:
        raise ParameterMissingException('Workspace key must be provided')

    try:
        encoded_key = base64.b64encode(base64.b64decode(workspace_key))
        if sys.version_info >= (3,): # in python 3, base64.b64encode will return bytes, so decode to str for comparison
            encoded_key = encoded_key.decode()

        if encoded_key != workspace_key:
            raise InvalidParameterError('Workspace key is invalid')
    except TypeError:
        raise InvalidParameterError('Workspace key is invalid')


def check_workspace_id(workspace_id):
    """
    Validate that workspace_id matches the GUID regex
    """
    if workspace_id is None:
        raise ParameterMissingException('Workspace ID must be provided')

    search = re.compile(GUIDOnlyRegex, re.M)
    if not search.match(workspace_id):
        raise InvalidParameterError('Workspace ID is invalid')


def detect_multiple_connections(workspace_id):
    """
    If the VM already has a workspace/SCOM configured, then we should
    disallow a new connection when stopOnMultipleConnections is used

    Throw an exception in these cases:
    - The workspace with the given workspace_id has not been onboarded
      to the VM, but at least one other workspace has been
    - The workspace with the given workspace_id has not been onboarded
      to the VM, and the VM is connected to SCOM

    If the extension operation is connecting to an already-configured
    workspace, it is not a stopping case
    """
    other_connection_exists = False
    if os.path.exists(OMSAdminPath):
        exit_code, utfoutput = run_get_output(WorkspaceCheckCommand,
                                           chk_err = False)

        # output may contain unicode characters not supported by ascii
        # for e.g., generates the following error if used without conversion: UnicodeDecodeError: 'ascii' codec can't decode byte 0xc3 in position 18: ordinal not in range(128)
        # default encoding in python is ascii in python < 3
        if sys.version_info < (3,):
            output = utfoutput.decode('utf8').encode('utf8')

        if output.strip().lower() != 'no workspace':
            for line in output.split('\n'):
                if workspace_id in line:
                    hutil_log_info('The workspace to be enabled has already ' \
                                   'been configured on the VM before; ' \
                                   'continuing despite ' \
                                   'stopOnMultipleConnections flag')
                    return
                else:
                    # Note: if scom workspace dir is created, a line containing
                    # "Workspace(SCOM Workspace): scom" will be here
                    # If any other line is here, it may start sending data later
                    other_connection_exists = True
    else:
        for dir_name, sub_dirs, files in os.walk(EtcOMSAgentPath):
            for sub_dir in sub_dirs:
                sub_dir_name = os.path.basename(sub_dir)
                workspace_search = re.compile(GUIDOnlyRegex, re.M)
                if sub_dir_name == workspace_id:
                    hutil_log_info('The workspace to be enabled has already ' \
                                   'been configured on the VM before; ' \
                                   'continuing despite ' \
                                   'stopOnMultipleConnections flag')
                    return
                elif (workspace_search.match(sub_dir_name)
                        or sub_dir_name == 'scom'):
                    other_connection_exists = True

    if other_connection_exists:
        err_msg = ('This machine is already connected to some other Log ' \
                   'Analytics workspace, please set ' \
                   'stopOnMultipleConnections to false in public ' \
                   'settings or remove this property, so this machine ' \
                   'can connect to new workspaces, also it means this ' \
                   'machine will get billed multiple times for each ' \
                   'workspace it report to. ' \
                   '(LINUXOMSAGENTEXTENSION_ERROR_MULTIPLECONNECTIONS)')
        # This exception will get caught by the main method
        raise UnwantedMultipleConnectionsException(err_msg)
    else:
        detect_scom_connection()


def detect_scom_connection():
    """
    If these two conditions are met, then we can assume the
    VM is monitored
    by SCOM:
    1. SCOMPort is open and omiserver is listening on it
    2. scx certificate is signed by SCOM server

    To determine it check for existence of below two
    conditions:
    1. SCOMPort is open and omiserver is listening on it:
       /etc/omi/conf/omiserver.conf can be parsed to
       determine it.
    2. scx certificate is signed by SCOM server: scom cert
       is present @ /etc/opt/omi/ssl/omi-host-<hostname>.pem
       (/etc/opt/microsoft/scx/ssl/scx.pem is a softlink to
       this). If the VM is monitored by SCOM then issuer
       field of the certificate will have a value like
       CN=SCX-Certificate/title=<GUID>, DC=<SCOM server hostname>
       (e.g CN=SCX-Certificate/title=SCX94a1f46d-2ced-4739-9b6a-1f06156ca4ac,
       DC=NEB-OM-1502733)

    Otherwise, if a scom configuration directory has been
    created, we assume SCOM is in use
    """
    scom_port_open = None # return when determine this is false
    cert_signed_by_scom = False

    if os.path.exists(OMSAdminPath):
        scom_port_open = detect_scom_using_omsadmin()
        if scom_port_open is False:
            return

    # If omsadmin.sh option is not available, use omiconfigeditor
    if (scom_port_open is None and os.path.exists(OMIConfigEditorPath)
            and os.path.exists(OMIServerConfPath)):
        scom_port_open = detect_scom_using_omiconfigeditor()
        if scom_port_open is False:
            return

    # If omiconfigeditor option is not available, directly parse omiserver.conf
    if scom_port_open is None and os.path.exists(OMIServerConfPath):
        scom_port_open = detect_scom_using_omiserver_conf()
        if scom_port_open is False:
            return

    if scom_port_open is None:
        hutil_log_info('SCOM port could not be determined to be open')
        return

    # Parse the certificate to determine if SCOM issued it
    if os.path.exists(SCOMCertPath):
        exit_if_openssl_unavailable('Install')
        cert_cmd = 'openssl x509 -in {0} -noout -text'.format(SCOMCertPath)
        cert_exit_code, cert_output = run_get_output(cert_cmd, chk_err = False,
                                                     log_cmd = False)
        if cert_exit_code is 0:
            issuer_re = re.compile(SCOMCertIssuerRegex, re.M)
            if issuer_re.search(cert_output):
                hutil_log_info('SCOM cert exists and is signed by SCOM server')
                cert_signed_by_scom = True
            else:
                hutil_log_info('SCOM cert exists but is not signed by SCOM ' \
                               'server')
        else:
            hutil_log_error('Error reading SCOM cert; cert could not be ' \
                            'determined to be signed by SCOM server')
    else:
        hutil_log_info('SCOM cert does not exist')

    if scom_port_open and cert_signed_by_scom:
        err_msg = ('This machine may already be connected to a System ' \
                   'Center Operations Manager server. Please set ' \
                   'stopOnMultipleConnections to false in public settings ' \
                   'or remove this property to allow connection to the Log ' \
                   'Analytics workspace. ' \
                   '(LINUXOMSAGENTEXTENSION_ERROR_MULTIPLECONNECTIONS)')
        raise UnwantedMultipleConnectionsException(err_msg)


def detect_scom_using_omsadmin():
    """
    This method assumes that OMSAdminPath exists; if packages have not
    been installed yet, this may not exist
    Returns True if omsadmin.sh indicates that SCOM port is open
    """
    omsadmin_cmd = '{0} -o'.format(OMSAdminPath)
    exit_code, output = run_get_output(omsadmin_cmd, False, False)
    # Guard against older omsadmin.sh versions
    if ('illegal option' not in output.lower()
            and 'unknown option' not in output.lower()):
        if exit_code is 0:
            hutil_log_info('According to {0}, SCOM port is ' \
                           'open'.format(omsadmin_cmd))
            return True
        elif exit_code is 1:
            hutil_log_info('According to {0}, SCOM port is not ' \
                           'open'.format(omsadmin_cmd))
    return False


def detect_scom_using_omiconfigeditor():
    """
    This method assumes that the relevant files exist
    Returns True if omiconfigeditor indicates that SCOM port is open
    """
    omi_cmd = '{0} httpsport -q {1} < {2}'.format(OMIConfigEditorPath,
                                                  SCOMPort, OMIServerConfPath)
    exit_code, output = run_get_output(omi_cmd, False, False)
    # Guard against older omiconfigeditor versions
    if ('illegal option' not in output.lower()
            and 'unknown option' not in output.lower()):
        if exit_code is 0:
            hutil_log_info('According to {0}, SCOM port is ' \
                           'open'.format(omi_cmd))
            return True
        elif exit_code is 1:
            hutil_log_info('According to {0}, SCOM port is not ' \
                           'open'.format(omi_cmd))
    return False


def detect_scom_using_omiserver_conf():
    """
    This method assumes that the relevant files exist
    Returns True if omiserver.conf indicates that SCOM port is open
    """
    with open(OMIServerConfPath, 'r') as omiserver_file:
        omiserver_txt = omiserver_file.read()

    httpsport_search = r'^[\s]*httpsport[\s]*=(.*)$'
    httpsport_re = re.compile(httpsport_search, re.M)
    httpsport_matches = httpsport_re.search(omiserver_txt)
    if (httpsport_matches is not None and
            httpsport_matches.group(1) is not None):
        ports = httpsport_matches.group(1)
        ports = ports.replace(',', ' ')
        ports_list = ports.split(' ')
        if str(SCOMPort) in ports_list:
            hutil_log_info('SCOM port is listed in ' \
                           '{0}'.format(OMIServerConfPath))
            return True
        else:
            hutil_log_info('SCOM port is not listed in ' \
                           '{0}'.format(OMIServerConfPath))
    else:
        hutil_log_info('SCOM port is not listed in ' \
                       '{0}'.format(OMIServerConfPath))
    return False


def run_command_and_log(cmd, check_error = True, log_cmd = True):
    """
    Run the provided shell command and log its output, including stdout and
    stderr.
    The output should not contain any PII, but the command might. In this case,
    log_cmd should be set to False.
    """
    exit_code, output = run_get_output(cmd, check_error, log_cmd)
    if log_cmd:
        hutil_log_info('Output of command "{0}": \n{1}'.format(cmd, output))
    else:
        hutil_log_info('Output: \n{0}'.format(output))

    # also write output to STDERR since WA agent uploads that to Azlinux Kusto DB
    # take only the last 100 characters as extension cuts off after that
    try:
        if exit_code is not 0:
            sys.stderr.write(output[-500:])

        # For details, check logs in /var/log/azure/Microsoft.EnterpriseCloud.Monitoring.OmsAgentForLinux/extension.log
        if exit_code is 17:
            if "Failed dependencies:" in output:
                # 52 is the exit code for missing dependency
                # https://github.com/Azure/azure-marketplace/wiki/Extension-Build-Notes-Best-Practices#error-codes-and-messages-output-to-stderr
                exit_code = 52
                output = "Installation failed due to missing dependencies. For details, check logs in /var/log/azure/Microsoft.EnterpriseCloud.Monitoring.OmsAgentForLinux/extension.log"
            elif "waiting for transaction lock" in output or "dpkg: error processing package systemd" in output or "dpkg-deb" in output or "dpkg:" in output:
                # 52 is the exit code for missing dependency
                # https://github.com/Azure/azure-marketplace/wiki/Extension-Build-Notes-Best-Practices#error-codes-and-messages-output-to-stderr
                exit_code = 52
                output = "There seems to be an issue in your package manager dpkg or rpm. For details, check logs in /var/log/azure/Microsoft.EnterpriseCloud.Monitoring.OmsAgentForLinux/extension.log"
            elif "Errors were encountered while processing:" in output:
                # 52 is the exit code for missing dependency
                # https://github.com/Azure/azure-marketplace/wiki/Extension-Build-Notes-Best-Practices#error-codes-and-messages-output-to-stderr
                exit_code = 52
                output = "There seems to be an issue while processing triggers in systemd. For details, check logs in /var/log/azure/Microsoft.EnterpriseCloud.Monitoring.OmsAgentForLinux/extension.log"
            elif "Cannot allocate memory" in output:
                # 52 is the exit code for missing dependency
                # https://github.com/Azure/azure-marketplace/wiki/Extension-Build-Notes-Best-Practices#error-codes-and-messages-output-to-stderr
                exit_code = 52
                output = "There seems to be insufficient memory for the installation. For details, check logs in /var/log/azure/Microsoft.EnterpriseCloud.Monitoring.OmsAgentForLinux/extension.log"
        elif exit_code is 19:
            if "rpmdb" in output or "cannot open Packages database" in output or "dpkg (subprocess): cannot set security execution context for maintainer script" in output or "error: dpkg status database is locked by another process" in output:
                # OMI (19) happens to be the first package we install and if we get rpmdb failures, its a system issue
                # 52 is the exit code for missing dependency i.e. rpmdb, libc6 or libpam-runtime
                # https://github.com/Azure/azure-marketplace/wiki/Extension-Build-Notes-Best-Practices#error-codes-and-messages-output-to-stderr
                exit_code = 52
                output = "There seems to be an issue in your package manager dpkg or rpm. For details, check logs in /var/log/azure/Microsoft.EnterpriseCloud.Monitoring.OmsAgentForLinux/extension.log"
            elif "libc6 is not installed" in output or "libpam-runtime is not installed" in output or "exited with status 52" in output or "/bin/sh is needed" in output:
                # OMI (19) happens to be the first package we install and if we get rpmdb failures, its a system issue
                # 52 is the exit code for missing dependency i.e. rpmdb, libc6 or libpam-runtime
                # https://github.com/Azure/azure-marketplace/wiki/Extension-Build-Notes-Best-Practices#error-codes-and-messages-output-to-stderr
                exit_code = 52
                output = "Installation failed due to missing dependencies. For details, check logs in /var/log/azure/Microsoft.EnterpriseCloud.Monitoring.OmsAgentForLinux/extension.log"
        elif exit_code is 33:
            if "Permission denied" in output:
                # Enable failures
                # 52 is the exit code for missing dependency i.e. rpmdb, libc6 or libpam-runtime
                # https://github.com/Azure/azure-marketplace/wiki/Extension-Build-Notes-Best-Practices#error-codes-and-messages-output-to-stderr
                exit_code = 52
                output = "Installation failed due to insufficient permissions. Please ensure omsagent user is part of the sudoer file and has sufficient permissions to install. For details, check logs in /var/log/azure/Microsoft.EnterpriseCloud.Monitoring.OmsAgentForLinux/extension.log"
        elif exit_code is 5:
            if "Reason: InvalidWorkspaceKey" in output or "Reason: MissingHeader" in output:
                # Enable failures
                # 53 is the exit code for configuration errors
                # https://github.com/Azure/azure-marketplace/wiki/Extension-Build-Notes-Best-Practices#error-codes-and-messages-output-to-stderr
                exit_code = 53
                output = "Installation failed due to incorrect workspace key. Please check if the workspace key is correct. For details, check logs in /var/log/azure/Microsoft.EnterpriseCloud.Monitoring.OmsAgentForLinux/extension.log"
        elif exit_code is 8:
            if "Check the correctness of the workspace ID and shared key" in output:
                # Enable failures
                # 53 is the exit code for configuration errors
                # https://github.com/Azure/azure-marketplace/wiki/Extension-Build-Notes-Best-Practices#error-codes-and-messages-output-to-stderr
                exit_code = 53
                output = "Installation failed due to incorrect workspace key. Please check if the workspace key is correct. For details, check logs in /var/log/azure/Microsoft.EnterpriseCloud.Monitoring.OmsAgentForLinux/extension.log"

        if exit_code is not 0 and exit_code is not 52:
            if "dpkg:" in output or "dpkg :" in output or "rpmdb:" in output or "rpm.lock" in output:
                # OMI (19) happens to be the first package we install and if we get rpmdb failures, its a system issue
                # 52 is the exit code for missing dependency i.e. rpmdb, libc6 or libpam-runtime
                # https://github.com/Azure/azure-marketplace/wiki/Extension-Build-Notes-Best-Practices#error-codes-and-messages-output-to-stderr
                exit_code = 52
                output = "There seems to be an issue in your package manager dpkg or rpm. For details, check logs in /var/log/azure/Microsoft.EnterpriseCloud.Monitoring.OmsAgentForLinux/extension.log"
            if "conflicts with file from package" in output or "Failed dependencies:" in output or "Please install curl" in output or "is needed by" in output or "check_version_installable" in output or "Error: curl was not installed" in output or "Please install the ctypes package" in output or "gpg is not installed" in output:
                # OMI (19) happens to be the first package we install and if we get rpmdb failures, its a system issue
                # 52 is the exit code for missing dependency i.e. rpmdb, libc6 or libpam-runtime
                # https://github.com/Azure/azure-marketplace/wiki/Extension-Build-Notes-Best-Practices#error-codes-and-messages-output-to-stderr
                exit_code = 52
                output = "Installation failed due to missing dependencies. For details, check logs in /var/log/azure/Microsoft.EnterpriseCloud.Monitoring.OmsAgentForLinux/extension.log"
            if "Permission denied" in output:
                # Enable failures
                # 52 is the exit code for missing dependency i.e. rpmdb, libc6 or libpam-runtime
                # https://github.com/Azure/azure-marketplace/wiki/Extension-Build-Notes-Best-Practices#error-codes-and-messages-output-to-stderr
                exit_code = 52
                output = "Installation failed due to insufficient permissions. Please ensure omsagent user is part of the sudoer file and has sufficient permissions to install. For details, check logs in /var/log/azure/Microsoft.EnterpriseCloud.Monitoring.OmsAgentForLinux/extension.log"
    except:
        hutil_log_info('Failed to write output to STDERR')

    return exit_code, output


def run_command_with_retries(cmd, retries, retry_check, final_check = None,
                             check_error = True, log_cmd = True,
                             initial_sleep_time = InitialRetrySleepSeconds,
                             sleep_increase_factor = 1):
    """
    Caller provides a method, retry_check, to use to determine if a retry
    should be performed. This must be a function with two parameters:
    exit_code and output
    The final_check can be provided as a method to perform a final check after
    retries have been exhausted
    Logic used: will retry up to retries times with initial_sleep_time in
    between tries
    If the retry_check returns True for retry_verbosely, we will try cmd with
    the standard -v verbose flag added
    """
    try_count = 0
    sleep_time = initial_sleep_time
    run_cmd = cmd
    run_verbosely = False

    while try_count <= retries:
        if run_verbosely:
            run_cmd = cmd + ' -v'
        exit_code, output = run_command_and_log(run_cmd, check_error, log_cmd)
        should_retry, retry_message, run_verbosely = retry_check(exit_code,
                                                                 output)
        if not should_retry:
            break
        try_count += 1
        hutil_log_info(retry_message)
        time.sleep(sleep_time)
        sleep_time *= sleep_increase_factor

    if final_check is not None:
        exit_code = final_check(exit_code, output)

    return exit_code

def run_command_with_retries_output(cmd, retries, retry_check, final_check = None,
                             check_error = True, log_cmd = True,
                             initial_sleep_time = InitialRetrySleepSeconds,
                             sleep_increase_factor = 1):
    """
    Caller provides a method, retry_check, to use to determine if a retry
    should be performed. This must be a function with two parameters:
    exit_code and output
    The final_check can be provided as a method to perform a final check after
    retries have been exhausted
    Logic used: will retry up to retries times with initial_sleep_time in
    between tries
    If the retry_check retuns True for retry_verbosely, we will try cmd with
    the standard -v verbose flag added
    """
    try_count = 0
    sleep_time = initial_sleep_time
    run_cmd = cmd
    run_verbosely = False

    while try_count <= retries:
        if run_verbosely:
            run_cmd = cmd + ' -v'
        exit_code, output = run_command_and_log(run_cmd, check_error, log_cmd)
        should_retry, retry_message, run_verbosely = retry_check(exit_code,
                                                                 output)
        if not should_retry:
            break
        try_count += 1
        hutil_log_info(retry_message)
        time.sleep(sleep_time)
        sleep_time *= sleep_increase_factor

    if final_check is not None:
        exit_code = final_check(exit_code, output)

    return exit_code, output


def is_dpkg_locked(exit_code, output):
    """
    If dpkg is locked, the output will contain a message similar to 'dpkg
    status database is locked by another process'
    """
    if exit_code is not 0:
        dpkg_locked_search = r'^.*dpkg.+lock.*$'
        dpkg_locked_re = re.compile(dpkg_locked_search, re.M)
        if dpkg_locked_re.search(output):
            return True
    return False


def was_curl_found(exit_code, output):
    """
    Returns false if exit_code indicates that curl was not installed; this can
    occur when package lists need to be updated, or when some archives are
    out-of-date
    """
    if exit_code is InstallErrorCurlNotInstalled:
        return False
    return True

def retry_skip(exit_code, output):
    """
    skip retires
    """
    return False, '', False

def retry_if_dpkg_locked_or_curl_is_not_found(exit_code, output):
    """
    Some commands fail because the package manager is locked (apt-get/dpkg
    only); this will allow retries on failing commands.
    Sometimes curl's dependencies (i.e. libcurl) are not installed; if this
    is the case on a VM with apt-get, 'apt-get -f install' should be run
    Sometimes curl is not installed and is also not found in the package list;
    if this is the case on a VM with apt-get, update the package list
    """
    retry_verbosely = False
    dpkg_locked = is_dpkg_locked(exit_code, output)
    curl_found = was_curl_found(exit_code, output)
    apt_get_exit_code, apt_get_output = run_get_output('which apt-get',
                                                       chk_err = False,
                                                       log_cmd = False)
    if dpkg_locked:
        return True, 'Retrying command because package manager is locked.', \
               retry_verbosely
    elif (not curl_found and apt_get_exit_code is 0 and
            ('apt-get -f install' in output
            or 'Unmet dependencies' in output.lower())):
        hutil_log_info('Installing all dependencies of curl:')
        run_command_and_log('apt-get -f install')
        return True, 'Retrying command because curl and its dependencies ' \
                     'needed to be installed', retry_verbosely
    elif not curl_found and apt_get_exit_code is 0:
        hutil_log_info('Updating package lists to make curl available')
        run_command_and_log('apt-get update')
        return True, 'Retrying command because package lists needed to be ' \
                     'updated', retry_verbosely
    else:
        return False, '', False


def final_check_if_dpkg_locked(exit_code, output):
    """
    If dpkg is still locked after the retries, we want to return a specific
    error code
    """
    dpkg_locked = is_dpkg_locked(exit_code, output)
    if dpkg_locked:
        exit_code = DPKGLockedErrorCode
    return exit_code


def retry_onboarding(exit_code, output):
    """
    Retry under any of these conditions:
    - If the onboarding request returns 403: this may indicate that the agent
      GUID and certificate should be re-generated
    - If the onboarding request returns a different non-200 code: the OMS
      service may be temporarily unavailable
    - If the onboarding curl command returns an unaccounted-for error code,
      we should retry with verbose logging
    """
    retry_verbosely = False

    if exit_code is EnableErrorOMSReturned403:
        return True, 'Retrying the onboarding command to attempt generating ' \
                     'a new agent ID and certificate.', retry_verbosely
    elif exit_code is EnableErrorOMSReturnedNon200:
        return True, 'Retrying; the OMS service may be temporarily ' \
                     'unavailable.', retry_verbosely
    elif exit_code is EnableErrorOnboarding:
        return True, 'Retrying with verbose logging.', True
    return False, '', False


def raise_if_no_internet(exit_code, output):
    """
    Raise the CannotConnectToOMSException exception if the onboarding
    script returns the error code to indicate that the OMS service can't be
    resolved
    """
    if exit_code is EnableErrorResolvingHost:
        raise CannotConnectToOMSException
    return exit_code


def get_settings():
    """
    Retrieve the configuration for this extension operation
    """
    global SettingsDict
    public_settings = None
    protected_settings = None

    if HUtilObject is not None:
        public_settings = HUtilObject.get_public_settings()
        protected_settings = HUtilObject.get_protected_settings()
    elif SettingsDict is not None:
        public_settings = SettingsDict['public_settings']
        protected_settings = SettingsDict['protected_settings']
    else:
        SettingsDict = {}
        handler_env = get_handler_env()
        try:
            config_dir = str(handler_env['handlerEnvironment']['configFolder'])
        except:
            config_dir = os.path.join(os.getcwd(), 'config')

        seq_no = get_latest_seq_no()
        settings_path = os.path.join(config_dir, '{0}.settings'.format(seq_no))
        try:
            with open(settings_path, 'r') as settings_file:
                settings_txt = settings_file.read()
            settings = json.loads(settings_txt)
            h_settings = settings['runtimeSettings'][0]['handlerSettings']
            public_settings = h_settings['publicSettings']
            SettingsDict['public_settings'] = public_settings
        except:
            hutil_log_error('Unable to load handler settings from ' \
                            '{0}'.format(settings_path))

        if ('protectedSettings' in h_settings
                and 'protectedSettingsCertThumbprint' in h_settings
                and h_settings['protectedSettings'] is not None
                and h_settings['protectedSettingsCertThumbprint'] is not None):
            encoded_settings = h_settings['protectedSettings']
            settings_thumbprint = h_settings['protectedSettingsCertThumbprint']
            encoded_cert_path = os.path.join('/var/lib/waagent',
                                             '{0}.crt'.format(
                                                       settings_thumbprint))
            encoded_key_path = os.path.join('/var/lib/waagent',
                                            '{0}.prv'.format(
                                                      settings_thumbprint))
            decoded_settings = base64.standard_b64decode(encoded_settings)
            decrypt_cmd = 'openssl smime -inform DER -decrypt -recip {0} ' \
                          '-inkey {1}'.format(encoded_cert_path,
                                              encoded_key_path)

            try:
                session = subprocess.Popen([decrypt_cmd], shell = True,
                                           stdin = subprocess.PIPE,
                                           stderr = subprocess.STDOUT,
                                           stdout = subprocess.PIPE)
                output = session.communicate(decoded_settings)
            except OSError:
                pass
            protected_settings_str = output[0]

            if protected_settings_str is None:
                log_and_exit('Enable', 1, 'Failed decrypting ' \
                                          'protectedSettings')
            protected_settings = ''
            try:
                protected_settings = json.loads(protected_settings_str)
            except:
                hutil_log_error('JSON exception decoding protected settings')
            SettingsDict['protected_settings'] = protected_settings

    return public_settings, protected_settings


def update_status_file(operation, exit_code, exit_status, message):
    """
    Mimic HandlerUtil method do_status_report in case hutil method is not
    available
    Write status to status file
    """
    handler_env = get_handler_env()
    try:
        extension_version = str(handler_env['version'])
        status_dir = str(handler_env['handlerEnvironment']['statusFolder'])
    except:
        extension_version = "1.0"
        status_dir = os.path.join(os.getcwd(), 'status')

    status_txt = [{
        "version" : extension_version,
        "timestampUTC" : time.strftime("%Y-%m-%dT%H:%M:%SZ", time.gmtime()),
        "status" : {
            "name" : "Microsoft.EnterpriseCloud.Monitoring.OmsAgentForLinux",
            "operation" : operation,
            "status" : exit_status,
            "code" : exit_code,
            "formattedMessage" : {
                "lang" : "en-US",
                "message" : message
            }
        }
    }]

    status_json = json.dumps(status_txt)

    # Find the most recently changed config file and then use the
    # corresponding status file
    latest_seq_no = get_latest_seq_no()

    status_path = os.path.join(status_dir, '{0}.status'.format(latest_seq_no))
    status_tmp = '{0}.tmp'.format(status_path)
    with open(status_tmp, 'w+') as tmp_file:
        tmp_file.write(status_json)
    os.rename(status_tmp, status_path)


def get_handler_env():
    """
    Set and retrieve the contents of HandlerEnvironment.json as JSON
    """
    global HandlerEnvironment
    if HandlerEnvironment is None:
        handler_env_path = os.path.join(os.getcwd(), 'HandlerEnvironment.json')
        try:
            with open(handler_env_path, 'r') as handler_env_file:
                handler_env_txt = handler_env_file.read()
            handler_env = json.loads(handler_env_txt)
            if type(handler_env) == list:
                handler_env = handler_env[0]
            HandlerEnvironment = handler_env
        except Exception as e:
            waagent_log_error(str(e))
    return HandlerEnvironment


def get_latest_seq_no():
    """
    Determine the latest operation settings number to use
    """
    global SettingsSequenceNumber
    if SettingsSequenceNumber is None:
        handler_env = get_handler_env()
        try:
            config_dir = str(handler_env['handlerEnvironment']['configFolder'])
        except:
            config_dir = os.path.join(os.getcwd(), 'config')

        latest_seq_no = -1
        cur_seq_no = -1
        latest_time = None
        try:
            for dir_name, sub_dirs, file_names in os.walk(config_dir):
                for file_name in file_names:
                    file_basename = os.path.basename(file_name)
                    match = re.match(r'[0-9]{1,10}\.settings', file_basename)
                    if match is None:
                        continue
                    cur_seq_no = int(file_basename.split('.')[0])
                    file_path = os.path.join(config_dir, file_name)
                    cur_time = os.path.getmtime(file_path)
                    if latest_time is None or cur_time > latest_time:
                        latest_time = cur_time
                        latest_seq_no = cur_seq_no
        except:
            pass
        if latest_seq_no < 0:
            latest_seq_no = 0
        SettingsSequenceNumber = latest_seq_no

    return SettingsSequenceNumber


def run_get_output(cmd, chk_err = False, log_cmd = True):
    """
    Mimic waagent mothod RunGetOutput in case waagent is not available
    Run shell command and return exit code and output
    """
    if 'Utils.WAAgentUtil' in sys.modules:
        # WALinuxAgent-2.0.14 allows only 2 parameters for RunGetOutput
        # If checking the number of parameters fails, pass 2
        try:
            sig = inspect.signature(waagent.RunGetOutput)
            params = sig.parameters
            waagent_params = len(params)
        except:
            try:
                spec = inspect.getargspec(waagent.RunGetOutput)
                params = spec.args
                waagent_params = len(params)
            except:
                waagent_params = 2
        if waagent_params >= 3:
            exit_code, output = waagent.RunGetOutput(cmd, chk_err, log_cmd)
        else:
            exit_code, output = waagent.RunGetOutput(cmd, chk_err)
    else:
        try:
            output = subprocess.check_output(cmd, stderr = subprocess.STDOUT,
                                             shell = True)
            exit_code = 0
        except subprocess.CalledProcessError as e:
            exit_code = e.returncode
            output = e.output

    return exit_code, output.encode('utf-8').strip()


def get_tenant_id_from_metadata_api(vm_resource_id):
    """
    Retrieve the Tenant ID using the Metadata API of the VM resource ID
    Since we have not authenticated, the Metadata API will throw a 401, but
    the headers of the 401 response will contain the tenant ID
    """
    tenant_id = None
    metadata_endpoint = get_metadata_api_endpoint(vm_resource_id)
    metadata_request = urllib.request.Request(metadata_endpoint)
    try:
        # This request should fail with code 401
        metadata_response = urllib.request.urlopen(metadata_request)
        hutil_log_info('Request to Metadata API did not fail as expected; ' \
                       'attempting to use headers from response to ' \
                       'determine Tenant ID')
        metadata_headers = metadata_response.headers
    except urllib.error.HTTPError as e:
        metadata_headers = e.headers

    if metadata_headers is not None and 'WWW-Authenticate' in metadata_headers:
        auth_header = metadata_headers['WWW-Authenticate']
        auth_header_regex = r'authorization_uri=\"https:\/\/login\.windows\.net/(' + GUIDRegex + ')\"'
        auth_header_search = re.compile(auth_header_regex)
        auth_header_matches = auth_header_search.search(auth_header)
        if not auth_header_matches:
            raise MetadataAPIException('The WWW-Authenticate header in the ' \
                                       'response does not contain expected ' \
                                       'authorization_uri format')
        else:
            tenant_id = auth_header_matches.group(1)
    else:
        raise MetadataAPIException('Expected information from Metadata API ' \
                                   'is not present')

    return tenant_id


def get_metadata_api_endpoint(vm_resource_id):
    """
    Extrapolate Metadata API endpoint from VM Resource ID
    Example VM resource ID: /subscriptions/306ee7f1-3d0a-4605-9f39-ff253cc02708/resourceGroups/LinuxExtVMResourceGroup/providers/Microsoft.Compute/virtualMachines/lagalbraOCUb16C
    Corresponding example endpoint: https://management.azure.com/subscriptions/306ee7f1-3d0a-4605-9f39-ff253cc02708/resourceGroups/LinuxExtVMResourceGroup?api-version=2016-09-01
    """
    # Will match for ARM and Classic VMs, Availability Sets, VM Scale Sets
    vm_resource_id_regex = r'^\/subscriptions\/(' + GUIDRegex + ')\/' \
                            'resourceGroups\/([^\/]+)\/providers\/Microsoft' \
                            '\.(?:Classic){0,1}Compute\/(?:virtualMachines|' \
                            'availabilitySets|virtualMachineScaleSets)' \
                            '\/[^\/]+$'
    vm_resource_id_search = re.compile(vm_resource_id_regex, re.M)
    vm_resource_id_matches = vm_resource_id_search.search(vm_resource_id)
    if not vm_resource_id_matches:
        raise InvalidParameterError('VM Resource ID is invalid')
    else:
        subscription_id = vm_resource_id_matches.group(1)
        resource_group = vm_resource_id_matches.group(2)

    metadata_url = 'https://management.azure.com/subscriptions/{0}' \
                   '/resourceGroups/{1}'.format(subscription_id,
                                                resource_group)
    metadata_data = urllib.parse.urlencode({'api-version' : '2016-09-01'})
    metadata_endpoint = '{0}?{1}'.format(metadata_url, metadata_data)
    return metadata_endpoint


def get_access_token(tenant_id, resource):
    """
    Retrieve an OAuth token by sending an OAuth2 token exchange
    request to the local URL that the ManagedIdentity extension is
    listening to
    """
    # Extract the endpoint that the ManagedIdentity extension is listening on
    with open(ManagedIdentityExtListeningURLPath, 'r') as listening_file:
        listening_settings_txt = listening_file.read()
    try:
        listening_settings = json.loads(listening_settings_txt)
        listening_url = listening_settings['url']
    except:
        raise ManagedIdentityExtException('Could not extract listening URL ' \
                                          'from settings file')

    # Send an OAuth token exchange request
    oauth_data = {'authority' : 'https://login.microsoftonline.com/' \
                                '{0}'.format(tenant_id),
                  'resource' : resource
    }
    oauth_request = urllib.request.Request(listening_url + '/oauth2/token',
                                    urllib.parse.urlencode(oauth_data))
    oauth_request.add_header('Metadata', 'true')
    try:
        oauth_response = urllib.request.urlopen(oauth_request)
        oauth_response_txt = oauth_response.read()
    except urllib.error.HTTPError as e:
        hutil_log_error('Request to ManagedIdentity extension listening URL ' \
                        'failed with an HTTPError: {0}'.format(e))
        hutil_log_info('Response from ManagedIdentity extension: ' \
                       '{0}'.format(e.read()))
        raise ManagedIdentityExtException('Request to listening URL failed ' \
                                          'with HTTPError {0}'.format(e))
    except:
        raise ManagedIdentityExtException('Unexpected error from request to ' \
                                          'listening URL')

    try:
        oauth_response_json = json.loads(oauth_response_txt)
    except:
        raise ManagedIdentityExtException('Error parsing JSON from ' \
                                          'listening URL response')

    if (oauth_response_json is not None
            and 'access_token' in oauth_response_json):
        return oauth_response_json['access_token']
    else:
        raise ManagedIdentityExtException('Could not retrieve access token ' \
                                          'in the listening URL response')


def get_workspace_info_from_oms(vm_resource_id, tenant_id, access_token):
    """
    Send a request to the OMS service with the VM information to
    determine the workspace the OMSAgent should onboard to
    """
    oms_data = {'ResourceId' : vm_resource_id,
                'TenantId' : tenant_id,
                'JwtToken' : access_token
    }
    oms_request_json = json.dumps(oms_data)
    oms_request = urllib.request.Request(OMSServiceValidationEndpoint)
    oms_request.add_header('Content-Type', 'application/json')

    retries = 5
    initial_sleep_time = AutoManagedWorkspaceCreationSleepSeconds
    sleep_increase_factor = 1
    try_count = 0
    sleep_time = initial_sleep_time

    # Workspace may not be provisioned yet; sleep and retry if
    # provisioning has been accepted
    while try_count <= retries:
        try:
            oms_response = urllib.request.urlopen(oms_request, oms_request_json)
            oms_response_txt = oms_response.read()
        except urllib.error.HTTPError as e:
            hutil_log_error('Request to OMS threw HTTPError: {0}'.format(e))
            hutil_log_info('Response from OMS: {0}'.format(e.read()))
            raise OMSServiceOneClickException('ValidateMachineIdentity ' \
                                              'request returned an error ' \
                                              'HTTP code: {0}'.format(e))
        except:
            raise OMSServiceOneClickException('Unexpected error from ' \
                                              'ValidateMachineIdentity ' \
                                              'request')

        should_retry = retry_get_workspace_info_from_oms(oms_response)
        if not should_retry:
            # TESTED
            break
        elif try_count == retries:
            # TESTED
            hutil_log_error('Retries for ValidateMachineIdentity request ran ' \
                            'out: required workspace information cannot be ' \
                            'extracted')
            raise OneClickException('Workspace provisioning did not complete ' \
                                    'within the allotted time')

        # TESTED
        try_count += 1
        time.sleep(sleep_time)
        sleep_time *= sleep_increase_factor

    if not oms_response_txt:
        raise OMSServiceOneClickException('Body from ValidateMachineIdentity ' \
                                          'response is empty; required ' \
                                          'workspace information cannot be ' \
                                          'extracted')
    try:
        oms_response_json = json.loads(oms_response_txt)
    except:
        raise OMSServiceOneClickException('Error parsing JSON from ' \
                                          'ValidateMachineIdentity response')

    if (oms_response_json is not None and 'WorkspaceId' in oms_response_json
            and 'WorkspaceKey' in oms_response_json):
        return oms_response_json
    else:
        hutil_log_error('Could not retrieve both workspace ID and key from ' \
                        'the OMS service response {0}; cannot determine ' \
                        'workspace ID and key'.format(oms_response_json))
        raise OMSServiceOneClickException('Required workspace information ' \
                                          'was not found in the ' \
                                          'ValidateMachineIdentity response')


def retry_get_workspace_info_from_oms(oms_response):
    """
    Return True to retry if the response from OMS for the
    ValidateMachineIdentity request incidates that the request has
    been accepted, but the managed workspace is still being
    provisioned
    """
    try:
        oms_response_http_code = oms_response.getcode()
    except:
        hutil_log_error('Unable to get HTTP code from OMS repsonse')
        return False

    if (oms_response_http_code is 202 or oms_response_http_code is 204
                                      or oms_response_http_code is 404):
        hutil_log_info('Retrying ValidateMachineIdentity OMS request ' \
                       'because workspace is still being provisioned; HTTP ' \
                       'code from OMS is {0}'.format(oms_response_http_code))
        return True
    else:
        hutil_log_info('Workspace is provisioned; HTTP code from OMS is ' \
                       '{0}'.format(oms_response_http_code))
        return False


def init_waagent_logger():
    """
    Initialize waagent logger
    If waagent has not been imported, catch the exception
    """
    try:
        waagent.LoggerInit('/var/log/waagent.log', '/dev/stdout', True)
    except Exception as e:
        print('Unable to initialize waagent log because of exception ' \
              '{0}'.format(e))


def waagent_log_info(message):
    """
    Log informational message, being cautious of possibility that waagent may
    not be imported
    """
    if 'Utils.WAAgentUtil' in sys.modules:
        waagent.Log(message)
    else:
        print('Info: {0}'.format(message))


def waagent_log_error(message):
    """
    Log error message, being cautious of possibility that waagent may not be
    imported
    """
    if 'Utils.WAAgentUtil' in sys.modules:
        waagent.Error(message)
    else:
        print('Error: {0}'.format(message))


def hutil_log_info(message):
    """
    Log informational message, being cautious of possibility that hutil may
    not be imported and configured
    """
    if HUtilObject is not None:
        HUtilObject.log(message)
    else:
        print('Info: {0}'.format(message))


def hutil_log_error(message):
    """
    Log error message, being cautious of possibility that hutil may not be
    imported and configured
    """
    if HUtilObject is not None:
        HUtilObject.error(message)
    else:
        print('Error: {0}'.format(message))


def log_and_exit(operation, exit_code = 1, message = ''):
    """
    Log the exit message and perform the exit
    """
    if exit_code is 0:
        waagent_log_info(message)
        hutil_log_info(message)
        exit_status = 'success'
    else:
        waagent_log_error(message)
        hutil_log_error(message)
        exit_status = 'failed'

    if HUtilObject is not None:
        HUtilObject.do_exit(exit_code, operation, exit_status, str(exit_code),
                            message)
    else:
        update_status_file(operation, str(exit_code), exit_status, message)
        sys.exit(exit_code)


# Exceptions
# If these exceptions are expected to be caught by the main method, they
# include an error_code field with an integer with which to exit from main

class OmsAgentForLinuxException(Exception):
    """
    Base exception class for all exceptions; as such, its error code is the
    basic error code traditionally returned in Linux: 1
    """
    error_code = 1
    def get_error_message(self, operation):
        """
        Return a descriptive error message based on this type of exception
        """
        return '{0} failed with exit code {1}'.format(operation,
                                                      self.error_code)


class ParameterMissingException(OmsAgentForLinuxException):
    """
    There is a missing parameter for the OmsAgentForLinux Extension
    """
    error_code = MissingorInvalidParameterErrorCode
    def get_error_message(self, operation):
        return '{0} failed due to a missing parameter: {1}'.format(operation,
                                                                   self)


class InvalidParameterError(OmsAgentForLinuxException):
    """
    There is an invalid parameter for the OmsAgentForLinux Extension
    ex. Workspace ID does not match GUID regex
    """
    error_code = MissingorInvalidParameterErrorCode
    def get_error_message(self, operation):
        return '{0} failed due to an invalid parameter: {1}'.format(operation,
                                                                    self)


class UnwantedMultipleConnectionsException(OmsAgentForLinuxException):
    """
    This VM is already connected to a different Log Analytics workspace
    and stopOnMultipleConnections is set to true
    """
    error_code = UnwantedMultipleConnectionsErrorCode
    def get_error_message(self, operation):
        return '{0} failed due to multiple connections: {1}'.format(operation,
                                                                    self)


class CannotConnectToOMSException(OmsAgentForLinuxException):
    """
    The OMSAgent cannot connect to the OMS service
    """
    error_code = CannotConnectToOMSErrorCode # error code to indicate no internet access
    def get_error_message(self, operation):
        return 'The agent could not connect to the Microsoft Operations ' \
               'Management Suite service. Please check that the system ' \
               'either has Internet access, or that a valid HTTP proxy has ' \
               'been configured for the agent. Please also check the ' \
               'correctness of the workspace ID.'


class OneClickException(OmsAgentForLinuxException):
    """
    A generic exception for OneClick-related issues
    """
    error_code = OneClickErrorCode
    def get_error_message(self, operation):
        return 'Encountered an issue related to the OneClick scenario: ' \
               '{0}'.format(self)


class ManagedIdentityExtMissingException(OneClickException):
    """
    This extension being present is required for the OneClick scenario
    """
    error_code = ManagedIdentityExtMissingErrorCode
    def get_error_message(self, operation):
        return 'The ManagedIdentity extension is required to be installed ' \
               'for Automatic Management to be enabled. Please set ' \
               'EnableAutomaticManagement to false in public settings or ' \
               'install the ManagedIdentityExtensionForLinux Azure VM ' \
               'extension.'


class ManagedIdentityExtException(OneClickException):
    """
    Thrown when we encounter an issue with ManagedIdentityExtensionForLinux
    """
    error_code = ManagedIdentityExtErrorCode
    def get_error_message(self, operation):
        return 'Encountered an issue with the ManagedIdentity extension: ' \
               '{0}'.format(self)


class MetadataAPIException(OneClickException):
    """
    Thrown when we encounter an issue with Metadata API
    """
    error_code = MetadataAPIErrorCode
    def get_error_message(self, operation):
        return 'Encountered an issue with the Metadata API: {0}'.format(self)


class OMSServiceOneClickException(OneClickException):
    """
    Thrown when prerequisites were satisfied but could not retrieve the managed
    workspace information from OMS service
    """
    error_code = OMSServiceOneClickErrorCode
    def get_error_message(self, operation):
        return 'Encountered an issue with the OMS service: ' \
               '{0}'.format(self)


if __name__ == '__main__' :
    main()<|MERGE_RESOLUTION|>--- conflicted
+++ resolved
@@ -363,7 +363,6 @@
 
     public_settings, _ = get_settings()
     workspaceId = public_settings.get('workspaceId')
-<<<<<<< HEAD
 
     # In the case where a SCOM connection is already present or OMS is connected to another workspace,
     # we should not create conflicts by installing the OMSAgent packages
@@ -372,12 +371,8 @@
             and stopOnMultipleConnections == "true"):
         detect_multiple_connections(workspaceId)
 
-    etc_remove_path = os.path.join(EtcOMSAgentPath, workspaceId)        
-    etc_move_path = os.path.join(EtcOMSAgentPath, ExtensionStateSubdirectory, workspaceId)        
-=======
-    etc_remove_path = os.path.join(EtcOMSAgentPath, workspaceId)
+    etc_remove_path = os.path.join(EtcOMSAgentPath, workspaceId) 
     etc_move_path = os.path.join(EtcOMSAgentPath, ExtensionStateSubdirectory, workspaceId)
->>>>>>> 439d2512
     if (not os.path.isdir(etc_move_path)):
         shutil.move(etc_remove_path, etc_move_path)
 
