--- conflicted
+++ resolved
@@ -43,14 +43,10 @@
          'redhat7': 'RedHat:RHEL:7.3:latest',
          'centos6': 'OpenLogic:CentOS:6.9:latest',
          'centos7': 'OpenLogic:CentOS:7.5:latest',
-#         'oracle6': 'Oracle:Oracle-Linux:6.9:latest',
+         # 'oracle6': 'Oracle:Oracle-Linux:6.9:latest',
          'oracle7': 'Oracle:Oracle-Linux:7.5:latest',
-<<<<<<< HEAD
          'sles12': 'SUSE:SLES:12-SP3:latest',
          'sles15': 'SUSE:SLES:15:latest'}
-=======
-         'suse12': 'SUSE:SLES:12-SP3:latest'}
->>>>>>> 93bdfb9d
 
 vmnames = []
 images = {}
