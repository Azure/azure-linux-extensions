#!/usr/bin/python
#
# AbstractPatching is the base patching class of all the linux distros
#
# Copyright 2014 Microsoft Corporation
#
# Licensed under the Apache License, Version 2.0 (the "License");
# you may not use this file except in compliance with the License.
# You may obtain a copy of the License at
#
#     http://www.apache.org/licenses/LICENSE-2.0
#
# Unless required by applicable law or agreed to in writing, software
# distributed under the License is distributed on an "AS IS" BASIS,
# WITHOUT WARRANTIES OR CONDITIONS OF ANY KIND, either express or implied.
# See the License for the specific language governing permissions and
# limitations under the License.
#
# Requires Python 2.4+


import os
import sys
import imp
import base64
import re
import json
import platform
import shutil
import time
import traceback
import datetime
import logging

from Utils.WAAgentUtil import waagent
import Utils.HandlerUtil as Util

# Global variables definition
ExtensionShortName = 'OSPatching'
VMStatusTestTemplate = False

try:
    from VMStatusTestUserDefined import VMStatusTest
except:
    from VMStatusTestDefault import VMStatusTest
    VMStatusTestTemplate = True

class AbstractPatching(object):
    """
    AbstractPatching defines a skeleton neccesary for a concrete Patching class.
    """
    def __init__(self, hutil):
        self.hutil = hutil

        self.patched = []
        self.to_patch = []
        self.downloaded = []

        self.disabled = None
        self.stop = None
        self.reboot_after_patch = None
        self.interval_of_weeks = None
        self.day_of_week = None
        self.start_time = None
        self.download_time = None
        self.install_duration = None
        self.patch_now = None
        self.category = None
        self.download_duration = 3600
        self.gap_between_stage = 60

        self.crontab = '/etc/crontab'
        self.cron_restart_cmd = 'service cron restart'
        self.cron_chkconfig_cmd = 'chkconfig cron on'

        self.package_downloaded_path = os.path.join(waagent.LibDir, 'package.downloaded')
        self.package_patched_path = os.path.join(waagent.LibDir, 'package.patched')
        self.stop_flag_path = os.path.join(waagent.LibDir, 'StopOSPatching')
        self.history_scheduled = os.path.join(os.path.dirname(sys.argv[0]), 'history/scheduled')

        self.category_required = 'Important'
        self.category_all = 'ImportantAndRecommended'

        self.check_idle = True
        self.check_healthy = True

        self.current_config_list = list()

        # Reboot Requirements
        self.reboot_required = False
        self.open_deleted_files_before = list()
        self.open_deleted_files_after = list()
        self.needs_restart = list()

    def parse_settings(self, settings):
        disabled = settings.get('disabled')
        if disabled is None:
            msg = "The value of option \"disabled\" not \
                  specified in configuration\n Set it False by default"
            self.hutil.log_and_syslog(logging.WARNING, msg)

        self.disabled = True if disabled in ['True', 'true'] else False
        self.current_config_list.append('disabled=' + str(self.disabled))
        if self.disabled:
            msg = "The extension " + ExtensionShortName+ "is disabled"
            self.hutil.log_and_syslog(logging.INFO, msg)
            return

        stop = settings.get('stop')
        self.stop = True if stop in ['True', 'true'] else False
        self.current_config_list.append('stop=' + str(self.stop))

        reboot_after_patch = settings.get('rebootAfterPatch')
        if reboot_after_patch is None or reboot_after_patch == '':
            self.reboot_after_patch = 'Auto'
        else:
            self.reboot_after_patch = reboot_after_patch
        self.current_config_list.append('rebootAfterPatch=' + self.reboot_after_patch)
        waagent.AddExtensionEvent(name=hutil.get_name(),
                                  op=waagent.WALAEventOperation.Enable,
                                  isSuccess=True,
                                  message=" ".join(["rebootAfterPatch", self.reboot_after_patch]))

        start_time = settings.get('startTime')
        if start_time is None or start_time == '':
            msg = 'startTime defaults to Now'
            self.hutil.log_and_syslog(logging.INFO, msg)
            self.patch_now = True
            self.current_config_list.append('startTime=Now')
        else:
            self.patch_now = False
            self.current_config_list.append('startTime=' + start_time)            
            self.start_time = datetime.datetime.strptime(start_time, '%H:%M')
            self.download_time = self.start_time - datetime.timedelta(seconds=self.download_duration)
 
            day_of_week = settings.get('dayOfWeek')
            if day_of_week is None or day_of_week == '':
                msg = 'dayOfWeek defaults to Everyday'
                self.hutil.log_and_syslog(logging.INFO, msg)
                day_of_week = 'Everyday'
            self.current_config_list.append('dayOfWeek=' + day_of_week)
            waagent.AddExtensionEvent(name=hutil.get_name(),
                                      op=waagent.WALAEventOperation.Enable,
                                      isSuccess=True,
                                      message=" ".join(["dayOfWeek", self.dayOfWeek]))
            day2num = {'Monday':1, 'Tuesday':2, 'Wednesday':3, 'Thursday':4, 'Friday':5, 'Saturday':6, 'Sunday':7}
            if 'Everyday' in day_of_week:
                self.day_of_week = range(1,8)
            else:
                self.day_of_week = [day2num[day] for day in day_of_week.split('|')]

            interval_of_weeks = settings.get('intervalOfWeeks')
            if interval_of_weeks is None or interval_of_weeks == '':
                self.interval_of_weeks = '1'
            else:
                self.interval_of_weeks = interval_of_weeks
            self.current_config_list.append('intervalOfWeeks=' + str(self.interval_of_weeks))
            waagent.AddExtensionEvent(name=hutil.get_name(),
                                      op=waagent.WALAEventOperation.Enable,
                                      isSuccess=True,
                                      message=" ".join(["intervalOfWeeks", self.intervalOfWeeks]))

        install_duration = settings.get('installDuration')
        if install_duration is None or install_duration == '':
            msg = 'install_duration defaults to 3600s'
            self.hutil.log_and_syslog(logging.INFO, msg)
            self.install_duration = 3600
        else:
            hr_min = install_duration.split(':')
            self.install_duration = int(hr_min[0]) * 3600 + int(hr_min[1]) * 60
        self.current_config_list.append('installDuration=' + str(self.install_duration))
        # 5 min for reboot
        self.install_duration -= 300

        category = settings.get('category')
        if category is None or category == '':
            msg = 'category defaults to ' + self.category_all
            self.hutil.log_and_syslog(logging.INFO, msg)
            self.category = self.category_all
        else:
            self.category = category
        self.current_config_list.append('category=' + self.category)
        waagent.AddExtensionEvent(name=hutil.get_name(),
                                  op=waagent.WALAEventOperation.Enable,
                                  isSuccess=True,
                                  message=" ".join(["category", self.category]))

        check_idle = settings.get('vmStatusTest', dict()).get('checkIdle')
        if (check_idle is None or check_idle == ''):
            # Skip idle check by default in "Patch Now" mode
            if self.patch_now:
                self.check_idle = False
        else:
            if check_idle.lower() == 'true':
                self.check_idle = True
            elif check_idle.lower() == 'false':
                self.check_idle = False
            else:
                msg = 'checkIdle parameter is invalid'
                self.hutil.log_and_syslog(logging.ERROR, msg)
        self.current_config_list.append('checkIdle=' + str(self.check_idle))

        check_healthy = settings.get('VMStatusTest', dict()).get('checkHealthy')
        if not (check_healthy is None or check_healthy == ''):
            if check_healthy.lower() == 'true':
                self.check_healthy = True
            elif check_healthy.lower() == 'false':
                self.check_healthy = False
            else:
                msg = 'checkHealthy parameter is invalid'
                self.hutil.log_and_syslog(logging.ERROR, msg)
        self.current_config_list.append('checkHealthy=' + str(self.check_healthy))
        msg = self.get_current_config()
        self.hutil.log_and_syslog(logging.INFO, msg)

    def install(self):
        pass

    def enable(self):
        if self.stop:
            self.stop_download()
            self.create_stop_flag()
            return
        self.delete_stop_flag()
        if not self.disabled and self.patch_now:
            script_file_path = os.path.realpath(sys.argv[0])
            os.system(' '.join(['python', script_file_path, '-oneoff', '>/dev/null 2>&1 &']))
        else:
            waagent.SetFileContents(self.history_scheduled, '')
            self.set_download_cron()
            self.set_patch_cron()
            self.restart_cron()

    def disable(self):
        self.disabled = True
        self.enable()

    def stop_download(self):
        '''
        kill the process of downloading and its subprocess.
        return code:
            100  - There are no downloading process to stop
            0    - The downloading process is stopped
        '''
        script_file_path = os.path.realpath(sys.argv[0])
        script_file = os.path.basename(script_file_path)
        retcode, output = waagent.RunGetOutput('ps -ef | grep "' + script_file + ' -download" | grep -v grep | grep -v sh | awk \'{print $2}\'')
        if retcode > 0:
            self.hutil.log_and_syslog(logging.ERROR, output)
        if output != '':
            retcode, output2 = waagent.RunGetOutput("ps -ef | awk '{if($3==" + output.strip() + ") {print $2}}'")
            if retcode > 0:
                self.hutil.log_and_syslog(logging.ERROR, output2)
            if output2 != '':
                waagent.Run('kill -9 ' + output2.strip())
            waagent.Run('kill -9 ' + output.strip())
            return 0
        return 100

    def set_download_cron(self):
        script_file_path = os.path.realpath(sys.argv[0])
        script_dir = os.path.dirname(script_file_path)
        script_file = os.path.basename(script_file_path)
        old_line_end = ' '.join([script_file, '-download'])
        if self.disabled:
            new_line = '\n'
        else:
            hr = str(self.download_time.hour)
            minute = str(self.download_time.minute)
            if self.download_time.day != self.start_time.day:
                dow = ','.join([str(day - 1) for day in self.day_of_week])
            else:
                dow = ','.join([str(day) for day in self.day_of_week])
            new_line = ' '.join(['\n' + minute, hr, '* *', dow, 'root cd', script_dir, '&& python check.py', self.interval_of_weeks, '&& python', script_file, '-download > /dev/null 2>&1\n'])
        waagent.ReplaceFileContentsAtomic(self.crontab, '\n'.join(filter(lambda a: a and (old_line_end not in a), waagent.GetFileContents(self.crontab).split('\n'))) + new_line)

    def set_patch_cron(self):
        script_file_path = os.path.realpath(sys.argv[0])
        script_dir = os.path.dirname(script_file_path)
        script_file = os.path.basename(script_file_path)
        old_line_end = ' '.join([script_file, '-patch'])
        if self.disabled:
            new_line = '\n'
        else:
            hr = str(self.start_time.hour)
            minute = str(self.start_time.minute)
            minute_cleanup = str(self.start_time.minute + 1)
            dow = ','.join([str(day) for day in self.day_of_week])
            new_line = ' '.join(['\n' + minute, hr, '* *', dow, 'root cd', script_dir, '&& python check.py', self.interval_of_weeks, '&& python', script_file, '-patch >/dev/null 2>&1\n'])
            new_line += ' '.join([minute_cleanup, hr, '* *', dow, 'root rm -f', self.stop_flag_path, '\n'])
        waagent.ReplaceFileContentsAtomic(self.crontab, "\n".join(filter(lambda a: a and (old_line_end not in a) and (self.stop_flag_path not in a), waagent.GetFileContents(self.crontab).split('\n'))) + new_line)

    def restart_cron(self):
        retcode,output = waagent.RunGetOutput(self.cron_restart_cmd)
        if retcode > 0:
            self.hutil.log_and_syslog(logging.ERROR, output)

    def download(self):
        self.is_template()
        if self.check_idle:
            if VMStatusTest.is_vm_idle():
                msg = "Checking the VM is idle: True"
            else:
                msg = "Checking the VM is idle: False. Downloading is skipped."
            self.hutil.log_and_syslog(logging.INFO, msg)
            return
        else:
            msg = "Skipped VM idle checking"
            self.hutil.log_and_syslog(logging.INFO, msg)

        if self.exists_stop_flag():
            self.hutil.log_and_syslog(logging.INFO, "Downloading patches is stopped/canceled")
            return

        waagent.SetFileContents(self.package_downloaded_path, '')
        waagent.SetFileContents(self.package_patched_path, '')

        start_download_time = time.time()
        # Installing security patches is mandatory
        self._download(self.category_required)
        if self.category == self.category_all:
            self._download(self.category_all)
        end_download_time = time.time()
        waagent.AddExtensionEvent(name=hutil.get_name(),
                                  op=waagent.WALAEventOperation.Enable,
                                  isSuccess=True,
                                  message=" ".join(["Real downloading time is", str(round(end_download_time-start_download_time,3)), "s"])

    def _download(self, category):
        self.hutil.log_and_syslog(logging.INFO, "Start to check&download patches (Category:" + category + ")")
        retcode, downloadlist = self.check(category)
        if retcode > 0:
            self.hutil.log_and_syslog(logging.ERROR, "Failed to check valid upgrades")
            sys.exit(1)
        if 'walinuxagent' in downloadlist:
            downloadlist.remove('walinuxagent')
        if not downloadlist:
            self.hutil.log_and_syslog(logging.INFO, "No packages are available for update.")
            return
        self.hutil.log_and_syslog(logging.INFO, "There are " + str(len(downloadlist)) + " packages to upgrade.")
        self.hutil.log_and_syslog(logging.INFO, "Download list: " + ' '.join(downloadlist))
        for pkg_name in downloadlist:
            if pkg_name in self.downloaded:
                continue
            retcode = self.download_package(pkg_name)
            if retcode != 0:
                self.hutil.log_and_syslog(logging.ERROR, "Failed to download the package: " + pkg_name)
                continue
            self.downloaded.append(pkg_name)
            self.hutil.log_and_syslog(logging.INFO, "Package " + pkg_name + " is downloaded.")
            waagent.AppendFileContents(self.package_downloaded_path, pkg_name + ' ' + category + '\n')

    def patch(self):
        if self.check_idle:
            if VMStatusTest.is_vm_idle():
                msg = "Checking the VM is idle: True"
            else:
                msg = "Checking the VM is idle: False. Patching is skipped."
            self.hutil.log_and_syslog(logging.INFO, msg)
            return
        else:
            msg = "Skipped VM idle checking"
            self.hutil.log_and_syslog(logging.INFO, msg)

        if self.exists_stop_flag():
            self.hutil.log_and_syslog(logging.INFO, "Installing patches is stopped/canceled")
            self.delete_stop_flag()
            return

        # Record the scheduled time
        waagent.AppendFileContents(self.history_scheduled, time.strftime("%Y-%m-%d %a", time.localtime()) + '\n' )
        # Record the open deleted files before patching
        self.open_deleted_files_before = self.check_open_deleted_files()

        retcode = self.stop_download()
        if retcode == 0:
            self.hutil.log_and_syslog(logging.WARNING, "Download time exceeded. The pending package will be \
                                downloaded in the next cycle")
            waagent.AddExtensionEvent(name=hutil.get_name(),
                                      op=waagent.WALAEventOperation.Enable,
                                      isSuccess=True,
                                      message="Downloading time out"]

        global start_patch_time
        start_patch_time = time.time()

        pkg_failed = []
        is_time_out = [False, False]
        patchlist = self.get_pkg_to_patch(self.category_required)
        is_time_out[0],failed = self._patch(self.category_required, patchlist)
        pkg_failed.extend(failed)
        if not self.exists_stop_flag():
<<<<<<< HEAD
            self.hutil.log_and_syslog(logging.INFO, "Going to sleep for " + str(self.gap_between_stage) + "s")
            time.sleep(self.gap_between_stage)
            patchlist = self.get_pkg_to_patch(self.category_all)
            self._patch(self.category_all, patchlist)
        else:
            self.hutil.log_and_syslog(logging.INFO, "Installing patches (Category:" + self.category_all + ") is stopped/canceled")
=======
            if not is_time_out[0]:
                patchlist = self.get_pkg_to_patch(self.category_all)
                if len(patchlist) == 0:
                    self.hutil.log_and_syslog(logging.INFO, "No packages are available for update. (Category:" + self.category_all + ")")
                else:
                    self.hutil.log_and_syslog(logging.INFO, "Going to sleep for " + str(self.gap_between_stage) + "s")
                    time.sleep(self.gap_between_stage)
                    is_time_out[1],failed = self._patch(self.category_all, patchlist)
                    pkg_failed.extend(failed)
        else:
            self.hutil.log_and_syslog(logging.INFO, "Installing patches (Category:" + self.category_all + ") is stopped/canceled")
        if is_time_out[0] or is_time_out[1]:
            waagent.AddExtensionEvent(name=hutil.get_name(),
                                      op=waagent.WALAEventOperation.Enable,
                                      isSuccess=True,
                                      message="Patching time out"]
>>>>>>> 9c9a683f

        self.open_deleted_files_after = self.check_open_deleted_files()
        self.delete_stop_flag()
        #self.report()
        if self.check_healthy:
            self.hutil.log_and_syslog(logging.INFO, "Checking the VM is healthy after patching: " + str(VMStatusTest.is_vm_healthy()))
        if self.patched is not None and len(self.patched) > 0:
            self.reboot_if_required()

    def _patch(self, category, patchlist):
        if self.exists_stop_flag():
            self.hutil.log_and_syslog(logging.INFO, "Installing patches (Category:" + category + ") is stopped/canceled")
            return
        if not patchlist:
            self.hutil.log_and_syslog(logging.INFO, "No packages are available for update.")
            return
        self.hutil.log_and_syslog(logging.INFO, "Start to install " + str(len(patchlist)) +" patches (Category:" + category + ")")
        self.hutil.log_and_syslog(logging.INFO, "Patch list: " + ' '.join(patchlist))
        pkg_failed = []
        for pkg_name in patchlist:
            if pkg_name == 'walinuxagent':
                continue
            current_patch_time = time.time()
            if current_patch_time - start_patch_time > self.install_duration:
                self.hutil.log_and_syslog(logging.WARNING, "Patching time exceeded. The pending package will be \
                                patched in the next cycle")
                return True,pkg_failed
            retcode = self.patch_package(pkg_name)
            if retcode != 0:
                self.hutil.log_and_syslog(logging.ERROR, "Failed to patch the package:" + pkg_name)
                pkg_failed.append(' '.join([pkg_name, category]))
                continue
            self.patched.append(pkg_name)
            self.hutil.log_and_syslog(logging.INFO, "Package " + pkg_name + " is patched.")
            waagent.AppendFileContents(self.package_patched_path, pkg_name + ' ' + category + '\n')
        return False,pkg_failed

    def patch_one_off(self):
        """
        Called when startTime is empty string, which means a on-demand patch.
        """
        self.is_template()
        if self.check_idle:
            if VMStatusTest.is_vm_idle():
                msg = "Checking the VM is idle: True"
            else:
                msg = "Checking the VM is idle: False. Downloading is skipped."
            self.hutil.log_and_syslog(logging.INFO, msg)
            return
        else:
            msg = "Skipped VM idle checking"
            self.hutil.log_and_syslog(logging.INFO, msg)

        global start_patch_time
        start_patch_time = time.time()

        self.hutil.log_and_syslog(logging.INFO, "Going to patch one-off")
        waagent.SetFileContents(self.package_downloaded_path, '')
        waagent.SetFileContents(self.package_patched_path, '')

        # Record the open deleted files before patching
        self.open_deleted_files_before = self.check_open_deleted_files()

        pkg_failed = []
        is_time_out = [False, False]
        retcode, patchlist_required = self.check(self.category_required)
        if retcode > 0:
            self.hutil.log_and_syslog(logging.ERROR, "Failed to check valid upgrades")
            sys.exit(1)
        if not patchlist_required:
            self.hutil.log_and_syslog(logging.INFO, "No packages are available for update. (Category:" + self.category_required + ")")
        else:
            is_time_out[0],failed = self._patch(self.category_required, patchlist_required)
            pkg_failed.extend(failed)
        if self.category == self.category_all:
            if not self.exists_stop_flag():
<<<<<<< HEAD
                self.hutil.log_and_syslog(logging.INFO, "Going to sleep for " + str(self.gap_between_stage) + "s")
                time.sleep(self.gap_between_stage)
                self.hutil.log_and_syslog(logging.INFO, "Going to patch one-off (Category:" + self.category_all + ")")
                retcode, patchlist_other = self.check(self.category_all)
                if retcode > 0:
                    self.hutil.log_and_syslog(logging.ERROR, "Failed to check valid upgrades")
                    sys.exit(1)
                patchlist_other = [pkg for pkg in patchlist_other if pkg not in patchlist_required]
                if not patchlist_other:
                    self.hutil.log_and_syslog(logging.INFO, "No packages are available for update. (Category:" + self.category_all + ")")
                else:
                    pkg_other_failed = self._patch(self.category_all, patchlist_other)
                    pkg_failed.extend(pkg_other_failed)
            else:
                self.hutil.log_and_syslog(logging.INFO, "Installing patches (Category:" + self.category_all + ") is stopped/canceled")
=======
                if not is_time_out[0]:
                    retcode, patchlist_other = self.check(self.category_all)
                    if retcode > 0:
                        self.hutil.log_and_syslog(logging.ERROR, "Failed to check valid upgrades")
                        sys.exit(1)
                    patchlist_other = [pkg for pkg in patchlist_other if pkg not in patchlist_required]
                    if len(patchlist_other) == 0:
                        self.hutil.log_and_syslog(logging.INFO, "No packages are available for update. (Category:" + self.category_all + ")")
                    else:
                        self.hutil.log_and_syslog(logging.INFO, "Going to sleep for " + str(self.gap_between_stage) + "s")
                        time.sleep(self.gap_between_stage)
                        self.hutil.log_and_syslog(logging.INFO, "Going to patch one-off (Category:" + self.category_all + ")")
                        is_time_out[1],failed = self._patch(self.category_all, patchlist_other)
                        pkg_failed.extend(failed)
            else:
                self.hutil.log_and_syslog(logging.INFO, "Installing patches (Category:" + self.category_all + ") is stopped/canceled")

        if is_time_out[0] or is_time_out[1]:
            waagent.AddExtensionEvent(name=hutil.get_name(),
                                      op=waagent.WALAEventOperation.Enable,
                                      isSuccess=True,
                                      message="Patching time out"]

>>>>>>> 9c9a683f
        shutil.copy2(self.package_patched_path, self.package_downloaded_path)
        for pkg in pkg_failed:
            waagent.AppendFileContents(self.package_downloaded_path, pkg + '\n')

        self.open_deleted_files_after = self.check_open_deleted_files()
        self.delete_stop_flag()
        #self.report()
        if self.check_healthy:
            self.hutil.log_and_syslog(logging.INFO, "Checking the VM is healthy after patching: " + str(VMStatusTest.is_vm_healthy()))
        if self.patched is not None and len(self.patched) > 0:
            self.reboot_if_required()

    def reboot_if_required(self):
        self.check_reboot()
        self.check_needs_restart()
        msg = ''
        if self.reboot_after_patch == 'NotRequired' and self.reboot_required:
            msg += 'Pending Reboot'
            if self.needs_restart:
                msg += ': ' + ' '.join(self.needs_restart)
<<<<<<< HEAD
            self.do_exit(0, 'Enable', 'success', '0', msg)
=======
            waagent.AddExtensionEvent(name=hutil.get_name(),
                                      op=waagent.WALAEventOperation.Enable,
                                      isSuccess=True,
                                      message=" ".join([self.reboot_after_patch, msg,
                                                       len(self.needs_restart),
                                                       "packages need to restart"]))
            self.hutil.do_exit(0, 'Enable', 'success', '0', msg)
>>>>>>> 9c9a683f
        if self.reboot_after_patch == 'Required':
            msg += "System going to reboot(Required)"
        elif self.reboot_after_patch == 'Auto' and self.reboot_required:
            msg += "System going to reboot(Auto)"
        elif self.reboot_after_patch == 'RebootIfNeed':
            if (self.reboot_required or self.needs_restart):
                msg += "System going to reboot(RebootIfNeed)"
        if msg:
            if self.needs_restart:
                msg += ': ' + ' '.join(self.needs_restart)
            self.hutil.log_and_syslog(logging.INFO, msg)
<<<<<<< HEAD
            retcode = waagent.Run('reboot')
            if retcode != 0:
                self.hutil.log_and_syslog(logging.ERROR, "Failed to reboot")
=======
            waagent.AddExtensionEvent(name=hutil.get_name(),
                                      op=waagent.WALAEventOperation.Enable,
                                      isSuccess=True,
                                      message="Reboot"]
            retcode = waagent.Run('reboot')
            if retcode != 0:
                self.hutil.log_and_syslog(logging.ERROR, "Failed to reboot")
                waagent.AddExtensionEvent(name=hutil.get_name(),
                                          op=waagent.WALAEventOperation.Enable,
                                          isSuccess=False,
                                          message="Failed to reboot"]
        else:
            waagent.AddExtensionEvent(name=hutil.get_name(),
                                      op=waagent.WALAEventOperation.Enable,
                                      isSuccess=True,
                                      message="Not reboot"]
>>>>>>> 9c9a683f

    def check_needs_restart(self):
        self.needs_restart.extend(self.get_pkg_needs_restart())
        patched_files = dict()
        for pkg in self.get_pkg_patched():
            cmd = ' '.join([self.pkg_query_cmd, pkg])
            try:
                retcode, output = waagent.RunGetOutput(cmd)
                patched_files[os.path.basename(pkg)] = [filename for filename in output.split("\n") if os.path.isfile(filename)]
            except Exception:
                self.hutil.log_and_syslog(logging.ERROR, "Failed to " + cmd)
        # for k,v in patched_files.items():
        #     self.hutil.log_and_syslog(logging.INFO, k + ": " + " ".join(v))
        open_deleted_files = list()
        for filename in self.open_deleted_files_after:
            if filename not in self.open_deleted_files_before:
                open_deleted_files.append(filename)
        # self.hutil.log_and_syslog(logging.INFO, "Open deleted files: " + " ".join(open_deleted_files))
        for pkg,files in patched_files.items():
            for filename in files:
                realpath = os.path.realpath(filename)
                if realpath in open_deleted_files and pkg not in self.needs_restart:
                     self.needs_restart.append(pkg)
        self.hutil.log_and_syslog(logging.INFO, "Packages needs to restart: " + " ".join(self.needs_restart))

    def get_pkg_needs_restart(self):
        return []

    def check_open_deleted_files(self):
        ret = list()
        retcode,output = waagent.RunGetOutput('lsof | grep "DEL"')
        if retcode == 0:
            for line in output.split('\n'):
                if line:
                    filename = line.split()[-1]
                    if filename not in ret:
                        ret.append(filename)
        return ret

    def create_stop_flag(self):
        waagent.SetFileContents(self.stop_flag_path, '')

    def delete_stop_flag(self):
        if self.exists_stop_flag():
            os.remove(self.stop_flag_path)

    def exists_stop_flag(self):
        if os.path.isfile(self.stop_flag_path):
            return True
        else:
            return False

    def get_pkg_to_patch(self, category):
        if not os.path.isfile(self.package_downloaded_path):
            return []
        pkg_to_patch = waagent.GetFileContents(self.package_downloaded_path)
        if not pkg_to_patch:
            return []
        patchlist = [line.split()[0] for line in pkg_to_patch.split('\n') if line.endswith(category)]
        return patchlist

    def get_pkg_patched(self):
        if not os.path.isfile(self.package_patched_path):
            return []
        pkg_patched = waagent.GetFileContents(self.package_patched_path)
        if not pkg_patched:
            return []
        patchedlist = [line.split()[0] for line in pkg_patched.split('\n') if line]
        return patchedlist

    def get_current_config(self):
        return 'Current Configuation: ' + ','.join(self.current_config_list)
<<<<<<< HEAD
        
=======

>>>>>>> 9c9a683f
    def is_template(self):
        if not VMStatusTestTemplate:
            msg = "User does not provide VM status test scripts."
            msg += " The default template is used."
            self.hutil.log_and_syslog(logging.WARNING, msg)<|MERGE_RESOLUTION|>--- conflicted
+++ resolved
@@ -390,14 +390,6 @@
         is_time_out[0],failed = self._patch(self.category_required, patchlist)
         pkg_failed.extend(failed)
         if not self.exists_stop_flag():
-<<<<<<< HEAD
-            self.hutil.log_and_syslog(logging.INFO, "Going to sleep for " + str(self.gap_between_stage) + "s")
-            time.sleep(self.gap_between_stage)
-            patchlist = self.get_pkg_to_patch(self.category_all)
-            self._patch(self.category_all, patchlist)
-        else:
-            self.hutil.log_and_syslog(logging.INFO, "Installing patches (Category:" + self.category_all + ") is stopped/canceled")
-=======
             if not is_time_out[0]:
                 patchlist = self.get_pkg_to_patch(self.category_all)
                 if len(patchlist) == 0:
@@ -414,7 +406,6 @@
                                       op=waagent.WALAEventOperation.Enable,
                                       isSuccess=True,
                                       message="Patching time out"]
->>>>>>> 9c9a683f
 
         self.open_deleted_files_after = self.check_open_deleted_files()
         self.delete_stop_flag()
@@ -491,23 +482,6 @@
             pkg_failed.extend(failed)
         if self.category == self.category_all:
             if not self.exists_stop_flag():
-<<<<<<< HEAD
-                self.hutil.log_and_syslog(logging.INFO, "Going to sleep for " + str(self.gap_between_stage) + "s")
-                time.sleep(self.gap_between_stage)
-                self.hutil.log_and_syslog(logging.INFO, "Going to patch one-off (Category:" + self.category_all + ")")
-                retcode, patchlist_other = self.check(self.category_all)
-                if retcode > 0:
-                    self.hutil.log_and_syslog(logging.ERROR, "Failed to check valid upgrades")
-                    sys.exit(1)
-                patchlist_other = [pkg for pkg in patchlist_other if pkg not in patchlist_required]
-                if not patchlist_other:
-                    self.hutil.log_and_syslog(logging.INFO, "No packages are available for update. (Category:" + self.category_all + ")")
-                else:
-                    pkg_other_failed = self._patch(self.category_all, patchlist_other)
-                    pkg_failed.extend(pkg_other_failed)
-            else:
-                self.hutil.log_and_syslog(logging.INFO, "Installing patches (Category:" + self.category_all + ") is stopped/canceled")
-=======
                 if not is_time_out[0]:
                     retcode, patchlist_other = self.check(self.category_all)
                     if retcode > 0:
@@ -531,7 +505,6 @@
                                       isSuccess=True,
                                       message="Patching time out"]
 
->>>>>>> 9c9a683f
         shutil.copy2(self.package_patched_path, self.package_downloaded_path)
         for pkg in pkg_failed:
             waagent.AppendFileContents(self.package_downloaded_path, pkg + '\n')
@@ -552,9 +525,6 @@
             msg += 'Pending Reboot'
             if self.needs_restart:
                 msg += ': ' + ' '.join(self.needs_restart)
-<<<<<<< HEAD
-            self.do_exit(0, 'Enable', 'success', '0', msg)
-=======
             waagent.AddExtensionEvent(name=hutil.get_name(),
                                       op=waagent.WALAEventOperation.Enable,
                                       isSuccess=True,
@@ -562,7 +532,6 @@
                                                        len(self.needs_restart),
                                                        "packages need to restart"]))
             self.hutil.do_exit(0, 'Enable', 'success', '0', msg)
->>>>>>> 9c9a683f
         if self.reboot_after_patch == 'Required':
             msg += "System going to reboot(Required)"
         elif self.reboot_after_patch == 'Auto' and self.reboot_required:
@@ -574,11 +543,6 @@
             if self.needs_restart:
                 msg += ': ' + ' '.join(self.needs_restart)
             self.hutil.log_and_syslog(logging.INFO, msg)
-<<<<<<< HEAD
-            retcode = waagent.Run('reboot')
-            if retcode != 0:
-                self.hutil.log_and_syslog(logging.ERROR, "Failed to reboot")
-=======
             waagent.AddExtensionEvent(name=hutil.get_name(),
                                       op=waagent.WALAEventOperation.Enable,
                                       isSuccess=True,
@@ -595,7 +559,6 @@
                                       op=waagent.WALAEventOperation.Enable,
                                       isSuccess=True,
                                       message="Not reboot"]
->>>>>>> 9c9a683f
 
     def check_needs_restart(self):
         self.needs_restart.extend(self.get_pkg_needs_restart())
@@ -668,11 +631,7 @@
 
     def get_current_config(self):
         return 'Current Configuation: ' + ','.join(self.current_config_list)
-<<<<<<< HEAD
-        
-=======
-
->>>>>>> 9c9a683f
+
     def is_template(self):
         if not VMStatusTestTemplate:
             msg = "User does not provide VM status test scripts."
