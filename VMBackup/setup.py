﻿#!/usr/bin/env python
#
# VM Backup extension
#
# Copyright 2015 Microsoft Corporation
#
# Licensed under the Apache License, Version 2.0 (the "License");
# you may not use this file except in compliance with the License.
# You may obtain a copy of the License at
#
#     http://www.apache.org/licenses/LICENSE-2.0
#
# Unless required by applicable law or agreed to in writing, software
# distributed under the License is distributed on an "AS IS" BASIS,
# WITHOUT WARRANTIES OR CONDITIONS OF ANY KIND, either express or implied.
# See the License for the specific language governing permissions and
# limitations under the License.

# To build:
# python setup.py sdist
#
# To install:
# python setup.py install
#
# To register (only needed once):
# python setup.py register
#
# To upload:
# python setup.py sdist upload

from distutils.core import setup
import os
import shutil
import tempfile
import json
import sys
import subprocess
import shutil
from subprocess import call
from zipfile import ZipFile
from main.common import CommonVariables

packages_array = []
main_folder = 'main'
main_entry = main_folder + '/handle.py'
binary_entry = main_folder + '/safefreeze'
packages_array.append(main_folder)

plugin_folder = main_folder + '/tempPlugin'
<<<<<<< HEAD
plugin_conf =  main_folder + '/VMSnapshotPluginHost.conf'
=======
plugin_conf =  main_folder + '/PluginHost.conf'
>>>>>>> 9043634e

patch_folder = main_folder + '/patch'
packages_array.append(patch_folder)

"""
copy the dependency to the local
"""

"""
copy the utils lib to local
"""
target_utils_path = main_folder + '/' + CommonVariables.utils_path_name
#if os.path.isdir(target_utils_path):
#    shutil.rmtree(target_utils_path)
#print('copying')
#shutil.copytree ('../' + CommonVariables.utils_path_name, target_utils_path)
#print('copying end')
packages_array.append(target_utils_path)


"""
generate the HandlerManifest.json file.
"""
manifest_obj = [{
  "name": CommonVariables.extension_name,
  "version": CommonVariables.extension_version,
  "handlerManifest": {
    "installCommand": main_entry + " -install",
    "uninstallCommand": main_entry + " -uninstall",
    "updateCommand": main_entry + " -update",
    "enableCommand": main_entry + " -enable",
    "disableCommand": main_entry + " -disable",
    "rebootAfterInstall": False,
    "reportHeartbeat": False
  }
}]

manifest_str = json.dumps(manifest_obj, sort_keys = True, indent = 4)
manifest_file = open("HandlerManifest.json", "w") 
manifest_file.write(manifest_str)
manifest_file.close()


"""
generate the extension xml file
"""
extension_xml_file_content = """<ExtensionImage xmlns="http://schemas.microsoft.com/windowsazure">
<ProviderNameSpace>Microsoft.OSTCExtensions</ProviderNameSpace>
<Type>%s</Type>
<Version>%s</Version>
<Label>%s</Label>
<HostingResources>VmRole</HostingResources>
<MediaLink>%s</MediaLink>
<Description>%s</Description>
<IsInternalExtension>true</IsInternalExtension>
<Eula>https://github.com/Azure/azure-linux-extensions/blob/1.0/LICENSE-2_0.txt</Eula>
<PrivacyUri>https://github.com/Azure/azure-linux-extensions/blob/1.0/LICENSE-2_0.txt</PrivacyUri>
<HomepageUri>https://github.com/Azure/azure-linux-extensions</HomepageUri>
<IsJsonExtension>true</IsJsonExtension>
<CompanyName>Microsoft Open Source Technology Center</CompanyName>
</ExtensionImage>""" % (CommonVariables.extension_type,CommonVariables.extension_version,CommonVariables.extension_label,CommonVariables.extension_media_link,CommonVariables.extension_description)

extension_xml_file = open(CommonVariables.extension_name + '-' + str(CommonVariables.extension_version) + '.xml', 'w')
extension_xml_file.write(extension_xml_file_content)
extension_xml_file.close()

"""
setup script, to package the files up
"""
setup(name = CommonVariables.extension_name,
      version = CommonVariables.extension_version,
      description=CommonVariables.extension_description,
      license='Apache License 2.0',
      author='Microsoft Corporation',
      author_email='andliu@microsoft.com',
      url='https://github.com/Azure/azure-linux-extensions',
      classifiers = ['Development Status :: 5 - Production/Stable',
        'Programming Language :: Python',
        'Programming Language :: Python :: 2',
        'Programming Language :: Python :: 2.7',
        'Programming Language :: Python :: 3',
        'Programming Language :: Python :: 3.3',
        'Programming Language :: Python :: 3.4',
        'License :: OSI Approved :: Apache Software License'],
      packages = packages_array)

"""
unzip the package files and re-package it.
"""
target_zip_file_location = './dist/'
target_folder_name = CommonVariables.extension_name + '-' + str(CommonVariables.extension_version)
target_zip_file_path = target_zip_file_location + target_folder_name + '.zip'

target_zip_file = ZipFile(target_zip_file_path)
target_zip_file.extractall(target_zip_file_location)

def dos2unix(src):
    args = ["dos2unix",src]
    devnull = open(os.devnull, 'w')
    child = subprocess.Popen(args, stdout=devnull, stderr=devnull)
    print('dos2unix %s ' % (src))
    child.wait()

def zip(src, dst):
    zf = ZipFile("%s" % (dst), "w")
    abs_src = os.path.abspath(src)
    for dirname, subdirs, files in os.walk(src):
        for filename in files:
            absname = os.path.abspath(os.path.join(dirname, filename))
            dos2unix(absname)
            arcname = absname[len(abs_src) + 1:]
            print('zipping %s as %s' % (os.path.join(dirname, filename), arcname))
            zf.write(absname, arcname)
    zf.close()

def copybinary(src, dst):
    shutil.copytree(src, dst)

def copy(src, dst):
    shutil.copy2(src, dst)

final_folder_path = target_zip_file_location + target_folder_name
final_binary_path= final_folder_path + '/main/safefreeze'
final_plugin_path = final_folder_path + '/main/tempPlugin'
final_plugin_conf_path = final_folder_path + '/main'
copybinary(binary_entry, final_binary_path)
copybinary(plugin_folder, final_plugin_path)
copy(plugin_conf, final_plugin_conf_path)
zip(final_folder_path, target_zip_file_path)
<|MERGE_RESOLUTION|>--- conflicted
+++ resolved
@@ -47,11 +47,8 @@
 packages_array.append(main_folder)
 
 plugin_folder = main_folder + '/tempPlugin'
-<<<<<<< HEAD
 plugin_conf =  main_folder + '/VMSnapshotPluginHost.conf'
-=======
-plugin_conf =  main_folder + '/PluginHost.conf'
->>>>>>> 9043634e
+
 
 patch_folder = main_folder + '/patch'
 packages_array.append(patch_folder)
