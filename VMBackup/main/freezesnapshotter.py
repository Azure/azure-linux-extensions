#!/usr/bin/env python
#
# VM Backup extension
#
# Copyright 2014 Microsoft Corporation
#
# Licensed under the Apache License, Version 2.0 (the "License");
# you may not use this file except in compliance with the License.
# You may obtain a copy of the License at
#
#     http://www.apache.org/licenses/LICENSE-2.0
#
# Unless required by applicable law or agreed to in writing, software
# distributed under the License is distributed on an "AS IS" BASIS,
# WITHOUT WARRANTIES OR CONDITIONS OF ANY KIND, either express or implied.
# See the License for the specific language governing permissions and
# limitations under the License.

import os
try:
    import urlparse as urlparser
except ImportError:
    import urllib.parse as urlparser
import traceback
import datetime
try:
    import ConfigParser as ConfigParsers
except ImportError:
    import configparser as ConfigParsers
import multiprocessing as mp
import time
import json
from common import CommonVariables
from HttpUtil import HttpUtil
from Utils import Status
from Utils import HandlerUtil
from fsfreezer import FsFreezer
from guestsnapshotter import GuestSnapshotter
from hostsnapshotter import HostSnapshotter
from Utils import HostSnapshotObjects
import ExtensionErrorCodeHelper
# need to be implemented in next release
#from dhcpHandler import DhcpHandler

class FreezeSnapshotter(object):
    """description of class"""
    def __init__(self, logger, hutil , freezer, g_fsfreeze_on, para_parser):
        self.logger = logger
        self.configfile = '/etc/azure/vmbackup.conf'
        self.hutil = hutil
        self.freezer = freezer
        self.g_fsfreeze_on = g_fsfreeze_on
        self.para_parser = para_parser
        if(para_parser.snapshotTaskToken == None):
            para_parser.snapshotTaskToken = '' #making snaoshot string empty when snapshotTaskToken is null
        self.logger.log('snapshotTaskToken : ' + str(para_parser.snapshotTaskToken))
        self.takeSnapshotFrom = CommonVariables.firstGuestThenHost
        self.isManaged = False
        self.taskId = self.para_parser.taskId
        self.hostIp = '168.63.129.16'
        self.extensionErrorCode = ExtensionErrorCodeHelper.ExtensionErrorCodeEnum.success

        #implement in next release
        '''
        # fetching wireserver IP from DHCP
        self.dhcpHandlerObj = None
        try:
            self.dhcpHandlerObj = DhcpHandler(self.logger)
            self.hostIp = self.dhcpHandlerObj.getHostEndoint()
        except Exception as e:
            errorMsg = "Failed to get hostIp from DHCP with error: %s, stack trace: %s" % (str(e), traceback.format_exc())
            self.logger.log(errorMsg, True, 'Error')
            self.hostIp = '168.63.129.16'
        '''

        self.logger.log( "hostIp : " + self.hostIp)

        try:
            if(para_parser.customSettings != None and para_parser.customSettings != ''):
                self.logger.log('customSettings : ' + str(para_parser.customSettings))
                customSettings = json.loads(para_parser.customSettings)
                snapshotMethodConfigValue = self.hutil.get_value_from_configfile(CommonVariables.SnapshotMethod)
                self.logger.log('snapshotMethodConfigValue : ' + str(snapshotMethodConfigValue))
                if snapshotMethodConfigValue != None and snapshotMethodConfigValue != '':
                    self.takeSnapshotFrom = snapshotMethodConfigValue
                else:
                    self.takeSnapshotFrom = customSettings['takeSnapshotFrom']
                
                if(para_parser.includedDisks != None and CommonVariables.isAnyDiskExcluded in para_parser.includedDisks.keys()):
                    if (para_parser.includedDisks[CommonVariables.isAnyDiskExcluded] == True):
                        self.logger.log('Some disks are excluded from backup. Setting the snapshot mode to onlyGuest.')
                        self.takeSnapshotFrom = CommonVariables.onlyGuest

                #Not hitting host when snapshot uri has special characters
                if self.hutil.UriHasSpecialCharacters(self.para_parser.blobs):
                    self.logger.log('Some disk blob Uris have special characters. Setting the snapshot mode to onlyGuest.')
                    self.takeSnapshotFrom = CommonVariables.onlyGuest

                self.isManaged = customSettings['isManagedVm']
                if( "backupTaskId" in customSettings.keys()):
                    self.taskId = customSettings["backupTaskId"]
        except Exception as e:
            errMsg = 'Failed to serialize customSettings with error: %s, stack trace: %s' % (str(e), traceback.format_exc())
            self.logger.log(errMsg, True, 'Error')
            self.isManaged = True

        self.logger.log('[FreezeSnapshotter] isManaged flag : ' + str(self.isManaged))

    def doFreezeSnapshot(self):
        run_result = CommonVariables.success
        run_status = 'success'
        all_failed = False

        if(self.takeSnapshotFrom == CommonVariables.onlyGuest):
            run_result, run_status, blob_snapshot_info_array, all_failed, all_snapshots_failed, unable_to_sleep, is_inconsistent = self.takeSnapshotFromGuest()
        elif(self.takeSnapshotFrom == CommonVariables.firstGuestThenHost):
            run_result, run_status, blob_snapshot_info_array, all_failed, unable_to_sleep, is_inconsistent = self.takeSnapshotFromFirstGuestThenHost()
        elif(self.takeSnapshotFrom == CommonVariables.firstHostThenGuest):
            run_result, run_status, blob_snapshot_info_array, all_failed, unable_to_sleep, is_inconsistent = self.takeSnapshotFromFirstHostThenGuest()
        elif(self.takeSnapshotFrom == CommonVariables.onlyHost):
            run_result, run_status, blob_snapshot_info_array, all_failed, unable_to_sleep, is_inconsistent = self.takeSnapshotFromOnlyHost()

        self.logger.log('doFreezeSnapshot : run_result - {0} run_status - {1} all_failed - {2} unable_to_sleep - {3} is_inconsistent - {4} values post snapshot'.format(str(run_result), str(run_status), str(all_failed), str(unable_to_sleep), str(is_inconsistent)))

        if (run_result == CommonVariables.success):
            run_result, run_status = self.updateErrorCode(blob_snapshot_info_array, all_failed, unable_to_sleep, is_inconsistent)

        snapshot_info_array = self.update_snapshotinfoarray(blob_snapshot_info_array)

        if not (run_result == CommonVariables.success):
            self.hutil.SetExtErrorCode(self.extensionErrorCode)

        return run_result, run_status, snapshot_info_array
    
    def update_snapshotinfoarray(self, blob_snapshot_info_array):
        snapshot_info_array = []

        self.logger.log('updating snapshot info array from blob snapshot info')
        if blob_snapshot_info_array != None and blob_snapshot_info_array !=[]:
            for blob_snapshot_info in blob_snapshot_info_array:
                if blob_snapshot_info != None:
                    snapshot_info_array.append(Status.SnapshotInfoObj(blob_snapshot_info.isSuccessful, blob_snapshot_info.snapshotUri, blob_snapshot_info.errorMessage))

        return snapshot_info_array

    def updateErrorCode(self, blob_snapshot_info_array, all_failed, unable_to_sleep, is_inconsistent):
        run_result = CommonVariables.success
        any_failed = False
        run_status = 'success'

        if unable_to_sleep:
            run_result = CommonVariables.error
            run_status = 'error'
            error_msg = 'T:S Machine unable to sleep'
            self.logger.log(error_msg, True, 'Error')
        elif is_inconsistent == True :
            run_result = CommonVariables.error
            run_status = 'error'
            error_msg = 'Snapshots are inconsistent'
            self.logger.log(error_msg, True, 'Error')
        elif blob_snapshot_info_array != None:
            for blob_snapshot_info in blob_snapshot_info_array:
                if blob_snapshot_info != None and blob_snapshot_info.errorMessage != None :
                    if 'The rate of snapshot blob calls is exceeded' in blob_snapshot_info.errorMessage:
                        run_result = CommonVariables.FailedRetryableSnapshotRateExceeded
                        run_status = 'error'
                        error_msg = 'Retrying when snapshot failed with SnapshotRateExceeded'
                        self.extensionErrorCode = ExtensionErrorCodeHelper.ExtensionErrorCodeEnum.FailedRetryableSnapshotRateExceeded
                        self.logger.log(error_msg, True, 'Error')
                        break
                    elif 'The snapshot count against this blob has been exceeded' in blob_snapshot_info.errorMessage:
                        run_result = CommonVariables.FailedSnapshotLimitReached
                        run_status = 'error'
                        error_msg = 'T:S Enable failed with FailedSnapshotLimitReached errror'
                        self.extensionErrorCode = ExtensionErrorCodeHelper.ExtensionErrorCodeEnum.FailedSnapshotLimitReached
                        error_msg = error_msg + ExtensionErrorCodeHelper.ExtensionErrorCodeHelper.StatusCodeStringBuilder(self.extensionErrorCode)
                        self.logger.log(error_msg, True, 'Error')
                        break
                    elif blob_snapshot_info.isSuccessful == False and not all_failed:
                        any_failed = True
                elif blob_snapshot_info != None and blob_snapshot_info.isSuccessful == False:
                    any_failed = True

        if run_result == CommonVariables.success and all_failed:
            run_status = 'error'
            run_result = CommonVariables.FailedRetryableSnapshotFailedNoNetwork
            error_msg = 'T:S Enable failed with FailedRetryableSnapshotFailedNoNetwork errror'
            self.extensionErrorCode = ExtensionErrorCodeHelper.ExtensionErrorCodeEnum.FailedRetryableSnapshotFailedNoNetwork
            error_msg = error_msg + ExtensionErrorCodeHelper.ExtensionErrorCodeHelper.StatusCodeStringBuilder(self.extensionErrorCode)
            self.logger.log(error_msg, True, 'Error')
        elif run_result == CommonVariables.success and any_failed:
            run_result = CommonVariables.FailedRetryableSnapshotFailedNoNetwork
            error_msg = 'T:S Enable failed with FailedRetryableSnapshotFailedRestrictedNetwork errror'
            self.extensionErrorCode = ExtensionErrorCodeHelper.ExtensionErrorCodeEnum.FailedRetryableSnapshotFailedRestrictedNetwork
            error_msg = error_msg + ExtensionErrorCodeHelper.ExtensionErrorCodeHelper.StatusCodeStringBuilder(self.extensionErrorCode)
            run_status = 'error'
            self.logger.log(error_msg, True, 'Error')
        
        return run_result, run_status

    def freeze(self):
        try:
            timeout = self.hutil.get_value_from_configfile('timeout')
            if(timeout == None):
                timeout = str(60)
            self.logger.log('T:S freeze, timeout value ' + str(timeout))
            timeout_int = 60
            try:
                timeout_int = int(timeout)
            except ValueError:
                self.logger.log('T:S freeze, timeout value was not a number, defaulting to 60 seconds', True, 'Warning')
                timeout_int = 60
                timeout = str(timeout_int)
            time_before_freeze = datetime.datetime.now()
            freeze_result,timedout = self.freezer.freeze_safe(timeout)
            time_after_freeze = datetime.datetime.now()
            freezeTimeTaken = time_after_freeze-time_before_freeze
            self.logger.log('T:S freeze, time_before_freeze=' + str(time_before_freeze) + ", time_after_freeze=" + str(time_after_freeze) + ", freezeTimeTaken=" + str(freezeTimeTaken))
            HandlerUtil.HandlerUtility.add_to_telemetery_data("FreezeTime", str(time_after_freeze-time_before_freeze-datetime.timedelta(seconds=5)))
            run_result = CommonVariables.success
            run_status = 'success'
            all_failed= False
            is_inconsistent =  False
            self.logger.log('T:S freeze result ' + str(freeze_result) + ', timedout :' + str(timedout))
            if (timedout == True):
                run_result = CommonVariables.FailedFsFreezeTimeout
                run_status = 'error'
                error_msg = 'T:S Enable failed with error: freeze took longer than timeout'
                self.extensionErrorCode = ExtensionErrorCodeHelper.ExtensionErrorCodeEnum.FailedRetryableFsFreezeTimeout
                error_msg = error_msg + ExtensionErrorCodeHelper.ExtensionErrorCodeHelper.StatusCodeStringBuilder(self.extensionErrorCode)
                self.logger.log(error_msg, True, 'Error')
            elif(freeze_result is not None and len(freeze_result.errors) > 0):
                run_result = CommonVariables.FailedFsFreezeFailed
                run_status = 'error'
                error_msg = 'T:S Enable failed with error: ' + str(freeze_result)
                self.extensionErrorCode = ExtensionErrorCodeHelper.ExtensionErrorCodeEnum.FailedRetryableFsFreezeFailed
                error_msg = error_msg + ExtensionErrorCodeHelper.ExtensionErrorCodeHelper.StatusCodeStringBuilder(self.extensionErrorCode)
                self.logger.log(error_msg, True, 'Warning')
        except Exception as e:
            errMsg = 'Failed to do the freeze with error: %s, stack trace: %s' % (str(e), traceback.format_exc())
            self.logger.log(errMsg, True, 'Error')
            run_result = CommonVariables.error
            run_status = 'error'
        
        return run_result, run_status

    def check_snapshot_array_fail(self, snapshot_info_array):
        snapshot_array_fail = False
        if snapshot_info_array is not None and snapshot_info_array !=[]:
            for snapshot_index in range(len(snapshot_info_array)):
                if(snapshot_info_array[snapshot_index].isSuccessful == False):
                    backup_logger.log('T:S  snapshot failed at index ' + str(snapshot_index), True)
                    snapshot_array_fail = True
                    break
        else:
            snapshot_array_fail = True
        return snapshot_array_fail

    def takeSnapshotFromGuest(self):
        run_result = CommonVariables.success
        run_status = 'success'

        all_failed= False
        is_inconsistent =  False
        unable_to_sleep = False
        blob_snapshot_info_array = None
        all_snapshots_failed = False
        try:
            if self.g_fsfreeze_on :
                run_result, run_status = self.freeze()
            if( self.para_parser.blobs == None or len(self.para_parser.blobs) == 0) :
<<<<<<< HEAD
                run_result = CommonVariables.FailedRetryableSnapshotFailedNoNetwork
                run_status = 'error'
                error_msg = 'T:S taking snapshot failed as blobs are empty or none'
                self.logger.log(error_msg, True, 'Error')
=======
                        run_result = CommonVariables.FailedRetryableSnapshotFailedNoNetwork
                        run_status = 'error'
                        error_msg = 'T:S taking snapshot failed as blobs are empty or none'
                        self.logger.log(error_msg, True, 'Error')
                        all_failed = True
                        all_snapshots_failed = True

>>>>>>> 58653286
            if(run_result == CommonVariables.success):
                HandlerUtil.HandlerUtility.add_to_telemetery_data(CommonVariables.snapshotCreator, CommonVariables.guestExtension)
                snap_shotter = GuestSnapshotter(self.logger, self.hutil)
                self.logger.log('T:S doing snapshot now...')
                time_before_snapshot = datetime.datetime.now()
                snapshot_result, blob_snapshot_info_array, all_failed, is_inconsistent, unable_to_sleep, all_snapshots_failed = snap_shotter.snapshotall(self.para_parser, self.freezer, self.g_fsfreeze_on)
                time_after_snapshot = datetime.datetime.now()
                snapshotTimeTaken = time_after_snapshot-time_before_snapshot
                self.logger.log('T:S takeSnapshotFromGuest, time_before_snapshot=' + str(time_before_snapshot) + ", time_after_snapshot=" + str(time_after_snapshot) + ", snapshotTimeTaken=" + str(snapshotTimeTaken))
                HandlerUtil.HandlerUtility.add_to_telemetery_data("snapshotTimeTaken", str(snapshotTimeTaken))
                self.logger.log('T:S snapshotall ends...', True)

                if self.check_snapshot_array_fail(blob_snapshot_info_array) == True:
                    run_result = CommonVariables.error
                    run_status = 'error'
                    error_msg = 'T:S Enable failed with error in snapshot_array index'
                    self.logger.log(error_msg, True, 'Error')
        except Exception as e:
            errMsg = 'Failed to do the snapshot with error: %s, stack trace: %s' % (str(e), traceback.format_exc())
            self.logger.log(errMsg, True, 'Error')
            run_result = CommonVariables.error
            run_status = 'error'

        return run_result, run_status, blob_snapshot_info_array, all_failed, all_snapshots_failed, unable_to_sleep, is_inconsistent

    def takeSnapshotFromFirstGuestThenHost(self):
        run_result = CommonVariables.success
        run_status = 'success'

        all_failed= False
        is_inconsistent =  False
        unable_to_sleep = False
        blob_snapshot_info_array = None
        all_snapshots_failed = False

        run_result, run_status, blob_snapshot_info_array, all_failed, all_snapshots_failed, unable_to_sleep, is_inconsistent  = self.takeSnapshotFromGuest()

        time.sleep(60) #sleeping for 60 seconds so that previous binary execution completes

        if(all_snapshots_failed):
            run_result, run_status, blob_snapshot_info_array,all_failed, unable_to_sleep, is_inconsistent = self.takeSnapshotFromOnlyHost()

        return run_result, run_status, blob_snapshot_info_array, all_failed, unable_to_sleep, is_inconsistent

    def takeSnapshotFromFirstHostThenGuest(self):

        run_result = CommonVariables.success
        run_status = 'success'

        all_failed= False
        is_inconsistent =  False
        unable_to_sleep = False
        blob_snapshot_info_array = None
        snap_shotter = HostSnapshotter(self.logger, self.hostIp)
        pre_snapshot_statuscode = snap_shotter.pre_snapshot(self.para_parser, self.taskId)

        if(pre_snapshot_statuscode == 200 or pre_snapshot_statuscode == 201):
            run_result, run_status, blob_snapshot_info_array, all_failed, unable_to_sleep, is_inconsistent = self.takeSnapshotFromOnlyHost()
        else:
            run_result, run_status, blob_snapshot_info_array, all_failed, all_snapshots_failed, unable_to_sleep, is_inconsistent  = self.takeSnapshotFromGuest()

            if all_snapshots_failed and run_result != CommonVariables.success:
                self.extensionErrorCode = ExtensionErrorCodeHelper.ExtensionErrorCodeEnum.FailedRetryableSnapshotFailedNoNetwork
            elif run_result != CommonVariables.success :
                self.extensionErrorCode = ExtensionErrorCodeHelper.ExtensionErrorCodeEnum.FailedRetryableSnapshotFailedRestrictedNetwork

        return run_result, run_status, blob_snapshot_info_array, all_failed, unable_to_sleep, is_inconsistent

    def takeSnapshotFromOnlyHost(self):
        run_result = CommonVariables.success
        run_status = 'success'
        all_failed= False
        is_inconsistent =  False
        unable_to_sleep = False
        blob_snapshot_info_array = None
        self.logger.log('Taking Snapshot through Host')
        HandlerUtil.HandlerUtility.add_to_telemetery_data(CommonVariables.snapshotCreator, CommonVariables.backupHostService)

        if self.g_fsfreeze_on :
            run_result, run_status = self.freeze()
        if(run_result == CommonVariables.success):
            snap_shotter = HostSnapshotter(self.logger, self.hostIp)
            self.logger.log('T:S doing snapshot now...')
            time_before_snapshot = datetime.datetime.now()
            blob_snapshot_info_array, all_failed, is_inconsistent, unable_to_sleep  = snap_shotter.snapshotall(self.para_parser, self.freezer, self.g_fsfreeze_on, self.taskId)
            time_after_snapshot = datetime.datetime.now()
            snapshotTimeTaken = time_after_snapshot-time_before_snapshot
            self.logger.log('T:S takeSnapshotFromHost, time_before_snapshot=' + str(time_before_snapshot) + ", time_after_snapshot=" + str(time_after_snapshot) + ", snapshotTimeTaken=" + str(snapshotTimeTaken))
            HandlerUtil.HandlerUtility.add_to_telemetery_data("snapshotTimeTaken", str(snapshotTimeTaken))
            self.logger.log('T:S snapshotall ends...', True)

        return run_result, run_status, blob_snapshot_info_array, all_failed, unable_to_sleep, is_inconsistent<|MERGE_RESOLUTION|>--- conflicted
+++ resolved
@@ -269,20 +269,12 @@
             if self.g_fsfreeze_on :
                 run_result, run_status = self.freeze()
             if( self.para_parser.blobs == None or len(self.para_parser.blobs) == 0) :
-<<<<<<< HEAD
                 run_result = CommonVariables.FailedRetryableSnapshotFailedNoNetwork
                 run_status = 'error'
                 error_msg = 'T:S taking snapshot failed as blobs are empty or none'
                 self.logger.log(error_msg, True, 'Error')
-=======
-                        run_result = CommonVariables.FailedRetryableSnapshotFailedNoNetwork
-                        run_status = 'error'
-                        error_msg = 'T:S taking snapshot failed as blobs are empty or none'
-                        self.logger.log(error_msg, True, 'Error')
-                        all_failed = True
-                        all_snapshots_failed = True
-
->>>>>>> 58653286
+                all_failed = True
+                all_snapshots_failed = True
             if(run_result == CommonVariables.success):
                 HandlerUtil.HandlerUtility.add_to_telemetery_data(CommonVariables.snapshotCreator, CommonVariables.guestExtension)
                 snap_shotter = GuestSnapshotter(self.logger, self.hutil)
