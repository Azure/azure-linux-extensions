--- conflicted
+++ resolved
@@ -73,20 +73,12 @@
             if(para_parser.customSettings != None and para_parser.customSettings != ''):
                 self.logger.log('customSettings : ' + str(para_parser.customSettings))
                 customSettings = json.loads(para_parser.customSettings)
-<<<<<<< HEAD
-                self.takeSnapshotFrom = customSettings['takeSnapshotFrom']
-                if(para_parser.includedDisks != None and CommonVariables.isAnyDiskExcluded in para_parser.includedDisks.keys()):
-                    if (para_parser.includedDisks[CommonVariables.isAnyDiskExcluded] == True):
-                        self.logger.log('Some disks are excluded from backup. Setting the snapshot mode to onlyGuest.')
-                        self.takeSnapshotFrom = CommonVariables.onlyGuest
-=======
                 snapshotMethodConfigValue = self.hutil.get_value_from_configfile(CommonVariables.SnapshotMethod)
                 self.logger.log('snapshotMethodConfigValue : ' + str(snapshotMethodConfigValue))
                 if snapshotMethodConfigValue != None and snapshotMethodConfigValue != '':
                     self.takeSnapshotFrom = snapshotMethodConfigValue
                 else:
                     self.takeSnapshotFrom = customSettings['takeSnapshotFrom']
->>>>>>> 8a30bf72
                 self.isManaged = customSettings['isManagedVm']
                 if( "backupTaskId" in customSettings.keys()):
                     self.taskId = customSettings["backupTaskId"]
