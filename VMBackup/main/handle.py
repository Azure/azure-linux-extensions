#!/usr/bin/env python
#
# VM Backup extension
#
# Copyright 2014 Microsoft Corporation
#
# Licensed under the Apache License, Version 2.0 (the "License");
# you may not use this file except in compliance with the License.
# You may obtain a copy of the License at
#
#     http://www.apache.org/licenses/LICENSE-2.0
#
# Unless required by applicable law or agreed to in writing, software
# distributed under the License is distributed on an "AS IS" BASIS,
# WITHOUT WARRANTIES OR CONDITIONS OF ANY KIND, either express or implied.
# See the License for the specific language governing permissions and
# limitations under the License.

import array
import base64
import os
import os.path
import re
import json
import string
import subprocess
import sys
import imp
import time
import shlex
import traceback
import httplib
import xml.parsers.expat
import datetime
import ConfigParser
from threading import Thread
from time import sleep
from os.path import join
from mounts import Mounts
from mounts import Mount
from patch import *
from fsfreezer import FsFreezer
from common import CommonVariables
from parameterparser import ParameterParser
from Utils import HandlerUtil
from Utils import Status
from urlparse import urlparse
from snapshotter import Snapshotter
from backuplogger import Backuplogger
from blobwriter import BlobWriter
from taskidentity import TaskIdentity
from MachineIdentity import MachineIdentity

#Main function is the only entrence to this extension handler

def main():
    global MyPatching,backup_logger,hutil,run_result,run_status,error_msg,freezer,freeze_result,snapshot_info_array
    run_result = CommonVariables.success
    run_status = 'success'
    error_msg = ''
    freeze_result = None
    snapshot_info_array = None
    HandlerUtil.LoggerInit('/var/log/waagent.log','/dev/stdout')
    HandlerUtil.waagent.Log("%s started to handle." % (CommonVariables.extension_name)) 
    hutil = HandlerUtil.HandlerUtility(HandlerUtil.waagent.Log, HandlerUtil.waagent.Error, CommonVariables.extension_name)
    backup_logger = Backuplogger(hutil)
    MyPatching = GetMyPatching(logger = backup_logger)
    hutil.patching = MyPatching
    
    for a in sys.argv[1:]:
        if re.match("^([-/]*)(disable)", a):
            disable()
        elif re.match("^([-/]*)(uninstall)", a):
            uninstall()
        elif re.match("^([-/]*)(install)", a):
            install()
        elif re.match("^([-/]*)(enable)", a):
            enable()
        elif re.match("^([-/]*)(update)", a):
            update()
        elif re.match("^([-/]*)(daemon)", a):
            daemon()

def install():
    global hutil
    hutil.do_parse_context('Install')
    hutil.do_exit(0, 'Install','success','0', 'Install Succeeded')

def timedelta_total_seconds(delta):
    if not hasattr(datetime.timedelta, 'total_seconds'):
        return delta.days * 86400 + delta.seconds
    else:
        return delta.total_seconds()

def status_report(status, status_code, message, snapshot_info = None):
    global backup_logger,hutil,para_parser
    trans_report_msg = None
<<<<<<< HEAD
    try:
        if(para_parser is not None and para_parser.statusBlobUri is not None and para_parser.statusBlobUri != ""):
            trans_report_msg = hutil.do_status_report(operation='Enable',status=status,\
                    status_code=str(status_code),\
                    message=message,\
                    taskId=para_parser.taskId,\
                    commandStartTimeUTCTicks=para_parser.commandStartTimeUTCTicks)
    except Exception as e:
        err_msg='cannot write status to the status file'
        backup_logger.log(err_msg, True, 'Warning')
    try:
        if(para_parser is not None and para_parser.statusBlobUri is not None and para_parser.statusBlobUri != ""):
            blobWriter = BlobWriter(hutil)
            if(trans_report_msg is not None):
                blobWriter.WriteBlob(trans_report_msg,para_parser.statusBlobUri)
                backup_logger.log("trans status report message:",True)
                backup_logger.log(trans_report_msg,True)
            else:
                backup_logger.log("trans_report_msg is none",True)
    except Exception as e:
        err_msg='cannot write status to the status blob'
        backup_logger.log(err_msg, True, 'Warning')
=======
    if(para_parser is not None and para_parser.statusBlobUri is not None and para_parser.statusBlobUri != ""):
        trans_report_msg = hutil.do_status_report(operation='Enable',status=status,\
                status_code=str(status_code),\
                message=message,\
                taskId=para_parser.taskId,\
                commandStartTimeUTCTicks=para_parser.commandStartTimeUTCTicks,\
                snapshot_info=snapshot_info)
        blobWriter = BlobWriter(hutil)
        blobWriter.WriteBlob(trans_report_msg,para_parser.statusBlobUri)
        if(trans_report_msg is not None):
            backup_logger.log("trans status report message:")
            backup_logger.log(trans_report_msg)
        else:
            backup_logger.log("trans_report_msg is none")
>>>>>>> 3857832a

def exit_with_commit_log(error_msg, para_parser):
    global backup_logger
    backup_logger.log(error_msg, True, 'Error')
    if(para_parser is not None and para_parser.logsBlobUri is not None and para_parser.logsBlobUri != ""):
        backup_logger.commit(para_parser.logsBlobUri)
    sys.exit(0)

def exit_if_same_taskId(taskId):
    global backup_logger
    taskIdentity = TaskIdentity()
    last_taskId = taskIdentity.stored_identity()
    if(taskId == last_taskId):
        backup_logger.log("TaskId is same as last, so skip, current:" + str(taskId) + "== last:" + str(last_taskId), True)
        sys.exit(0)

def convert_time(utcTicks):
    return datetime.datetime(1, 1, 1) + datetime.timedelta(microseconds = utcTicks / 10)

def snapshot(): 
    try: 
        global backup_logger,run_result,run_status,error_msg,freezer,freeze_result,snapshot_result,snapshot_done,para_parser,snapshot_info_array 
        freeze_result = freezer.freezeall() 
        backup_logger.log('T:S freeze result ' + str(freeze_result)) 
        if(freeze_result is not None and len(freeze_result.errors) > 0): 
            run_result = CommonVariables.error 
            run_status = 'error' 
            error_msg = 'T:S Enable failed with error: ' + str(freeze_result) 
            backup_logger.log(error_msg, True, 'Warning') 
        else: 
            backup_logger.log('T:S doing snapshot now...') 
            snap_shotter = Snapshotter(backup_logger) 
            snapshot_result,snapshot_info_array = snap_shotter.snapshotall(para_parser) 
            backup_logger.log('T:S snapshotall ends...') 
            if(snapshot_result is not None and len(snapshot_result.errors) > 0): 
                error_msg = 'T:S snapshot result: ' + str(snapshot_result) 
                run_result = CommonVariables.error 
                run_status = 'error' 
                backup_logger.log(error_msg, True, 'Error') 
            else: 
                run_result = CommonVariables.success 
                run_status = 'success' 
                error_msg = 'Enable Succeeded' 
                backup_logger.log("T:S " + error_msg, True) 
    except Exception as e: 
        errMsg = 'Failed to do the snapshot with error: %s, stack trace: %s' % (str(e), traceback.format_exc()) 
        backup_logger.log(errMsg, True, 'Error') 
    snapshot_done = True 

def freeze_snapshot(timeout):
    try:
        global backup_logger,run_result,run_status,error_msg,freezer,freeze_result,para_parser,snapshot_info_array
        freeze_result = freezer.freeze_safe(timeout)
        backup_logger.log('T:S freeze result ' + str(freeze_result))
        if(freeze_result is not None and len(freeze_result.errors) > 0):
            run_result = CommonVariables.error
            run_status = 'error'
            error_msg = 'T:S Enable failed with error: ' + str(freeze_result)
            backup_logger.log(error_msg, True, 'Warning')
        else:
            backup_logger.log('T:S doing snapshot now...')
            snap_shotter = Snapshotter(backup_logger)
            snapshot_result,snapshot_info_array = snap_shotter.snapshotall(para_parser)
            backup_logger.log('T:S snapshotall ends...')
            if(snapshot_result is not None and len(snapshot_result.errors) > 0):
                error_msg = 'T:S snapshot result: ' + str(snapshot_result)
                run_result = CommonVariables.error
                run_status = 'error'
                backup_logger.log(error_msg, True, 'Error')
            else:
                thaw_result=freezer.thaw_safe()
                backup_logger.log('T:S thaw result ' + str(thaw_result))
                if(thaw_result is not None and len(thaw_result.errors) > 0):
                    run_result = CommonVariables.error
                    run_status = 'error'
                    error_msg = 'T:S Enable failed with error: ' + str(thaw_result)
                    backup_logger.log(error_msg, True, 'Warning')
                else:   
                    run_result = CommonVariables.success
                    run_status = 'success'
                    error_msg = 'Enable Succeeded'
                    backup_logger.log("T:S " + error_msg, True)
    except Exception as e:
        errMsg = 'Failed to do the snapshot with error: %s, stack trace: %s' % (str(e), traceback.format_exc())
        backup_logger.log(errMsg, True, 'Error')
        run_result = CommonVariables.error
        run_status = 'error'
        error_msg = 'Enable failed with exception in freeze or snapshot ' 
    #snapshot_done = True

def daemon():
    global MyPatching,backup_logger,hutil,run_result,run_status,error_msg,freezer,para_parser,snapshot_done,snapshot_info_array
    #this is using the most recent file timestamp.
    hutil.do_parse_context('Executing')
    freezer = FsFreezer(patching= MyPatching, logger = backup_logger)
    global_error_result = None
    # precheck
    freeze_called = False
    configfile='/etc/azure/vmbackup.conf'
    thread_timeout=str(60)
    safe_freeze_on = True
    try:
        if(freezer.mounts is not None):
            hutil.partitioncount = len(freezer.mounts.mounts)
        config = ConfigParser.ConfigParser()
        config.read(configfile)
        thread_timeout= config.get('SnapshotThread','timeout')
        safe_freeze_on=config.get('SnapshotThread','safefreeze')
    except Exception as e:
        errMsg='cannot read config file or file not present'
        backup_logger.log(errMsg, True, 'Warning')
    backup_logger.log("final thread timeout" + thread_timeout, True)
    backup_logger.log(" safe freeze flag " + str(safe_freeze_on), True)
    
    snapshot_info_array = None

    try:
        # we need to freeze the file system first
        backup_logger.log('starting daemon', True)
        """
        protectedSettings is the privateConfig passed from Powershell.
        WATCHOUT that, the _context_config are using the most freshest timestamp.
        if the time sync is alive, this should be right.
        """

        protected_settings = hutil._context._config['runtimeSettings'][0]['handlerSettings'].get('protectedSettings')
        public_settings = hutil._context._config['runtimeSettings'][0]['handlerSettings'].get('publicSettings')
        para_parser = ParameterParser(protected_settings, public_settings)

        commandToExecute = para_parser.commandToExecute
        #validate all the required parameter here
        backup_logger.log(commandToExecute,True)
        if(commandToExecute.lower() == CommonVariables.iaas_install_command):
            backup_logger.log('install succeed.',True)
            run_status = 'success'
            error_msg = 'Install Succeeded'
            run_result = CommonVariables.success
            backup_logger.log(error_msg)
        elif(commandToExecute.lower() == CommonVariables.iaas_vmbackup_command):
            if(para_parser.backup_metadata is None or para_parser.public_config_obj is None or para_parser.private_config_obj is None):
                run_result = CommonVariables.error_parameter
                run_status = 'error'
                error_msg = 'required field empty or not correct'
                backup_logger.log(error_msg, True, 'Error')
            else:
                backup_logger.log('commandToExecute is ' + commandToExecute, True)
                """
                make sure the log is not doing when the file system is freezed.
                """
                temp_status= 'success'
                temp_result=CommonVariables.ExtensionTempTerminalState
                temp_msg='Transitioning state in extension'
                status_report(temp_status, temp_result, temp_msg, None)
                backup_logger.log('doing freeze now...', True)
                #partial logging before freeze
                if(para_parser is not None and para_parser.logsBlobUri is not None and para_parser.logsBlobUri != ""):
                    backup_logger.commit_to_blob(para_parser.logsBlobUri)
                else:
                    backup_logger.log("the logs blob uri is not there, so do not upload log.")
                if(safe_freeze_on==True):
                    freeze_snapshot(thread_timeout)
                else:
                    snapshot_thread = Thread(target = snapshot)
                    start_time=datetime.datetime.utcnow()
                    snapshot_thread.start()
                    snapshot_thread.join(float(thread_timeout))
                    if not snapshot_done:
                        run_result = CommonVariables.error
                        run_status = 'error'
                        error_msg = 'T:W Snapshot timeout'
                        backup_logger.log(error_msg, True, 'Warning')
                    end_time=datetime.datetime.utcnow()
                    time_taken=end_time-start_time
                    backup_logger.log('total time taken..' + str(time_taken), True)
                    for i in range(0,3):
                        unfreeze_result = freezer.unfreezeall()
                        backup_logger.log('unfreeze result ' + str(unfreeze_result))
                        if(unfreeze_result is not None):
                            if len(unfreeze_result.errors) > 0:
                                error_msg += ('unfreeze with error: ' + str(unfreeze_result.errors))
                                backup_logger.log(error_msg, True, 'Warning')
                            else:
                                backup_logger.log('unfreeze result is None')
                                break;
                    backup_logger.log('unfreeze ends...')
                
        else:
            run_status = 'error'
            run_result = CommonVariables.error_parameter
            error_msg = 'command is not correct'
            backup_logger.log(error_msg, True, 'Error')
    except Exception as e:
        errMsg = 'Failed to enable the extension with error: %s, stack trace: %s' % (str(e), traceback.format_exc())
        backup_logger.log(errMsg, True, 'Error')
        global_error_result = e

    """
    we do the final report here to get rid of the complex logic to handle the logging when file system be freezed issue.
    """
<<<<<<< HEAD
    try:
        if(global_error_result is not None):
            if(hasattr(global_error_result,'errno') and global_error_result.errno == 2):
                run_result = CommonVariables.error_12
            elif(para_parser is None):
                run_result = CommonVariables.error_parameter
            else:
                run_result = CommonVariables.error
            run_status = 'error'
            error_msg  += ('Enable failed.' + str(global_error_result))
        status_report_msg = None
        status_report(run_status,run_result,error_msg)
    except Exception as e:
        errMsg = 'Failed to log status in extension'
        backup_logger.log(errMsg, True, 'Error')
=======
    if(global_error_result is not None):
        if(hasattr(global_error_result,'errno') and global_error_result.errno == 2):
            run_result = CommonVariables.error_12
        elif(para_parser is None):
            run_result = CommonVariables.error_parameter
        else:
            run_result = CommonVariables.error
        run_status = 'error'
        error_msg  += ('Enable failed.' + str(global_error_result))
    status_report_msg = None
    status_report(run_status, run_result, error_msg, snapshot_info_array)
>>>>>>> 3857832a
    if(para_parser is not None and para_parser.logsBlobUri is not None and para_parser.logsBlobUri != ""):
        backup_logger.commit(para_parser.logsBlobUri)
    else:
        backup_logger.log("the logs blob uri is not there, so do not upload log.")
        backup_logger.commit_to_local()

    sys.exit(0)

def uninstall():
    hutil.do_parse_context('Uninstall')
    hutil.do_exit(0,'Uninstall','success','0', 'Uninstall succeeded')

def disable():
    hutil.do_parse_context('Disable')
    hutil.do_exit(0,'Disable','success','0', 'Disable Succeeded')

def update():
    hutil.do_parse_context('Upadate')
    hutil.do_exit(0,'Update','success','0', 'Update Succeeded')

def enable():
    global backup_logger,hutil,error_msg,para_parser
    hutil.do_parse_context('Enable')
    try:
        backup_logger.log('starting to enable', True)

        # handle the restoring scenario.
        mi = MachineIdentity()
        stored_identity = mi.stored_identity()
        if(stored_identity is None):
            mi.save_identity()
        else:
            current_identity = mi.current_identity()
            if(current_identity != stored_identity):
                current_seq_no = -1
                backup_logger.log("machine identity not same, set current_seq_no to " + str(current_seq_no) + " " + str(stored_identity) + " " + str(current_identity), True)
                hutil.set_last_seq(current_seq_no)
                mi.save_identity()

        hutil.exit_if_same_seq()
        hutil.save_seq()

        """
        protectedSettings is the privateConfig passed from Powershell.
        WATCHOUT that, the _context_config are using the most freshest timestamp.
        if the time sync is alive, this should be right.
        """
        protected_settings = hutil._context._config['runtimeSettings'][0]['handlerSettings'].get('protectedSettings')
        public_settings = hutil._context._config['runtimeSettings'][0]['handlerSettings'].get('publicSettings')
        para_parser = ParameterParser(protected_settings, public_settings)

        if(para_parser.commandStartTimeUTCTicks is not None and para_parser.commandStartTimeUTCTicks != ""):
            utcTicksLong = long(para_parser.commandStartTimeUTCTicks)
            backup_logger.log('utcTicks in long format' + str(utcTicksLong), True)
            commandStartTime = convert_time(utcTicksLong)
            utcNow = datetime.datetime.utcnow()
            backup_logger.log('command start time is ' + str(commandStartTime) + " and utcNow is " + str(utcNow))
            timespan = utcNow - commandStartTime
            MAX_TIMESPAN = 150 * 60 # in seconds
            # handle the machine identity for the restoration scenario.
            total_span_in_seconds = timedelta_total_seconds(timespan)
            backup_logger.log('timespan is ' + str(timespan) + ' ' + str(total_span_in_seconds))
            if(abs(total_span_in_seconds) > MAX_TIMESPAN):
                error_msg = 'the call time stamp is out of date. so skip it.'
                exit_with_commit_log(error_msg, para_parser)

        if(para_parser.taskId is not None and para_parser.taskId != ""):
            backup_logger.log('taskId: ' + str(para_parser.taskId), True)
            exit_if_same_taskId(para_parser.taskId)
            taskIdentity = TaskIdentity()
            taskIdentity.save_identity(para_parser.taskId)
<<<<<<< HEAD
        if(para_parser is not None and para_parser.logsBlobUri is not None and para_parser.logsBlobUri != ""):
            backup_logger.commit(para_parser.logsBlobUri)
=======

>>>>>>> 3857832a
        temp_status= 'transitioning'
        temp_result=CommonVariables.success
        temp_msg='Transitioning state in enable'
        status_report(temp_status, temp_result, temp_msg, None)
        start_daemon();
    except Exception as e:
        errMsg = 'Failed to call the daemon with error: %s, stack trace: %s' % (str(e), traceback.format_exc())
        backup_logger.log(errMsg, True, 'Error')
        global_error_result = e
        exit_with_commit_log(errMsg, para_parser)

def start_daemon():
    args = [os.path.join(os.getcwd(), __file__), "-daemon"]
    backup_logger.log("start_daemon with args: {0}".format(args), True)
    #This process will start a new background process by calling
    #    handle.py -daemon
    #to run the script and will exit itself immediatelly.

    #Redirect stdout and stderr to /dev/null.  Otherwise daemon process will
    #throw Broke pipe exeception when parent process exit.
    devnull = open(os.devnull, 'w')
    child = subprocess.Popen(args, stdout=devnull, stderr=devnull)

if __name__ == '__main__' :
    main()<|MERGE_RESOLUTION|>--- conflicted
+++ resolved
@@ -95,14 +95,14 @@
 def status_report(status, status_code, message, snapshot_info = None):
     global backup_logger,hutil,para_parser
     trans_report_msg = None
-<<<<<<< HEAD
     try:
         if(para_parser is not None and para_parser.statusBlobUri is not None and para_parser.statusBlobUri != ""):
             trans_report_msg = hutil.do_status_report(operation='Enable',status=status,\
                     status_code=str(status_code),\
                     message=message,\
                     taskId=para_parser.taskId,\
-                    commandStartTimeUTCTicks=para_parser.commandStartTimeUTCTicks)
+                    commandStartTimeUTCTicks=para_parser.commandStartTimeUTCTicks,\
+                    snapshot_info=snapshot_info)
     except Exception as e:
         err_msg='cannot write status to the status file'
         backup_logger.log(err_msg, True, 'Warning')
@@ -118,22 +118,6 @@
     except Exception as e:
         err_msg='cannot write status to the status blob'
         backup_logger.log(err_msg, True, 'Warning')
-=======
-    if(para_parser is not None and para_parser.statusBlobUri is not None and para_parser.statusBlobUri != ""):
-        trans_report_msg = hutil.do_status_report(operation='Enable',status=status,\
-                status_code=str(status_code),\
-                message=message,\
-                taskId=para_parser.taskId,\
-                commandStartTimeUTCTicks=para_parser.commandStartTimeUTCTicks,\
-                snapshot_info=snapshot_info)
-        blobWriter = BlobWriter(hutil)
-        blobWriter.WriteBlob(trans_report_msg,para_parser.statusBlobUri)
-        if(trans_report_msg is not None):
-            backup_logger.log("trans status report message:")
-            backup_logger.log(trans_report_msg)
-        else:
-            backup_logger.log("trans_report_msg is none")
->>>>>>> 3857832a
 
 def exit_with_commit_log(error_msg, para_parser):
     global backup_logger
@@ -333,7 +317,6 @@
     """
     we do the final report here to get rid of the complex logic to handle the logging when file system be freezed issue.
     """
-<<<<<<< HEAD
     try:
         if(global_error_result is not None):
             if(hasattr(global_error_result,'errno') and global_error_result.errno == 2):
@@ -345,23 +328,10 @@
             run_status = 'error'
             error_msg  += ('Enable failed.' + str(global_error_result))
         status_report_msg = None
-        status_report(run_status,run_result,error_msg)
+        status_report(run_status,run_result,error_msg, snapshot_info_array)
     except Exception as e:
         errMsg = 'Failed to log status in extension'
         backup_logger.log(errMsg, True, 'Error')
-=======
-    if(global_error_result is not None):
-        if(hasattr(global_error_result,'errno') and global_error_result.errno == 2):
-            run_result = CommonVariables.error_12
-        elif(para_parser is None):
-            run_result = CommonVariables.error_parameter
-        else:
-            run_result = CommonVariables.error
-        run_status = 'error'
-        error_msg  += ('Enable failed.' + str(global_error_result))
-    status_report_msg = None
-    status_report(run_status, run_result, error_msg, snapshot_info_array)
->>>>>>> 3857832a
     if(para_parser is not None and para_parser.logsBlobUri is not None and para_parser.logsBlobUri != ""):
         backup_logger.commit(para_parser.logsBlobUri)
     else:
@@ -433,12 +403,8 @@
             exit_if_same_taskId(para_parser.taskId)
             taskIdentity = TaskIdentity()
             taskIdentity.save_identity(para_parser.taskId)
-<<<<<<< HEAD
         if(para_parser is not None and para_parser.logsBlobUri is not None and para_parser.logsBlobUri != ""):
             backup_logger.commit(para_parser.logsBlobUri)
-=======
-
->>>>>>> 3857832a
         temp_status= 'transitioning'
         temp_result=CommonVariables.success
         temp_msg='Transitioning state in enable'
