#!/usr/bin/env python
#
# VM Backup extension
#
# Copyright 2014 Microsoft Corporation
#
# Licensed under the Apache License, Version 2.0 (the "License");
# you may not use this file except in compliance with the License.
# You may obtain a copy of the License at
#
#     http://www.apache.org/licenses/LICENSE-2.0
#
# Unless required by applicable law or agreed to in writing, software
# distributed under the License is distributed on an "AS IS" BASIS,
# WITHOUT WARRANTIES OR CONDITIONS OF ANY KIND, either express or implied.
# See the License for the specific language governing permissions and
# limitations under the License.

import array
import base64
import os
import os.path
import re
import json
import string
import subprocess
import sys
import imp
import time
import shlex
import traceback
import httplib
import xml.parsers.expat
import datetime
import ConfigParser
from threading import Thread
from time import sleep
from os.path import join
from mounts import Mounts
from mounts import Mount
from patch import *
from fsfreezer import FsFreezer
from common import CommonVariables
from parameterparser import ParameterParser
from Utils import HandlerUtil
from urlparse import urlparse
from snapshotter import Snapshotter
from backuplogger import Backuplogger
from blobwriter import BlobWriter
from taskidentity import TaskIdentity
from MachineIdentity import MachineIdentity

#Main function is the only entrence to this extension handler

def main():
    global MyPatching,backup_logger,hutil,run_result,run_status,error_msg,freezer,freeze_result
    run_result = CommonVariables.success
    run_status = 'success'
    error_msg = ''
    freeze_result = None
    HandlerUtil.LoggerInit('/var/log/waagent.log','/dev/stdout')
    HandlerUtil.waagent.Log("%s started to handle." % (CommonVariables.extension_name)) 
    hutil = HandlerUtil.HandlerUtility(HandlerUtil.waagent.Log, HandlerUtil.waagent.Error, CommonVariables.extension_name)
    backup_logger = Backuplogger(hutil)
    MyPatching = GetMyPatching(logger = backup_logger)
    hutil.patching = MyPatching
    
    for a in sys.argv[1:]:
        if re.match("^([-/]*)(disable)", a):
            disable()
        elif re.match("^([-/]*)(uninstall)", a):
            uninstall()
        elif re.match("^([-/]*)(install)", a):
            install()
        elif re.match("^([-/]*)(enable)", a):
            enable()
        elif re.match("^([-/]*)(update)", a):
            update()
        elif re.match("^([-/]*)(daemon)", a):
            daemon()


def install():
    global hutil
    hutil.do_parse_context('Install')
    hutil.do_exit(0, 'Install','success','0', 'Install Succeeded')

def timedelta_total_seconds(delta):
    if not hasattr(datetime.timedelta, 'total_seconds'):
        return delta.days * 86400 + delta.seconds
    else:
        return delta.total_seconds()

def do_json(operation, status, sub_status, status_code, message, taskId, commandStartTimeUTCTicks):
    global hutil
    date_place_holder = 'e2794170-c93d-4178-a8da-9bc7fd91ecc0'
    stat = [{
        "version" : hutil._context._version,
        "timestampUTC" : date_place_holder,
        "status" : {
            "name" : hutil._context._name,
            "operation" : operation,
            "status" : status,
            "substatus" : sub_status,
            "code" : status_code,
            "taskId": taskId,
            "commandStartTimeUTCTicks":commandStartTimeUTCTicks,
            "formattedMessage" : {
                "lang" : "en-US",
                "message" : message
            }
        }
    }]
    return json.dumps(stat)

def do_backup_status_report(operation, status, status_code, message, taskId, commandStartTimeUTCTicks, blobUri):
    global backup_logger,hutil
    backup_logger.log(msg="{0},{1},{2},{3}".format(operation, status, status_code, message),local=True)
    time_delta = datetime.datetime.utcnow() - datetime.datetime(1970, 1, 1)
    time_span = timedelta_total_seconds(time_delta) * 1000
    date_string = r'\/Date(' + str((int)(time_span)) + r')\/'
    date_place_holder = 'e2794170-c93d-4178-a8da-9bc7fd91ecc0'
    sub_stat = []
    distr_info = hutil.get_dist_info()
    status_report_msg = do_json(operation, status, sub_stat, status_code, message, taskId, commandStartTimeUTCTicks)
    sub_stat = hutil.substat_new_entry(sub_stat,'0',status_report_msg,'success',None)
    sub_stat = hutil.substat_new_entry(sub_stat,'0',distr_info,'success',None)
    status_report_msg = do_json(operation, status, sub_stat, status_code, message, taskId, commandStartTimeUTCTicks)
    status_report_msg = status_report_msg.replace(date_place_holder,date_string)
    blobWriter = BlobWriter(hutil)
    blobWriter.WriteBlob(status_report_msg,blobUri)
    return status_report_msg

def status_report(status,status_code,message):
	global backup_logger,hutil,para_parser
	trans_report_msg = None
	if(para_parser is not None and para_parser.statusBlobUri is not None and para_parser.statusBlobUri != ""):
		trans_report_msg = do_backup_status_report(operation='Enable',status=status,\
				status_code=str(status_code),\
				message=message,\
				taskId=para_parser.taskId,\
				commandStartTimeUTCTicks=para_parser.commandStartTimeUTCTicks,\
				blobUri=para_parser.statusBlobUri)
		if(trans_report_msg is not None):
			backup_logger.log("trans status report message:")
			backup_logger.log(trans_report_msg)
		else:
			backup_logger.log("trans_report_msg is none")


def exit_with_commit_log(error_msg, para_parser):
    global backup_logger
    backup_logger.log(error_msg, True, 'Error')
    if(para_parser is not None and para_parser.logsBlobUri is not None and para_parser.logsBlobUri != ""):
        backup_logger.commit(para_parser.logsBlobUri)
    sys.exit(0)

def convert_time(utcTicks):
    return datetime.datetime(1, 1, 1) + datetime.timedelta(microseconds = utcTicks / 10)

def freeze_snapshot(timeout):
    try:
        global backup_logger,run_result,run_status,error_msg,freezer,freeze_result,para_parser
        freeze_result = freezer.freeze_safe(timeout)
        backup_logger.log('T:S freeze result ' + str(freeze_result))
        if(freeze_result is not None and len(freeze_result.errors) > 0):
            run_result = CommonVariables.error
            run_status = 'error'
            error_msg = 'T:S Enable failed with error: ' + str(freeze_result)
            backup_logger.log(error_msg, True, 'Warning')
        else:
            backup_logger.log('T:S doing snapshot now...')
            snap_shotter = Snapshotter(backup_logger)
            snapshot_result = snap_shotter.snapshotall(para_parser)
            backup_logger.log('T:S snapshotall ends...')
            if(snapshot_result is not None and len(snapshot_result.errors) > 0):
                error_msg = 'T:S snapshot result: ' + str(snapshot_result)
                run_result = CommonVariables.error
                run_status = 'error'
                backup_logger.log(error_msg, False, 'Error')
            else:
                thaw_result=freezer.thaw_safe()
                backup_logger.log('T:S thaw result ' + str(thaw_result))
                if(thaw_result is not None and len(thaw_result.errors) > 0):
                    run_result = CommonVariables.error
                    run_status = 'error'
                    error_msg = 'T:S Enable failed with error: ' + str(freeze_result)
                    backup_logger.log(error_msg, True, 'Warning')
                else:   
                    run_result = CommonVariables.success
                    run_status = 'success'
                    error_msg = 'Enable Succeeded'
                    backup_logger.log("T:S " + error_msg)
    except Exception as e:
        errMsg = 'Failed to do the snapshot with error: %s, stack trace: %s' % (str(e), traceback.format_exc())
        backup_logger.log(errMsg, False, 'Error')
    #snapshot_done = True

def daemon():
    global MyPatching,backup_logger,hutil,run_result,run_status,error_msg,freezer,para_parser,snapshot_done
    #this is using the most recent file timestamp.
    hutil.do_parse_context('Executing')
    freezer = FsFreezer(patching= MyPatching, logger = backup_logger)
    global_error_result = None
    # precheck
    freeze_called = False
    configfile='/etc/azure/vmbackup.conf'
    thread_timeout=str(60)
    try:
        config = ConfigParser.ConfigParser()
        config.read(configfile)
        thread_timeout= config.get('SnapshotThread','timeout')
    except Exception as e:
        errMsg='cannot read config file or file not present'
        backup_logger.log(errMsg, False, 'Warning')
    backup_logger.log("final thread timeout" + thread_timeout, True)

    try:
        # we need to freeze the file system first
        backup_logger.log('starting daemon', True)
        """
        protectedSettings is the privateConfig passed from Powershell.
        WATCHOUT that, the _context_config are using the most freshest timestamp.
        if the time sync is alive, this should be right.
        """

        protected_settings = hutil._context._config['runtimeSettings'][0]['handlerSettings'].get('protectedSettings')
        public_settings = hutil._context._config['runtimeSettings'][0]['handlerSettings'].get('publicSettings')
        para_parser = ParameterParser(protected_settings, public_settings)

        commandToExecute = para_parser.commandToExecute
        #validate all the required parameter here
        if(commandToExecute.lower() == CommonVariables.iaas_install_command):
            backup_logger.log('install succeed.',True)
            run_status = 'success'
            error_msg = 'Install Succeeded'
            run_result = CommonVariables.success
            backup_logger.log(error_msg)
        elif(commandToExecute.lower() == CommonVariables.iaas_vmbackup_command):
            if(para_parser.backup_metadata is None or para_parser.public_config_obj is None or para_parser.private_config_obj is None):
                run_result = CommonVariables.error_parameter
                run_status = 'error'
                error_msg = 'required field empty or not correct'
                backup_logger.log(error_msg, False, 'Error')
            else:
                backup_logger.log('commandToExecute is ' + commandToExecute, True)
                """
                make sure the log is not doing when the file system is freezed.
                """
<<<<<<< HEAD
                temp_status= 'transitioning'
                temp_result=CommonVariables.success
                temp_msg='Transitioning state in extension daemon'
                trans_report_msg = None
                if(para_parser is not None and para_parser.statusBlobUri is not None and para_parser.statusBlobUri != ""):
                    trans_report_msg = do_backup_status_report(operation='Enable',status=temp_status,\
                                    status_code=str(temp_result),\
                                    message=temp_msg,\
                                    taskId=para_parser.taskId,\
                                    commandStartTimeUTCTicks=para_parser.commandStartTimeUTCTicks,\
                                    blobUri=para_parser.statusBlobUri)
                    if(trans_report_msg is not None):
                        backup_logger.log("trans status report message:")
                        backup_logger.log(trans_report_msg)
                    else:
                        backup_logger.log("trans_report_msg is none")
=======
		if para_parser.vmType == CommonVariables.VmTypeV1 :
                	temp_status= 'success'
                	temp_result=CommonVariables.ExtensionTempTerminalState
		else :
                	temp_status= 'transitioning'
                	temp_result=CommonVariables.success
                temp_msg='Transitioning state in extension'
		status_report(temp_status,temp_result,temp_msg)
>>>>>>> 7f115f36
                hutil.do_status_report('Enable', temp_status, str(temp_result), temp_msg)
                backup_logger.log('doing freeze now...', True)
                freeze_snapshot(thread_timeout)
                '''snapshot_thread = Thread(target = snapshot)
                start_time=datetime.datetime.utcnow()
                snapshot_thread.start()
                snapshot_thread.join(float(thread_timeout))
                if not snapshot_done:
                    run_result = CommonVariables.error
                    run_status = 'error'
                    error_msg = 'T:W Snapshot timeout'
                    backup_logger.log(error_msg, False, 'Warning')

                end_time=datetime.datetime.utcnow()
                time_taken=end_time-start_time
                backup_logger.log('total time taken..' + str(time_taken))
                
                for i in range(0,3):
                    unfreeze_result = freezer.unfreezeall()
                    backup_logger.log('unfreeze result ' + str(unfreeze_result))
                    if(unfreeze_result is not None):
                        if len(unfreeze_result.errors) > 0:
                            error_msg += ('unfreeze with error: ' + str(unfreeze_result.errors))
                            backup_logger.log(error_msg, False, 'Warning')
                        else:
                            backup_logger.log('unfreeze result is None')
                            break;
                backup_logger.log('unfreeze ends...')'''
                
        else:
            run_status = 'error'
            run_result = CommonVariables.error_parameter
            error_msg = 'command is not correct'
            backup_logger.log(error_msg, False, 'Error')
    except Exception as e:
        errMsg = 'Failed to enable the extension with error: %s, stack trace: %s' % (str(e), traceback.format_exc())
        backup_logger.log(errMsg, False, 'Error')
        global_error_result = e

    """
    we do the final report here to get rid of the complex logic to handle the logging when file system be freezed issue.
    """
    if(global_error_result is not None):
        if(hasattr(global_error_result,'errno') and global_error_result.errno == 2):
            run_result = CommonVariables.error_12
        elif(para_parser is None):
            run_result = CommonVariables.error_parameter
        else:
            run_result = CommonVariables.error
        run_status = 'error'
        error_msg  += ('Enable failed.' + str(global_error_result))
    status_report_msg = None
    status_report(run_status,run_result,error_msg)
    if(para_parser is not None and para_parser.logsBlobUri is not None and para_parser.logsBlobUri != ""):
        backup_logger.commit(para_parser.logsBlobUri)
    else:
        backup_logger.log("the logs blob uri is not there, so do not upload log.")
        backup_logger.commit_to_local()

    hutil.do_exit(0, 'Enable', run_status, str(run_result), error_msg)

def uninstall():
    hutil.do_parse_context('Uninstall')
    hutil.do_exit(0,'Uninstall','success','0', 'Uninstall succeeded')

def disable():
    hutil.do_parse_context('Disable')
    hutil.do_exit(0,'Disable','success','0', 'Disable Succeeded')

def update():
    hutil.do_parse_context('Upadate')
    hutil.do_exit(0,'Update','success','0', 'Update Succeeded')

def enable():
    global backup_logger,hutil,error_msg,para_parser
    hutil.do_parse_context('Enable')
    try:
<<<<<<< HEAD
        finalpath=str(os.getcwd())
        commandToExec ="chmod -R +x "+finalpath
        subprocess.call(commandToExec,shell=True)
    except Exception as e:
        backup_logger.log('In enable permissions not changed', True)
    try:
=======
>>>>>>> 7f115f36
        backup_logger.log('starting to enable', True)

        # handle the restoring scenario.
        mi = MachineIdentity()
        stored_identity = mi.stored_identity()
        if(stored_identity is None):
            mi.save_identity()
        else:
            current_identity = mi.current_identity()
            if(current_identity != stored_identity):
                current_seq_no = -1
                backup_logger.log("machine identity not same, set current_seq_no to " + str(current_seq_no) + " " + str(stored_identity) + " " + str(current_identity), True)
                hutil.set_last_seq(current_seq_no)
                mi.save_identity()

        hutil.exit_if_same_seq()
        hutil.save_seq()

        """
        protectedSettings is the privateConfig passed from Powershell.
        WATCHOUT that, the _context_config are using the most freshest timestamp.
        if the time sync is alive, this should be right.
        """
        protected_settings = hutil._context._config['runtimeSettings'][0]['handlerSettings'].get('protectedSettings')
        public_settings = hutil._context._config['runtimeSettings'][0]['handlerSettings'].get('publicSettings')
        para_parser = ParameterParser(protected_settings, public_settings)

        if(para_parser.commandStartTimeUTCTicks is not None and para_parser.commandStartTimeUTCTicks != ""):
            utcTicksLong = long(para_parser.commandStartTimeUTCTicks)
            backup_logger.log('utcTicks in long format' + str(utcTicksLong), True)
            commandStartTime = convert_time(utcTicksLong)
            utcNow = datetime.datetime.utcnow()
            backup_logger.log('command start time is ' + str(commandStartTime) + " and utcNow is " + str(utcNow))
            timespan = utcNow - commandStartTime
            THIRTY_MINUTES = 30 * 60 # in seconds
            # handle the machine identity for the restoration scenario.
            total_span_in_seconds = timedelta_total_seconds(timespan)
            backup_logger.log('timespan is ' + str(timespan) + ' ' + str(total_span_in_seconds))
            if(abs(total_span_in_seconds) > THIRTY_MINUTES):
                error_msg = 'the call time stamp is out of date. so skip it.'
                exit_with_commit_log(error_msg, para_parser)

        if(para_parser.taskId is not None and para_parser.taskId != ""):
            taskIdentity = TaskIdentity()
            taskIdentity.save_identity(para_parser.taskId)
        temp_status= 'transitioning'
<<<<<<< HEAD
        temp_result=0
        temp_msg='Transitioning state in enable'
        trans_report_msg = None
        if(para_parser is not None and para_parser.statusBlobUri is not None and para_parser.statusBlobUri != ""):
            trans_report_msg = do_backup_status_report(operation='Enable',status=temp_status,\
                                    status_code=str(temp_result),\
                                    message=temp_msg,\
                                    taskId=para_parser.taskId,\
                                    commandStartTimeUTCTicks=para_parser.commandStartTimeUTCTicks,\
                                    blobUri=para_parser.statusBlobUri)
            if(trans_report_msg is not None):
                backup_logger.log("trans status report message:")
                backup_logger.log(trans_report_msg)
            else:
                backup_logger.log("trans_report_msg is none")
=======
        temp_result=CommonVariables.success
        temp_msg='Transitioning state in enable'
	status_report(temp_status,temp_result,temp_msg)
>>>>>>> 7f115f36
        hutil.do_status_report('Enable', temp_status, str(temp_result), temp_msg)
        start_daemon();
    except Exception as e:
        errMsg = 'Failed to call the daemon with error: %s, stack trace: %s' % (str(e), traceback.format_exc())
        backup_logger.log(errMsg, False, 'Error')
        global_error_result = e

def start_daemon():
    args = [os.path.join(os.getcwd(), __file__), "-daemon"]
    backup_logger.log("start_daemon with args: {0}".format(args), True)
    #This process will start a new background process by calling
    #    handle.py -daemon
    #to run the script and will exit itself immediatelly.

    #Redirect stdout and stderr to /dev/null.  Otherwise daemon process will
    #throw Broke pipe exeception when parent process exit.
    devnull = open(os.devnull, 'w')
    child = subprocess.Popen(args, stdout=devnull, stderr=devnull)

if __name__ == '__main__' :
    main()<|MERGE_RESOLUTION|>--- conflicted
+++ resolved
@@ -79,7 +79,6 @@
         elif re.match("^([-/]*)(daemon)", a):
             daemon()
 
-
 def install():
     global hutil
     hutil.do_parse_context('Install')
@@ -132,21 +131,20 @@
     return status_report_msg
 
 def status_report(status,status_code,message):
-	global backup_logger,hutil,para_parser
-	trans_report_msg = None
-	if(para_parser is not None and para_parser.statusBlobUri is not None and para_parser.statusBlobUri != ""):
-		trans_report_msg = do_backup_status_report(operation='Enable',status=status,\
-				status_code=str(status_code),\
-				message=message,\
-				taskId=para_parser.taskId,\
-				commandStartTimeUTCTicks=para_parser.commandStartTimeUTCTicks,\
-				blobUri=para_parser.statusBlobUri)
-		if(trans_report_msg is not None):
-			backup_logger.log("trans status report message:")
-			backup_logger.log(trans_report_msg)
-		else:
-			backup_logger.log("trans_report_msg is none")
-
+    global backup_logger,hutil,para_parser
+    trans_report_msg = None
+    if(para_parser is not None and para_parser.statusBlobUri is not None and para_parser.statusBlobUri != ""):
+        trans_report_msg = do_backup_status_report(operation='Enable',status=status,\
+                status_code=str(status_code),\
+                message=message,\
+                taskId=para_parser.taskId,\
+                commandStartTimeUTCTicks=para_parser.commandStartTimeUTCTicks,\
+                blobUri=para_parser.statusBlobUri)
+        if(trans_report_msg is not None):
+            backup_logger.log("trans status report message:")
+            backup_logger.log(trans_report_msg)
+        else:
+            backup_logger.log("trans_report_msg is none")
 
 def exit_with_commit_log(error_msg, para_parser):
     global backup_logger
@@ -247,33 +245,14 @@
                 """
                 make sure the log is not doing when the file system is freezed.
                 """
-<<<<<<< HEAD
-                temp_status= 'transitioning'
-                temp_result=CommonVariables.success
-                temp_msg='Transitioning state in extension daemon'
-                trans_report_msg = None
-                if(para_parser is not None and para_parser.statusBlobUri is not None and para_parser.statusBlobUri != ""):
-                    trans_report_msg = do_backup_status_report(operation='Enable',status=temp_status,\
-                                    status_code=str(temp_result),\
-                                    message=temp_msg,\
-                                    taskId=para_parser.taskId,\
-                                    commandStartTimeUTCTicks=para_parser.commandStartTimeUTCTicks,\
-                                    blobUri=para_parser.statusBlobUri)
-                    if(trans_report_msg is not None):
-                        backup_logger.log("trans status report message:")
-                        backup_logger.log(trans_report_msg)
-                    else:
-                        backup_logger.log("trans_report_msg is none")
-=======
-		if para_parser.vmType == CommonVariables.VmTypeV1 :
-                	temp_status= 'success'
-                	temp_result=CommonVariables.ExtensionTempTerminalState
-		else :
-                	temp_status= 'transitioning'
-                	temp_result=CommonVariables.success
+                if para_parser.vmType == CommonVariables.VmTypeV1 :
+                    temp_status= 'success'
+                    temp_result=CommonVariables.ExtensionTempTerminalState
+                else :
+                    temp_status= 'transitioning'
+                    temp_result=CommonVariables.success
                 temp_msg='Transitioning state in extension'
-		status_report(temp_status,temp_result,temp_msg)
->>>>>>> 7f115f36
+                status_report(temp_status,temp_result,temp_msg)
                 hutil.do_status_report('Enable', temp_status, str(temp_result), temp_msg)
                 backup_logger.log('doing freeze now...', True)
                 freeze_snapshot(thread_timeout)
@@ -351,15 +330,6 @@
     global backup_logger,hutil,error_msg,para_parser
     hutil.do_parse_context('Enable')
     try:
-<<<<<<< HEAD
-        finalpath=str(os.getcwd())
-        commandToExec ="chmod -R +x "+finalpath
-        subprocess.call(commandToExec,shell=True)
-    except Exception as e:
-        backup_logger.log('In enable permissions not changed', True)
-    try:
-=======
->>>>>>> 7f115f36
         backup_logger.log('starting to enable', True)
 
         # handle the restoring scenario.
@@ -406,27 +376,9 @@
             taskIdentity = TaskIdentity()
             taskIdentity.save_identity(para_parser.taskId)
         temp_status= 'transitioning'
-<<<<<<< HEAD
-        temp_result=0
-        temp_msg='Transitioning state in enable'
-        trans_report_msg = None
-        if(para_parser is not None and para_parser.statusBlobUri is not None and para_parser.statusBlobUri != ""):
-            trans_report_msg = do_backup_status_report(operation='Enable',status=temp_status,\
-                                    status_code=str(temp_result),\
-                                    message=temp_msg,\
-                                    taskId=para_parser.taskId,\
-                                    commandStartTimeUTCTicks=para_parser.commandStartTimeUTCTicks,\
-                                    blobUri=para_parser.statusBlobUri)
-            if(trans_report_msg is not None):
-                backup_logger.log("trans status report message:")
-                backup_logger.log(trans_report_msg)
-            else:
-                backup_logger.log("trans_report_msg is none")
-=======
         temp_result=CommonVariables.success
         temp_msg='Transitioning state in enable'
-	status_report(temp_status,temp_result,temp_msg)
->>>>>>> 7f115f36
+        status_report(temp_status,temp_result,temp_msg)
         hutil.do_status_report('Enable', temp_status, str(temp_result), temp_msg)
         start_daemon();
     except Exception as e:
