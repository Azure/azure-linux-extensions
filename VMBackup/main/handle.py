--- conflicted
+++ resolved
@@ -274,10 +274,6 @@
     freeze_called = False
     configfile='/etc/azure/vmbackup.conf'
     thread_timeout=str(60)
-<<<<<<< HEAD
-    workload_name = "oracle"
-=======
->>>>>>> 976ca9fc
     snapshot_type = "appAndFileSystem"
 
     #Adding python version to the telemetry
@@ -397,16 +393,10 @@
                     backup_logger.log("the logs blob uri is not there, so do not upload log.")
                 backup_logger.log('commandToExecute is ' + commandToExecute, True)
                 
-<<<<<<< HEAD
-                if workload_name is not None:
-                    workload_patch = WorkloadPatch.WorkloadPatch(backup_logger)
-                    
-=======
                 workload_patch = WorkloadPatch.WorkloadPatch(backup_logger)
                 
                 if workload_patch.name != "":
                     backup_logger.log("workload backup enabled for workload: " + workload_patch.name, True)
->>>>>>> 976ca9fc
                     workload_patch.pre()
                     if len(workload_patch.error_details) > 0:
                         backup_logger.log("file system consistent backup only")
