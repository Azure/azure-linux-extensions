--- conflicted
+++ resolved
@@ -265,7 +265,6 @@
         backup_logger.log("isManagedVm=" + str(isManagedVm) + ", canTakeCrashConsistentSnapshot=" + str(canTakeCrashConsistentSnapshot) + ", backupRetryCount=" + str(backupRetryCount) + ", numberOfDisks=" + str(numberOfDisks) + ", takeCrashConsistentSnapshot=" + str(takeCrashConsistentSnapshot), True, 'Info')
     return takeCrashConsistentSnapshot
 
-<<<<<<< HEAD
 def lr_daemon():
     # This is an http server impl
     # Poll every minute
@@ -274,7 +273,6 @@
         # do stuff
         time.sleep(60.0 - ((time.time() - starttime) % 60.0))
     
-=======
 def spawn_monitor(location = "", strace_pid = 0):
     d = location
     if d == "":
@@ -293,7 +291,6 @@
     except Exception as e:
         backup_logger.log("[spawn_monitor] -> subprocess Popen failed: %s" % (e));
     return None
->>>>>>> 2e444da5
 
 def daemon():
     global MyPatching, backup_logger, hutil, run_result, run_status, error_msg, freezer, para_parser, snapshot_done, snapshot_info_array, g_fsfreeze_on, total_used_size, patch_class_name, orig_distro, workload_patch, configSeqNo, eventlogger
