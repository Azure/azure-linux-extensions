#!/usr/bin/env python
#
# VM Backup extension
#
# Copyright 2014 Microsoft Corporation
#
# Licensed under the Apache License, Version 2.0 (the "License");
# you may not use this file except in compliance with the License.
# You may obtain a copy of the License at
#
#     http://www.apache.org/licenses/LICENSE-2.0
#
# Unless required by applicable law or agreed to in writing, software
# distributed under the License is distributed on an "AS IS" BASIS,
# WITHOUT WARRANTIES OR CONDITIONS OF ANY KIND, either express or implied.
# See the License for the specific language governing permissions and
# limitations under the License.

import array
import base64
import os
import os.path
import re
import json
import string
import subprocess
import sys
import imp
import time
import shlex
import traceback
import httplib
import xml.parsers.expat
import datetime
import ConfigParser
from threading import Thread
from time import sleep
from os.path import join
from mounts import Mounts
from mounts import Mount
from patch import *
from fsfreezer import FsFreezer
from common import CommonVariables
from parameterparser import ParameterParser
from Utils import HandlerUtil
from Utils import Status
from urlparse import urlparse
from snapshotter import Snapshotter
from backuplogger import Backuplogger
from blobwriter import BlobWriter
from taskidentity import TaskIdentity
from MachineIdentity import MachineIdentity
import ExtensionErrorCodeHelper
from PluginHost import PluginHost

#Main function is the only entrence to this extension handler

def main():
<<<<<<< HEAD
    global MyPatching,backup_logger,hutil,run_result,run_status,error_msg,freezer,freeze_result,snapshot_info_array
    try:
        run_result = CommonVariables.success
        run_status = 'success'
        error_msg = ''
        freeze_result = None
        snapshot_info_array = None
        HandlerUtil.LoggerInit('/var/log/waagent.log','/dev/stdout')
        HandlerUtil.waagent.Log("%s started to handle." % (CommonVariables.extension_name)) 
        hutil = HandlerUtil.HandlerUtility(HandlerUtil.waagent.Log, HandlerUtil.waagent.Error, CommonVariables.extension_name)
        backup_logger = Backuplogger(hutil)
        MyPatching = GetMyPatching(logger = backup_logger)
        hutil.patching = MyPatching
    
        for a in sys.argv[1:]:
            if re.match("^([-/]*)(disable)", a):
                disable()
            elif re.match("^([-/]*)(uninstall)", a):
                uninstall()
            elif re.match("^([-/]*)(install)", a):
                install()
            elif re.match("^([-/]*)(enable)", a):
                enable()
            elif re.match("^([-/]*)(update)", a):
                update()
            elif re.match("^([-/]*)(daemon)", a):
                daemon()
    except Exception as e:
        sys.exit(0)
=======
    global MyPatching,backup_logger,hutil,run_result,run_status,error_msg,freezer,freeze_result,snapshot_info_array,g_fsfreeze_on
    run_result = CommonVariables.success
    run_status = 'success'
    error_msg = ''
    freeze_result = None
    snapshot_info_array = None
    g_fsfreeze_on = True
    HandlerUtil.LoggerInit('/var/log/waagent.log','/dev/stdout')
    HandlerUtil.waagent.Log("%s started to handle." % (CommonVariables.extension_name)) 
    hutil = HandlerUtil.HandlerUtility(HandlerUtil.waagent.Log, HandlerUtil.waagent.Error, CommonVariables.extension_name)
    backup_logger = Backuplogger(hutil)
    MyPatching = GetMyPatching(logger = backup_logger)
    hutil.patching = MyPatching

    for a in sys.argv[1:]:
        if re.match("^([-/]*)(disable)", a):
            disable()
        elif re.match("^([-/]*)(uninstall)", a):
            uninstall()
        elif re.match("^([-/]*)(install)", a):
            install()
        elif re.match("^([-/]*)(enable)", a):
            enable()
        elif re.match("^([-/]*)(update)", a):
            update()
        elif re.match("^([-/]*)(daemon)", a):
            daemon()
>>>>>>> a2fbdb48

def install():
    global hutil
    hutil.do_parse_context('Install')
    hutil.do_exit(0, 'Install','success','0', 'Install Succeeded')

def timedelta_total_seconds(delta):
    if not hasattr(datetime.timedelta, 'total_seconds'):
        return delta.days * 86400 + delta.seconds
    else:
        return delta.total_seconds()

def status_report(status, status_code, message, snapshot_info = None):
    global backup_logger,hutil,para_parser
    trans_report_msg = None
    try:
        if(para_parser is not None and para_parser.statusBlobUri is not None and para_parser.statusBlobUri != ""):
            trans_report_msg = hutil.do_status_report(operation='Enable',status=status,\
                    status_code=str(status_code),\
                    message=message,\
                    taskId=para_parser.taskId,\
                    commandStartTimeUTCTicks=para_parser.commandStartTimeUTCTicks,\
                    snapshot_info=snapshot_info)
    except Exception as e:
        err_msg='cannot write status to the status file, Exception %s, stack trace: %s' % (str(e), traceback.format_exc())
        backup_logger.log(err_msg, True, 'Warning')
    try:
        if(para_parser is not None and para_parser.statusBlobUri is not None and para_parser.statusBlobUri != ""):
            blobWriter = BlobWriter(hutil)
            if(trans_report_msg is not None):
                blobWriter.WriteBlob(trans_report_msg,para_parser.statusBlobUri)
                backup_logger.log("trans status report message:",True)
                backup_logger.log(trans_report_msg,True)
            else:
                backup_logger.log("trans_report_msg is none",True)
    except Exception as e:
        err_msg='cannot write status to the status blob'
        backup_logger.log(err_msg, True, 'Warning')

def exit_with_commit_log(error_msg, para_parser):
    global backup_logger
    backup_logger.log(error_msg, True, 'Error')
    if(para_parser is not None and para_parser.logsBlobUri is not None and para_parser.logsBlobUri != ""):
        backup_logger.commit(para_parser.logsBlobUri)
    sys.exit(0)

def exit_if_same_taskId(taskId):  
    global backup_logger  
    taskIdentity = TaskIdentity()  
    last_taskId = taskIdentity.stored_identity()  
    if(taskId == last_taskId):  
        backup_logger.log("TaskId is same as last, so skip, current:" + str(taskId) + "== last:" + str(last_taskId), True)  
        sys.exit(0)  

def convert_time(utcTicks):
    return datetime.datetime(1, 1, 1) + datetime.timedelta(microseconds = utcTicks / 10)

def set_do_seq_flag():
    configfile='/etc/azure/vmbackup.conf'
    try:
        backup_logger.log('setting doseq flag in config file', True, 'Info')
        if not os.path.exists(os.path.dirname(configfile)):
            os.makedirs(os.path.dirname(configfile))

        if os.path.exists(configfile):
            config = ConfigParser.ConfigParser()
            config.read(configfile)
            if not config.has_option('SnapshotThread','doseq'):
                file_pointer = open(configfile, "a")
                file_pointer.write("doseq: 1")
                file_pointer.close()
        else :
            file_pointer = open(configfile, "w")
            file_pointer.write("[SnapshotThread]\n")
            file_pointer.write("doseq: 1")
            file_pointer.close()
    except Exception as e:
        backup_logger.log('Unable to set doseq flag ' + str(e), True, 'Warning')

<<<<<<< HEAD
=======
def snapshot():
    try: 
        global hutil,backup_logger,run_result,run_status,error_msg,freezer,freeze_result,snapshot_result,snapshot_done,para_parser,snapshot_info_array,g_fsfreeze_on
        
        run_result = CommonVariables.success
        run_status = 'success'
        all_failed= False

        if (g_fsfreeze_on == True):
            freeze_result = freezer.freezeall() 
            backup_logger.log('T:S freeze result ' + str(freeze_result)) 
            if(freeze_result is not None and len(freeze_result.errors) > 0): 
                run_result = CommonVariables.error 
                run_status = 'error' 
                error_msg = 'T:S Enable failed with error: ' + str(freeze_result) 
                hutil.SetExtErrorCode(ExtensionErrorCodeHelper.ExtensionErrorCodeEnum.FailedRetryableFsFreezeFailed)
                error_msg = error_msg + ExtensionErrorCodeHelper.ExtensionErrorCodeHelper.StatusCodeStringBuilder(hutil.ExtErrorCode)
                backup_logger.log(error_msg, False, 'Warning') 

        if (run_result == CommonVariables.success): 
            backup_logger.log('T:S doing snapshot now...') 
            snap_shotter = Snapshotter(backup_logger) 
            snapshot_result,snapshot_info_array, all_failed = snap_shotter.snapshotall(para_parser) 
            backup_logger.log('T:S snapshotall ends...') 
            if(snapshot_result is not None and len(snapshot_result.errors) > 0): 
                error_msg = 'T:S snapshot result: ' + str(snapshot_result) 
                run_result = CommonVariables.FailedRetryableSnapshotFailedNoNetwork
                if all_failed:
                    hutil.SetExtErrorCode(ExtensionErrorCodeHelper.ExtensionErrorCodeEnum.FailedRetryableSnapshotFailedNoNetwork)
                    error_msg = error_msg + ExtensionErrorCodeHelper.ExtensionErrorCodeHelper.StatusCodeStringBuilder(hutil.ExtErrorCode)
                else:
                    hutil.SetExtErrorCode(ExtensionErrorCodeHelper.ExtensionErrorCodeEnum.FailedRetryableSnapshotFailedRestrictedNetwork)
                    error_msg = error_msg + ExtensionErrorCodeHelper.ExtensionErrorCodeHelper.StatusCodeStringBuilder(hutil.ExtErrorCode)
                run_status = 'error' 
                backup_logger.log(error_msg, True, 'Error') 
            else: 
                run_result = CommonVariables.success 
                run_status = 'success' 
                error_msg = 'Enable Succeeded' 
                backup_logger.log("T:S " + error_msg, True) 

        if (run_result == CommonVariables.success):
            error_msg = 'Enable Succeeded'
            backup_logger.log("T:S " + error_msg)
    except Exception as e: 
        errMsg = 'Failed to do the snapshot with error: %s, stack trace: %s' % (str(e), traceback.format_exc()) 
        backup_logger.log(errMsg, True, 'Error')
        run_result = CommonVariables.error
        run_status = 'error'
        error_msg = 'Enable failed with exception in freeze or snapshot ' 
        hutil.SetExtErrorCode(ExtensionErrorCodeHelper.ExtensionErrorCodeEnum.error)
    snapshot_done = True 

>>>>>>> a2fbdb48
def freeze_snapshot(timeout):
    try:
        global hutil,backup_logger,run_result,run_status,error_msg,freezer,freeze_result,para_parser,snapshot_info_array,g_fsfreeze_on
        
        run_result = CommonVariables.success
        run_status = 'success'
        all_failed= False
<<<<<<< HEAD
        is_inconsistent =  False
        backup_logger.log('T:S freeze result ' + str(freeze_result))
        if(freeze_result is not None and len(freeze_result.errors) > 0):
            run_result = CommonVariables.error
            run_status = 'error'
            error_msg = 'T:S Enable failed with error: ' + str(freeze_result)
            hutil.SetExtErrorCode(ExtensionErrorCodeHelper.ExtensionErrorCodeEnum.FailedRetryableFsFreezeFailed)
            error_msg = error_msg + ExtensionErrorCodeHelper.ExtensionErrorCodeHelper.StatusCodeStringBuilder(hutil.ExtErrorCode)
            backup_logger.log(error_msg, True, 'Warning')
        else:
=======
        is_inconsistent_freeze = False
        is_inconsistent_snapshot =  False

        if (g_fsfreeze_on == True):
            freeze_result = freezer.freeze_safe(timeout)
            backup_logger.log('T:S freeze result ' + str(freeze_result))
            if(freeze_result is not None and len(freeze_result.errors) > 0):
                run_result = CommonVariables.error
                run_status = 'error'
                error_msg = 'T:S Enable failed with error: ' + str(freeze_result)
                hutil.SetExtErrorCode(ExtensionErrorCodeHelper.ExtensionErrorCodeEnum.FailedRetryableFsFreezeFailed)
                error_msg = error_msg + ExtensionErrorCodeHelper.ExtensionErrorCodeHelper.StatusCodeStringBuilder(hutil.ExtErrorCode)
                backup_logger.log(error_msg, True, 'Warning')

        if (run_result == CommonVariables.success):
>>>>>>> a2fbdb48
            backup_logger.log('T:S doing snapshot now...')
            snap_shotter = Snapshotter(backup_logger)
            snapshot_result,snapshot_info_array, all_failed, is_inconsistent, unable_to_sleep  = snap_shotter.snapshotall(para_parser, freezer)
            backup_logger.log('T:S snapshotall ends...')
            if(snapshot_result is not None and len(snapshot_result.errors) > 0):
<<<<<<< HEAD
                if unable_to_sleep:
                    run_result = CommonVariables.SleepFailed
                    run_status = 'error'
                    error_msg = 'T:S Enable failed with error: ' + str(snapshot_result)
                    backup_logger.log(error_msg, True, 'Warning')
                elif is_inconsistent == True :
                    set_do_seq_flag()
                    run_result = CommonVariables.error
                    run_status = 'error'
                    error_msg = 'T:S Enable failed with error: ' + str(snapshot_result)
                    backup_logger.log(error_msg, True, 'Warning')
                else:
                    error_msg = 'T:S snapshot result: ' + str(snapshot_result)
                    run_result = CommonVariables.FailedRetryableSnapshotFailedNoNetwork
                    if all_failed:
                        hutil.SetExtErrorCode(ExtensionErrorCodeHelper.ExtensionErrorCodeEnum.FailedRetryableSnapshotFailedNoNetwork)
                        error_msg = error_msg + ExtensionErrorCodeHelper.ExtensionErrorCodeHelper.StatusCodeStringBuilder(hutil.ExtErrorCode)
                    else:
                        hutil.SetExtErrorCode(ExtensionErrorCodeHelper.ExtensionErrorCodeEnum.FailedRetryableSnapshotFailedRestrictedNetwork)
                        error_msg = error_msg + ExtensionErrorCodeHelper.ExtensionErrorCodeHelper.StatusCodeStringBuilder(hutil.ExtErrorCode)
                    run_status = 'error'
                    backup_logger.log(error_msg, True, 'Error')
            else:
                run_result = CommonVariables.success
                run_status = 'success'
                error_msg = 'Enable Succeeded'
                backup_logger.log("T:S " + error_msg, True)
=======
                error_msg = 'T:S snapshot result: ' + str(snapshot_result)
                run_result = CommonVariables.FailedRetryableSnapshotFailedNoNetwork
                if all_failed:
                    hutil.SetExtErrorCode(ExtensionErrorCodeHelper.ExtensionErrorCodeEnum.FailedRetryableSnapshotFailedNoNetwork)
                    error_msg = error_msg + ExtensionErrorCodeHelper.ExtensionErrorCodeHelper.StatusCodeStringBuilder(hutil.ExtErrorCode)
                else:
                    hutil.SetExtErrorCode(ExtensionErrorCodeHelper.ExtensionErrorCodeEnum.FailedRetryableSnapshotFailedRestrictedNetwork)
                    error_msg = error_msg + ExtensionErrorCodeHelper.ExtensionErrorCodeHelper.StatusCodeStringBuilder(hutil.ExtErrorCode)
                run_status = 'error'
                backup_logger.log(error_msg, True, 'Error')
                if (g_fsfreeze_on == True):
                    thaw_result, is_inconsistent_freeze = freezer.thaw_safe()
                    if is_inconsistent_freeze and is_inconsistent_snapshot:
                        set_do_seq_flag()
                    backup_logger.log('T:S thaw result ' + str(thaw_result))
            else:
                if (g_fsfreeze_on == True):
                    thaw_result, is_inconsistent_freeze = freezer.thaw_safe()
                    if is_inconsistent_freeze and is_inconsistent_snapshot:
                        set_do_seq_flag()
                    backup_logger.log('T:S thaw result ' + str(thaw_result))
                    if(thaw_result is not None and len(thaw_result.errors) > 0):
                        run_result = CommonVariables.error
                        run_status = 'error'
                        error_msg = 'T:S Enable failed with error: ' + str(thaw_result)
                        hutil.SetExtErrorCode(ExtensionErrorCodeHelper.ExtensionErrorCodeEnum.error)
                        backup_logger.log(error_msg, True, 'Warning')
                    else:   
                        run_result = CommonVariables.success
                        run_status = 'success'
                        error_msg = 'Enable Succeeded'
                        backup_logger.log("T:S " + error_msg, True)
>>>>>>> a2fbdb48
    except Exception as e:
        errMsg = 'Failed to do the snapshot with error: %s, stack trace: %s' % (str(e), traceback.format_exc())
        backup_logger.log(errMsg, True, 'Error')
        run_result = CommonVariables.error
        run_status = 'error'
        error_msg = 'Enable failed with exception in safe freeze or snapshot ' 
        hutil.SetExtErrorCode(ExtensionErrorCodeHelper.ExtensionErrorCodeEnum.error)
    #snapshot_done = True

def daemon():
    global MyPatching,backup_logger,hutil,run_result,run_status,error_msg,freezer,para_parser,snapshot_done,snapshot_info_array,g_fsfreeze_on
    #this is using the most recent file timestamp.
    hutil.do_parse_context('Executing')
    freezer = FsFreezer(patching= MyPatching, logger = backup_logger)
    global_error_result = None
    # precheck
    freeze_called = False
    configfile='/etc/azure/vmbackup.conf'
    thread_timeout=str(60)
    try:
        if(freezer.mounts is not None):
            hutil.partitioncount = len(freezer.mounts.mounts)
        backup_logger.log(" configfile " + str(configfile), True)
        config = ConfigParser.ConfigParser()
        config.read(configfile)
<<<<<<< HEAD
        if config.has_option('SnapshotThread','timeout'):
            thread_timeout= config.get('SnapshotThread','timeout')
    except Exception as e:
        errMsg='cannot read config file or file not present'
        backup_logger.log(errMsg, True, 'Warning')
    backup_logger.log("final thread timeout" + thread_timeout, True)
=======
        if (config.has_option('SnapshotThread','timeout')):
            thread_timeout = config.get('SnapshotThread','timeout')
        if (config.has_option('SnapshotThread','safefreeze')):
            safe_freeze_on = config.getboolean('SnapshotThread','safefreeze')
    except Exception as ex:
        errMsg='cannot read config file or file not present, ex: '+str(ex)
        backup_logger.log(errMsg, True, 'Warning')
    backup_logger.log("final thread timeout" + thread_timeout, True)
    backup_logger.log(" fsfreeze flag " + str(g_fsfreeze_on), True)
    backup_logger.log(" safe freeze flag " + str(safe_freeze_on), True)
>>>>>>> a2fbdb48
    
    snapshot_info_array = None

    try:
        # we need to freeze the file system first
        backup_logger.log('starting daemon', True)
        """
        protectedSettings is the privateConfig passed from Powershell.
        WATCHOUT that, the _context_config are using the most freshest timestamp.
        if the time sync is alive, this should be right.
        """

        protected_settings = hutil._context._config['runtimeSettings'][0]['handlerSettings'].get('protectedSettings')
        public_settings = hutil._context._config['runtimeSettings'][0]['handlerSettings'].get('publicSettings')
        para_parser = ParameterParser(protected_settings, public_settings)

        commandToExecute = para_parser.commandToExecute
        #validate all the required parameter here
        backup_logger.log(commandToExecute,True)
        if(commandToExecute.lower() == CommonVariables.iaas_install_command):
            backup_logger.log('install succeed.',True)
            run_status = 'success'
            error_msg = 'Install Succeeded'
            run_result = CommonVariables.success
            backup_logger.log(error_msg)
        elif(commandToExecute.lower() == CommonVariables.iaas_vmbackup_command):
            if(para_parser.backup_metadata is None or para_parser.public_config_obj is None or para_parser.private_config_obj is None):
                run_result = CommonVariables.error_parameter
                hutil.SetExtErrorCode(ExtensionErrorCodeHelper.ExtensionErrorCodeEnum.error_parameter)
                run_status = 'error'
                error_msg = 'required field empty or not correct'
                backup_logger.log(error_msg, True, 'Error')
            else:
                backup_logger.log('commandToExecute is ' + commandToExecute, True)
                """
                make sure the log is not doing when the file system is freezed.
                """
                temp_status= 'success'
                temp_result=CommonVariables.ExtensionTempTerminalState
                temp_msg='Transitioning state in extension'
                status_report(temp_status, temp_result, temp_msg, None)
                backup_logger.log('doing freeze now...', True)
                #partial logging before freeze
                if(para_parser is not None and para_parser.logsBlobUri is not None and para_parser.logsBlobUri != ""):
                    backup_logger.commit_to_blob(para_parser.logsBlobUri)
                else:
                    backup_logger.log("the logs blob uri is not there, so do not upload log.")
<<<<<<< HEAD
                freeze_snapshot(thread_timeout)
                backup_logger.log('unfreeze ends...')
=======
                backup_logger.log('commandToExecute is ' + commandToExecute, True)

                PluginHostObj = PluginHost(logger=backup_logger)
                PluginHostErrorCode,dobackup,g_fsfreeze_on = PluginHostObj.pre_check()
                doFsConsistentbackup = False

                if not (PluginHostErrorCode == CommonVariables.FailedPrepostPluginhostConfigParsing or
                        PluginHostErrorCode == CommonVariables.FailedPrepostPluginConfigParsing or
                        PluginHostErrorCode == CommonVariables.FailedPrepostPluginhostConfigNotFound or
                        PluginHostErrorCode == CommonVariables.FailedPrepostPluginhostConfigPermissionError or
                        PluginHostErrorCode == CommonVariables.FailedPrepostPluginConfigNotFound or
                        PluginHostErrorCode == CommonVariables.FailedPrepostPluginConfigPermissionError):
                    backup_logger.log('App Consistent Consistent Backup Enabled', True)
                    HandlerUtil.HandlerUtility.add_to_telemetery_data("isPrePostEnabled", "true")

                if(PluginHostErrorCode != CommonVariables.PrePost_PluginStatus_Success):
                    backup_logger.log('Triggering File System Consistent Backup because of error code' + ExtensionErrorCodeHelper.ExtensionErrorCodeHelper.StatusCodeStringBuilder(PluginHostErrorCode), True)
                    doFsConsistentbackup = True

                if not doFsConsistentbackup:
                    preResult = PluginHostObj.pre_script()
                    dobackup = preResult.continueBackup

                    if(g_fsfreeze_on == False and preResult.anyScriptFailed):
                        dobackup = False

                if dobackup:
                    if(safe_freeze_on==True):
                        freeze_snapshot(thread_timeout)
                    else:
                        snapshot_thread = Thread(target = snapshot)
                        start_time=datetime.datetime.utcnow()
                        snapshot_thread.start()
                        snapshot_thread.join(float(thread_timeout))
                        if not snapshot_done:
                            run_result = CommonVariables.error
                            hutil.SetExtErrorCode(ExtensionErrorCodeHelper.ExtensionErrorCodeEnum.CommonVariables.error)
                            run_status = 'error'
                            error_msg = 'T:W Snapshot timeout'
                            backup_logger.log(error_msg, True, 'Warning')
                        end_time=datetime.datetime.utcnow()
                        time_taken=end_time-start_time
                        backup_logger.log('total time taken..' + str(time_taken), True)
                        for i in range(0,3):
                            unfreeze_result = freezer.unfreezeall()
                            backup_logger.log('unfreeze result ' + str(unfreeze_result))
                            if(unfreeze_result is not None):
                                if len(unfreeze_result.errors) > 0:
                                    error_msg += ('unfreeze with error: ' + str(unfreeze_result.errors))
                                    backup_logger.log(error_msg, True, 'Warning')
                                else:
                                    backup_logger.log('unfreeze result is None')
                                    break;
                        backup_logger.log('unfreeze ends...')

                if not doFsConsistentbackup:
                    postResult = PluginHostObj.post_script()
                    if not postResult.continueBackup:
                        dobackup = False
                
                    if(g_fsfreeze_on == False and postResult.anyScriptFailed):
                        dobackup = False

                if not dobackup:
                    if run_result == CommonVariables.success and PluginHostErrorCode != CommonVariables.PrePost_PluginStatus_Success:
                        run_status = 'error'
                        run_result = PluginHostErrorCode
                        hutil.SetExtErrorCode(PluginHostErrorCode)
                        error_msg = 'Plugin Host Precheck Failed'
                        error_msg = error_msg + ExtensionErrorCodeHelper.ExtensionErrorCodeHelper.StatusCodeStringBuilder(hutil.ExtErrorCode)
                        backup_logger.log(error_msg, True)

                    if run_result == CommonVariables.success:
                        pre_plugin_errors = preResult.errors
                        for error in pre_plugin_errors:
                            if error.errorCode != CommonVariables.PrePost_PluginStatus_Success and error.errorCode != CommonVariables.PrePost_ScriptStatus_Warning:
                                run_status = 'error'
                                run_result = error.errorCode
                                hutil.SetExtErrorCode(error.errorCode)
                                error_msg = 'PreScript failed for the plugin ' +  error.pluginName
                                error_msg = error_msg + ExtensionErrorCodeHelper.ExtensionErrorCodeHelper.StatusCodeStringBuilder(hutil.ExtErrorCode)
                                backup_logger.log(error_msg, True)
                                break

                    if run_result == CommonVariables.success:
                        post_plugin_errors = postResult.errors
                        for error in post_plugin_errors:
                            if error.errorCode != CommonVariables.PrePost_PluginStatus_Success and error.errorCode != CommonVariables.PrePost_ScriptStatus_Warning:
                                run_status = 'error'
                                run_result = error.errorCode
                                hutil.SetExtErrorCode(error.errorCode)
                                error_msg = 'PostScript failed for the plugin ' +  error.pluginName
                                error_msg = error_msg + ExtensionErrorCodeHelper.ExtensionErrorCodeHelper.StatusCodeStringBuilder(hutil.ExtErrorCode)
                                backup_logger.log(error_msg, True)
                                break

                if run_result == CommonVariables.success and not doFsConsistentbackup and not (preResult.anyScriptFailed or postResult.anyScriptFailed):
                    run_status = 'success'
                    run_result = CommonVariables.success_appconsistent
                    hutil.SetExtErrorCode(ExtensionErrorCodeHelper.ExtensionErrorCodeEnum.success_appconsistent)
                    error_msg = 'Enable Succeeded with App Consistent Snapshot'
                    backup_logger.log(error_msg, True)

>>>>>>> a2fbdb48
        else:
            run_status = 'error'
            run_result = CommonVariables.error_parameter
            hutil.SetExtErrorCode(ExtensionErrorCodeHelper.ExtensionErrorCodeEnum.error_parameter)
            error_msg = 'command is not correct'
            backup_logger.log(error_msg, True, 'Error')
    except Exception as e:
        errMsg = 'Failed to enable the extension with error: %s, stack trace: %s' % (str(e), traceback.format_exc())
        backup_logger.log(errMsg, True, 'Error')
        global_error_result = e

    """
    we do the final report here to get rid of the complex logic to handle the logging when file system be freezed issue.
    """
    try:
        if(global_error_result is not None):
            if(hasattr(global_error_result,'errno') and global_error_result.errno == 2):
                run_result = CommonVariables.error_12
                hutil.SetExtErrorCode(ExtensionErrorCodeHelper.ExtensionErrorCodeEnum.error_12)
            elif(para_parser is None):
                run_result = CommonVariables.error_parameter
                hutil.SetExtErrorCode(ExtensionErrorCodeHelper.ExtensionErrorCodeEnum.error_parameter)
            else:
                run_result = CommonVariables.error
                hutil.SetExtErrorCode(ExtensionErrorCodeHelper.ExtensionErrorCodeEnum.error)
            run_status = 'error'
            error_msg  += ('Enable failed.' + str(global_error_result))
        status_report_msg = None
        HandlerUtil.HandlerUtility.add_to_telemetery_data("extErrorCode", str(ExtensionErrorCodeHelper.ExtensionErrorCodeHelper.ExtensionErrorCodeNameDict[hutil.ExtErrorCode]))
        status_report(run_status,run_result,error_msg, snapshot_info_array)
    except Exception as e:
        errMsg = 'Failed to log status in extension'
        backup_logger.log(errMsg, True, 'Error')
    if(para_parser is not None and para_parser.logsBlobUri is not None and para_parser.logsBlobUri != ""):
        backup_logger.commit(para_parser.logsBlobUri)
    else:
        backup_logger.log("the logs blob uri is not there, so do not upload log.")
        backup_logger.commit_to_local()

    sys.exit(0)

def uninstall():
    hutil.do_parse_context('Uninstall')
    hutil.do_exit(0,'Uninstall','success','0', 'Uninstall succeeded')

def disable():
    hutil.do_parse_context('Disable')
    hutil.do_exit(0,'Disable','success','0', 'Disable Succeeded')

def update():
    hutil.do_parse_context('Upadate')
    hutil.do_exit(0,'Update','success','0', 'Update Succeeded')

def enable():
    global backup_logger,hutil,error_msg,para_parser
    hutil.do_parse_context('Enable')
    try:
        backup_logger.log('starting to enable', True)

        # handle the restoring scenario.
        mi = MachineIdentity()
        stored_identity = mi.stored_identity()
        if(stored_identity is None):
            mi.save_identity()
        else:
            current_identity = mi.current_identity()
            if(current_identity != stored_identity):
                current_seq_no = -1
                backup_logger.log("machine identity not same, set current_seq_no to " + str(current_seq_no) + " " + str(stored_identity) + " " + str(current_identity), True)
                hutil.set_last_seq(current_seq_no)
                mi.save_identity()

        hutil.exit_if_same_seq()

        """
        protectedSettings is the privateConfig passed from Powershell.
        WATCHOUT that, the _context_config are using the most freshest timestamp.
        if the time sync is alive, this should be right.
        """
        protected_settings = hutil._context._config['runtimeSettings'][0]['handlerSettings'].get('protectedSettings')
        public_settings = hutil._context._config['runtimeSettings'][0]['handlerSettings'].get('publicSettings')
        para_parser = ParameterParser(protected_settings, public_settings)

        if(para_parser.commandStartTimeUTCTicks is not None and para_parser.commandStartTimeUTCTicks != ""):
            utcTicksLong = long(para_parser.commandStartTimeUTCTicks)
            backup_logger.log('utcTicks in long format' + str(utcTicksLong), True)
            commandStartTime = convert_time(utcTicksLong)
            utcNow = datetime.datetime.utcnow()
            backup_logger.log('command start time is ' + str(commandStartTime) + " and utcNow is " + str(utcNow), True)
            timespan = utcNow - commandStartTime
            MAX_TIMESPAN = 150 * 60 # in seconds
            # handle the machine identity for the restoration scenario.
            total_span_in_seconds = timedelta_total_seconds(timespan)
            backup_logger.log('timespan is ' + str(timespan) + ' ' + str(total_span_in_seconds))
            if(abs(total_span_in_seconds) > MAX_TIMESPAN):
                error_msg = 'the call time stamp is out of date. so skip it.'
                exit_with_commit_log(error_msg, para_parser)

        if(para_parser.taskId is not None and para_parser.taskId != ""):
            backup_logger.log('taskId: ' + str(para_parser.taskId), True)
            exit_if_same_taskId(para_parser.taskId) 
            taskIdentity = TaskIdentity()
            taskIdentity.save_identity(para_parser.taskId)
        if(hutil.is_prev_in_transition()):
            backup_logger.set_prev_log()
        hutil.save_seq()
        if(para_parser is not None and para_parser.logsBlobUri is not None and para_parser.logsBlobUri != ""):
            backup_logger.commit(para_parser.logsBlobUri)
        temp_status= 'transitioning'
        temp_result=CommonVariables.success
        temp_msg='Transitioning state in enable'
        status_report(temp_status, temp_result, temp_msg, None)
        start_daemon();
        sys.exit(0)
    except Exception as e:
        errMsg = 'Failed to call the daemon with error: %s, stack trace: %s' % (str(e), traceback.format_exc())
        backup_logger.log(errMsg, True, 'Error')
        global_error_result = e
        exit_with_commit_log(errMsg, para_parser)

def start_daemon():
    args = [os.path.join(os.getcwd(), __file__), "-daemon"]
    backup_logger.log("start_daemon with args: {0}".format(args), True)
    #This process will start a new background process by calling
    #    handle.py -daemon
    #to run the script and will exit itself immediatelly.

    #Redirect stdout and stderr to /dev/null.  Otherwise daemon process will
    #throw Broke pipe exeception when parent process exit.
    devnull = open(os.devnull, 'w')
    child = subprocess.Popen(args, stdout=devnull, stderr=devnull)

if __name__ == '__main__' :
    main()<|MERGE_RESOLUTION|>--- conflicted
+++ resolved
@@ -56,7 +56,6 @@
 #Main function is the only entrence to this extension handler
 
 def main():
-<<<<<<< HEAD
     global MyPatching,backup_logger,hutil,run_result,run_status,error_msg,freezer,freeze_result,snapshot_info_array
     try:
         run_result = CommonVariables.success
@@ -86,35 +85,6 @@
                 daemon()
     except Exception as e:
         sys.exit(0)
-=======
-    global MyPatching,backup_logger,hutil,run_result,run_status,error_msg,freezer,freeze_result,snapshot_info_array,g_fsfreeze_on
-    run_result = CommonVariables.success
-    run_status = 'success'
-    error_msg = ''
-    freeze_result = None
-    snapshot_info_array = None
-    g_fsfreeze_on = True
-    HandlerUtil.LoggerInit('/var/log/waagent.log','/dev/stdout')
-    HandlerUtil.waagent.Log("%s started to handle." % (CommonVariables.extension_name)) 
-    hutil = HandlerUtil.HandlerUtility(HandlerUtil.waagent.Log, HandlerUtil.waagent.Error, CommonVariables.extension_name)
-    backup_logger = Backuplogger(hutil)
-    MyPatching = GetMyPatching(logger = backup_logger)
-    hutil.patching = MyPatching
-
-    for a in sys.argv[1:]:
-        if re.match("^([-/]*)(disable)", a):
-            disable()
-        elif re.match("^([-/]*)(uninstall)", a):
-            uninstall()
-        elif re.match("^([-/]*)(install)", a):
-            install()
-        elif re.match("^([-/]*)(enable)", a):
-            enable()
-        elif re.match("^([-/]*)(update)", a):
-            update()
-        elif re.match("^([-/]*)(daemon)", a):
-            daemon()
->>>>>>> a2fbdb48
 
 def install():
     global hutil
@@ -194,62 +164,6 @@
     except Exception as e:
         backup_logger.log('Unable to set doseq flag ' + str(e), True, 'Warning')
 
-<<<<<<< HEAD
-=======
-def snapshot():
-    try: 
-        global hutil,backup_logger,run_result,run_status,error_msg,freezer,freeze_result,snapshot_result,snapshot_done,para_parser,snapshot_info_array,g_fsfreeze_on
-        
-        run_result = CommonVariables.success
-        run_status = 'success'
-        all_failed= False
-
-        if (g_fsfreeze_on == True):
-            freeze_result = freezer.freezeall() 
-            backup_logger.log('T:S freeze result ' + str(freeze_result)) 
-            if(freeze_result is not None and len(freeze_result.errors) > 0): 
-                run_result = CommonVariables.error 
-                run_status = 'error' 
-                error_msg = 'T:S Enable failed with error: ' + str(freeze_result) 
-                hutil.SetExtErrorCode(ExtensionErrorCodeHelper.ExtensionErrorCodeEnum.FailedRetryableFsFreezeFailed)
-                error_msg = error_msg + ExtensionErrorCodeHelper.ExtensionErrorCodeHelper.StatusCodeStringBuilder(hutil.ExtErrorCode)
-                backup_logger.log(error_msg, False, 'Warning') 
-
-        if (run_result == CommonVariables.success): 
-            backup_logger.log('T:S doing snapshot now...') 
-            snap_shotter = Snapshotter(backup_logger) 
-            snapshot_result,snapshot_info_array, all_failed = snap_shotter.snapshotall(para_parser) 
-            backup_logger.log('T:S snapshotall ends...') 
-            if(snapshot_result is not None and len(snapshot_result.errors) > 0): 
-                error_msg = 'T:S snapshot result: ' + str(snapshot_result) 
-                run_result = CommonVariables.FailedRetryableSnapshotFailedNoNetwork
-                if all_failed:
-                    hutil.SetExtErrorCode(ExtensionErrorCodeHelper.ExtensionErrorCodeEnum.FailedRetryableSnapshotFailedNoNetwork)
-                    error_msg = error_msg + ExtensionErrorCodeHelper.ExtensionErrorCodeHelper.StatusCodeStringBuilder(hutil.ExtErrorCode)
-                else:
-                    hutil.SetExtErrorCode(ExtensionErrorCodeHelper.ExtensionErrorCodeEnum.FailedRetryableSnapshotFailedRestrictedNetwork)
-                    error_msg = error_msg + ExtensionErrorCodeHelper.ExtensionErrorCodeHelper.StatusCodeStringBuilder(hutil.ExtErrorCode)
-                run_status = 'error' 
-                backup_logger.log(error_msg, True, 'Error') 
-            else: 
-                run_result = CommonVariables.success 
-                run_status = 'success' 
-                error_msg = 'Enable Succeeded' 
-                backup_logger.log("T:S " + error_msg, True) 
-
-        if (run_result == CommonVariables.success):
-            error_msg = 'Enable Succeeded'
-            backup_logger.log("T:S " + error_msg)
-    except Exception as e: 
-        errMsg = 'Failed to do the snapshot with error: %s, stack trace: %s' % (str(e), traceback.format_exc()) 
-        backup_logger.log(errMsg, True, 'Error')
-        run_result = CommonVariables.error
-        run_status = 'error'
-        error_msg = 'Enable failed with exception in freeze or snapshot ' 
-        hutil.SetExtErrorCode(ExtensionErrorCodeHelper.ExtensionErrorCodeEnum.error)
-    snapshot_done = True 
-
->>>>>>> a2fbdb48
 def freeze_snapshot(timeout):
     try:
         global hutil,backup_logger,run_result,run_status,error_msg,freezer,freeze_result,para_parser,snapshot_info_array,g_fsfreeze_on
@@ -257,7 +171,6 @@
         run_result = CommonVariables.success
         run_status = 'success'
         all_failed= False
-<<<<<<< HEAD
         is_inconsistent =  False
         backup_logger.log('T:S freeze result ' + str(freeze_result))
         if(freeze_result is not None and len(freeze_result.errors) > 0):
@@ -268,31 +181,13 @@
             error_msg = error_msg + ExtensionErrorCodeHelper.ExtensionErrorCodeHelper.StatusCodeStringBuilder(hutil.ExtErrorCode)
             backup_logger.log(error_msg, True, 'Warning')
         else:
-=======
-        is_inconsistent_freeze = False
-        is_inconsistent_snapshot =  False
-
-        if (g_fsfreeze_on == True):
-            freeze_result = freezer.freeze_safe(timeout)
-            backup_logger.log('T:S freeze result ' + str(freeze_result))
-            if(freeze_result is not None and len(freeze_result.errors) > 0):
-                run_result = CommonVariables.error
-                run_status = 'error'
-                error_msg = 'T:S Enable failed with error: ' + str(freeze_result)
-                hutil.SetExtErrorCode(ExtensionErrorCodeHelper.ExtensionErrorCodeEnum.FailedRetryableFsFreezeFailed)
-                error_msg = error_msg + ExtensionErrorCodeHelper.ExtensionErrorCodeHelper.StatusCodeStringBuilder(hutil.ExtErrorCode)
-                backup_logger.log(error_msg, True, 'Warning')
-
-        if (run_result == CommonVariables.success):
->>>>>>> a2fbdb48
             backup_logger.log('T:S doing snapshot now...')
             snap_shotter = Snapshotter(backup_logger)
             snapshot_result,snapshot_info_array, all_failed, is_inconsistent, unable_to_sleep  = snap_shotter.snapshotall(para_parser, freezer)
             backup_logger.log('T:S snapshotall ends...')
             if(snapshot_result is not None and len(snapshot_result.errors) > 0):
-<<<<<<< HEAD
                 if unable_to_sleep:
-                    run_result = CommonVariables.SleepFailed
+                    run_result = CommonVariables.error
                     run_status = 'error'
                     error_msg = 'T:S Enable failed with error: ' + str(snapshot_result)
                     backup_logger.log(error_msg, True, 'Warning')
@@ -318,40 +213,6 @@
                 run_status = 'success'
                 error_msg = 'Enable Succeeded'
                 backup_logger.log("T:S " + error_msg, True)
-=======
-                error_msg = 'T:S snapshot result: ' + str(snapshot_result)
-                run_result = CommonVariables.FailedRetryableSnapshotFailedNoNetwork
-                if all_failed:
-                    hutil.SetExtErrorCode(ExtensionErrorCodeHelper.ExtensionErrorCodeEnum.FailedRetryableSnapshotFailedNoNetwork)
-                    error_msg = error_msg + ExtensionErrorCodeHelper.ExtensionErrorCodeHelper.StatusCodeStringBuilder(hutil.ExtErrorCode)
-                else:
-                    hutil.SetExtErrorCode(ExtensionErrorCodeHelper.ExtensionErrorCodeEnum.FailedRetryableSnapshotFailedRestrictedNetwork)
-                    error_msg = error_msg + ExtensionErrorCodeHelper.ExtensionErrorCodeHelper.StatusCodeStringBuilder(hutil.ExtErrorCode)
-                run_status = 'error'
-                backup_logger.log(error_msg, True, 'Error')
-                if (g_fsfreeze_on == True):
-                    thaw_result, is_inconsistent_freeze = freezer.thaw_safe()
-                    if is_inconsistent_freeze and is_inconsistent_snapshot:
-                        set_do_seq_flag()
-                    backup_logger.log('T:S thaw result ' + str(thaw_result))
-            else:
-                if (g_fsfreeze_on == True):
-                    thaw_result, is_inconsistent_freeze = freezer.thaw_safe()
-                    if is_inconsistent_freeze and is_inconsistent_snapshot:
-                        set_do_seq_flag()
-                    backup_logger.log('T:S thaw result ' + str(thaw_result))
-                    if(thaw_result is not None and len(thaw_result.errors) > 0):
-                        run_result = CommonVariables.error
-                        run_status = 'error'
-                        error_msg = 'T:S Enable failed with error: ' + str(thaw_result)
-                        hutil.SetExtErrorCode(ExtensionErrorCodeHelper.ExtensionErrorCodeEnum.error)
-                        backup_logger.log(error_msg, True, 'Warning')
-                    else:   
-                        run_result = CommonVariables.success
-                        run_status = 'success'
-                        error_msg = 'Enable Succeeded'
-                        backup_logger.log("T:S " + error_msg, True)
->>>>>>> a2fbdb48
     except Exception as e:
         errMsg = 'Failed to do the snapshot with error: %s, stack trace: %s' % (str(e), traceback.format_exc())
         backup_logger.log(errMsg, True, 'Error')
@@ -377,25 +238,12 @@
         backup_logger.log(" configfile " + str(configfile), True)
         config = ConfigParser.ConfigParser()
         config.read(configfile)
-<<<<<<< HEAD
         if config.has_option('SnapshotThread','timeout'):
             thread_timeout= config.get('SnapshotThread','timeout')
     except Exception as e:
         errMsg='cannot read config file or file not present'
         backup_logger.log(errMsg, True, 'Warning')
     backup_logger.log("final thread timeout" + thread_timeout, True)
-=======
-        if (config.has_option('SnapshotThread','timeout')):
-            thread_timeout = config.get('SnapshotThread','timeout')
-        if (config.has_option('SnapshotThread','safefreeze')):
-            safe_freeze_on = config.getboolean('SnapshotThread','safefreeze')
-    except Exception as ex:
-        errMsg='cannot read config file or file not present, ex: '+str(ex)
-        backup_logger.log(errMsg, True, 'Warning')
-    backup_logger.log("final thread timeout" + thread_timeout, True)
-    backup_logger.log(" fsfreeze flag " + str(g_fsfreeze_on), True)
-    backup_logger.log(" safe freeze flag " + str(safe_freeze_on), True)
->>>>>>> a2fbdb48
     
     snapshot_info_array = None
 
@@ -443,10 +291,6 @@
                     backup_logger.commit_to_blob(para_parser.logsBlobUri)
                 else:
                     backup_logger.log("the logs blob uri is not there, so do not upload log.")
-<<<<<<< HEAD
-                freeze_snapshot(thread_timeout)
-                backup_logger.log('unfreeze ends...')
-=======
                 backup_logger.log('commandToExecute is ' + commandToExecute, True)
 
                 PluginHostObj = PluginHost(logger=backup_logger)
@@ -474,33 +318,8 @@
                         dobackup = False
 
                 if dobackup:
-                    if(safe_freeze_on==True):
-                        freeze_snapshot(thread_timeout)
-                    else:
-                        snapshot_thread = Thread(target = snapshot)
-                        start_time=datetime.datetime.utcnow()
-                        snapshot_thread.start()
-                        snapshot_thread.join(float(thread_timeout))
-                        if not snapshot_done:
-                            run_result = CommonVariables.error
-                            hutil.SetExtErrorCode(ExtensionErrorCodeHelper.ExtensionErrorCodeEnum.CommonVariables.error)
-                            run_status = 'error'
-                            error_msg = 'T:W Snapshot timeout'
-                            backup_logger.log(error_msg, True, 'Warning')
-                        end_time=datetime.datetime.utcnow()
-                        time_taken=end_time-start_time
-                        backup_logger.log('total time taken..' + str(time_taken), True)
-                        for i in range(0,3):
-                            unfreeze_result = freezer.unfreezeall()
-                            backup_logger.log('unfreeze result ' + str(unfreeze_result))
-                            if(unfreeze_result is not None):
-                                if len(unfreeze_result.errors) > 0:
-                                    error_msg += ('unfreeze with error: ' + str(unfreeze_result.errors))
-                                    backup_logger.log(error_msg, True, 'Warning')
-                                else:
-                                    backup_logger.log('unfreeze result is None')
-                                    break;
-                        backup_logger.log('unfreeze ends...')
+                    freeze_snapshot(thread_timeout)
+                    backup_logger.log('unfreeze ends...')
 
                 if not doFsConsistentbackup:
                     postResult = PluginHostObj.post_script()
@@ -550,7 +369,6 @@
                     error_msg = 'Enable Succeeded with App Consistent Snapshot'
                     backup_logger.log(error_msg, True)
 
->>>>>>> a2fbdb48
         else:
             run_status = 'error'
             run_result = CommonVariables.error_parameter
