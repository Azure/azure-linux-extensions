--- conflicted
+++ resolved
@@ -105,11 +105,7 @@
                     commandStartTimeUTCTicks=para_parser.commandStartTimeUTCTicks,\
                     snapshot_info=snapshot_info)
     except Exception as e:
-<<<<<<< HEAD
-        err_msg='cannot write status to the status file'
-=======
         err_msg='cannot write status to the status file, Exception %s, stack trace: %s' % (str(e), traceback.format_exc())
->>>>>>> 1b3f47fb
         backup_logger.log(err_msg, True, 'Warning')
     try:
         if(para_parser is not None and para_parser.statusBlobUri is not None and para_parser.statusBlobUri != ""):
@@ -234,13 +230,10 @@
                     error_msg = error_msg + ExtensionErrorCodeHelper.ExtensionErrorCodeHelper.StatusCodeStringBuilder(hutil.ExtErrorCode)
                 run_status = 'error'
                 backup_logger.log(error_msg, True, 'Error')
-<<<<<<< HEAD
-=======
                 thaw_result, is_inconsistent_freeze = freezer.thaw_safe()
                 if is_inconsistent_freeze and is_inconsistent_snapshot:
                     set_do_seq_flag()
                 backup_logger.log('T:S thaw result ' + str(thaw_result))
->>>>>>> 1b3f47fb
             else:
                 thaw_result, is_inconsistent_freeze = freezer.thaw_safe()
                 if is_inconsistent_freeze and is_inconsistent_snapshot:
@@ -392,11 +385,7 @@
             run_status = 'error'
             error_msg  += ('Enable failed.' + str(global_error_result))
         status_report_msg = None
-<<<<<<< HEAD
-        HandlerUtil.HandlerUtility.add_to_telemetery_data("extErrorCode",hutil.ExtErrorCode.name)
-=======
         HandlerUtil.HandlerUtility.add_to_telemetery_data("extErrorCode", str(ExtensionErrorCodeHelper.ExtensionErrorCodeHelper.ExtensionErrorCodeNameDict[hutil.ExtErrorCode]))
->>>>>>> 1b3f47fb
         status_report(run_status,run_result,error_msg, snapshot_info_array)
     except Exception as e:
         errMsg = 'Failed to log status in extension'
