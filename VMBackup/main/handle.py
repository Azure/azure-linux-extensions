--- conflicted
+++ resolved
@@ -614,14 +614,10 @@
     else:
         backup_logger.log("the logs blob uri is not there, so do not upload log.")
         backup_logger.commit_to_local()
-<<<<<<< HEAD
+        if(eventlogger is not None): 
+            eventlogger.dispose()
     if monitor_process is not None:
         monitor_process.terminate()
-=======
-        if(eventlogger is not None): 
-            eventlogger.dispose()
-
->>>>>>> 2d4bce82
     sys.exit(0)
 
 def uninstall():
