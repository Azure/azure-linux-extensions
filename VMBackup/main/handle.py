--- conflicted
+++ resolved
@@ -212,11 +212,7 @@
 
         if(para_parser.commandStartTimeUTCTicks is not None and para_parser.commandStartTimeUTCTicks != ""):
             utcTicksLong = long(para_parser.commandStartTimeUTCTicks)
-<<<<<<< HEAD
-            backup_logger.log('utcTicks in long format' + str(utcTicksLong))
-=======
             backup_logger.log('utcTicks in long format' + str(utcTicksLong), True)
->>>>>>> 34e83ea9
             commandStartTime = convert_time(utcTicksLong)
             utcNow = datetime.datetime.utcnow()
             backup_logger.log('command start time is ' + str(commandStartTime) + " and utcNow is " + str(utcNow))
