--- conflicted
+++ resolved
@@ -108,27 +108,11 @@
             args=[freezebin,str(timeout)]
             arg=[]
             for mount in self.mounts.mounts:
-<<<<<<< HEAD
-=======
                 self.logger.log("fsfreeze mount :" + str(mount.mount_point), True)
->>>>>>> 1b3f47fb
                 if(mount.mount_point == '/'):
                     self.root_seen = True
                     self.root_mount = mount
                 elif(mount.mount_point and not self.should_skip(mount)):
-<<<<<<< HEAD
-                    arg.append(str(mount.mount_point))
-            mount_set=set(arg)
-            mount_list=list(mount_set)
-            mount_list.sort(reverse=True)
-            for mount_itr in mount_list:
-                args.append(mount_itr)
-            if(self.root_seen):
-                args.append('/')
-            self.logger.log(str(args),True)
-            self.freeze_handler.signal_receiver()
-            self.logger.log("proceeded for accepting signals", True)
-=======
                     args.append(str(mount.mount_point))
             if(self.root_seen):
                 args.append('/')
@@ -136,7 +120,6 @@
             self.freeze_handler.signal_receiver()
             self.logger.log("proceeded for accepting signals", True)
             self.logger.enforce_local_flag(False)
->>>>>>> 1b3f47fb
             sig_handle=self.freeze_handler.startproc(args)
             if(sig_handle != 1):
                 while True:
@@ -189,10 +172,7 @@
             is_inconsistent = True
             thaw_result.errors.append(error_msg)
             self.logger.log(error_msg, True, 'Error')
-<<<<<<< HEAD
-=======
         self.logger.enforce_local_flag(True)
->>>>>>> 1b3f47fb
         return thaw_result, is_inconsistent
 
     def freeze(self, mount):
