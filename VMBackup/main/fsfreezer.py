#!/usr/bin/env python
#
# VM Backup extension
#
# Copyright 2014 Microsoft Corporation
#
# Licensed under the Apache License, Version 2.0 (the "License");
# you may not use this file except in compliance with the License.
# You may obtain a copy of the License at
#
#     http://www.apache.org/licenses/LICENSE-2.0
#
# Unless required by applicable law or agreed to in writing, software
# distributed under the License is distributed on an "AS IS" BASIS,
# WITHOUT WARRANTIES OR CONDITIONS OF ANY KIND, either express or implied.
# See the License for the specific language governing permissions and
# limitations under the License.

import subprocess
from mounts import Mounts
import datetime
import threading
import os
import time
import sys
import signal
import traceback
import threading

def thread_for_binary(self,args):
    self.logger.log("Thread for binary is called",True)
    time.sleep(3)
    self.logger.log("Waited in thread for 3 seconds",True)
    self.logger.log("****** 1. Starting Freeze Binary ",True)
    self.child = subprocess.Popen(args,stdout=subprocess.PIPE)
    self.logger.log("Binary subprocess Created",True)

class FreezeError(object):
    def __init__(self):
        self.errorcode = None
        self.fstype = None
        self.path = None
    def __str__(self):
        return "errorcode:" + str(self.errorcode) + " fstype:" + str(self.fstype) + " path" + str(self.path)

class FreezeResult(object):
    def __init__(self):
        self.errors = []
    def __str__(self):
        error_str = ""
        for error in self.errors:
            error_str+=(str(error)) + "\n"
        return error_str

class FreezeHandler(object):
    def __init__(self,logger,hutil):
        # sig_handle valid values(0:nothing done,1: freezed successfully, 2:freeze failed)
        self.sig_handle = 0
        self.child= None
        self.logger=logger
        self.hutil = hutil

    def sigusr1_handler(self,signal,frame):
        self.logger.log('freezed',False)
        self.logger.log("****** 4. Freeze Completed (Signal=1 received)",False)
        self.sig_handle=1

    def sigchld_handler(self,signal,frame):
        self.logger.log('some child process terminated')
        if(self.child is not None and self.child.poll() is not None):
            self.logger.log("binary child terminated",True)
            self.logger.log("****** 9. Binary Process completed (Signal=2 received)",True)
            self.sig_handle=2

    def reset_signals(self):
        self.sig_handle = 0
        self.child= None


    def startproc(self,args):
        binary_thread = threading.Thread(target=thread_for_binary, args=[self, args])
        binary_thread.start()

        SafeFreezeWaitInSecondsDefault = 66
        proc_sleep_time = self.hutil.get_value_from_configfile('SafeFreezeWaitInSeconds')
        if(proc_sleep_time == None or proc_sleep_time == ''):
            proc_sleep_time = SafeFreezeWaitInSecondsDefault

        proc_sleep_time_int = SafeFreezeWaitInSecondsDefault
        try:
            proc_sleep_time_int = int(proc_sleep_time)
        except ValueError:
            self.logger.log('T:S freeze startproc, SafeFreezeWaitInSeconds config value was not a number, defaulting to 66 seconds', True, 'Warning')
            proc_sleep_time_int = SafeFreezeWaitInSecondsDefault

        self.logger.log("safe freeze wait time in seconds : " + str(proc_sleep_time_int))

<<<<<<< HEAD
        for i in range(0,(int(proc_sleep_time)/2)):
=======
        for i in range(0,(int(proc_sleep_time_int/2))):
>>>>>>> 0b5813a9
            if(self.sig_handle==0):
                self.logger.log("inside while with sig_handle "+str(self.sig_handle))
                time.sleep(2)
            else:
                break
        self.logger.log("Binary output for signal handled: "+str(self.sig_handle))
        return self.sig_handle

    def signal_receiver(self):
        signal.signal(signal.SIGUSR1,self.sigusr1_handler)
        signal.signal(signal.SIGCHLD,self.sigchld_handler)

class FsFreezer:
    def __init__(self, patching, logger, hutil):
        """
        """
        self.patching = patching
        self.logger = logger
        self.hutil = hutil
        try:
            self.mounts = Mounts(patching = self.patching, logger = self.logger)
        except Exception as e:
            errMsg='Failed to retrieve mount points, Exception %s, stack trace: %s' % (str(e), traceback.format_exc())
            self.logger.log(errMsg,True,'Warning')
            self.logger.log(str(e), True)
            self.mounts = None
        self.frozen_items = set()
        self.unfrozen_items = set()
        self.freeze_handler = FreezeHandler(self.logger, self.hutil)


    def should_skip(self, mount):
        if((mount.fstype == 'ext3' or mount.fstype == 'ext4' or mount.fstype == 'xfs' or mount.fstype == 'btrfs') and mount.type != 'loop'):
            return False
        else:
            return True
    
    def freeze_safe(self,timeout):
        self.root_seen = False
        error_msg=''
        timedout = False
        try:
            freeze_result = FreezeResult()
            freezebin=os.path.join(os.getcwd(),os.path.dirname(__file__),"safefreeze/bin/safefreeze")
            args=[freezebin,str(timeout)]
            arg=[]
            for mount in self.mounts.mounts:
                self.logger.log("fsfreeze mount :" + str(mount.mount_point), True)
                if(mount.mount_point == '/'):
                    self.root_seen = True
                    self.root_mount = mount
                elif(mount.mount_point and not self.should_skip(mount)):
                    args.append(str(mount.mount_point))
            if(self.root_seen):
                args.append('/')
            self.logger.log("arg : " + str(args),True)
            self.freeze_handler.reset_signals()
            self.freeze_handler.signal_receiver()
            self.logger.log("proceeded for accepting signals", True)
            self.logger.enforce_local_flag(False) 
            sig_handle=self.freeze_handler.startproc(args)
            self.logger.log("freeze_safe after returning from startproc : sig_handle="+str(sig_handle))
            if(sig_handle != 1):
                if (self.freeze_handler.child is not None):
                    self.log_binary_output()
                if (sig_handle == 0):
                    timedout = True
                    error_msg="freeze timed-out"
                    freeze_result.errors.append(error_msg)
                    self.logger.log(error_msg, True, 'Error')
                else:
                    error_msg="freeze failed for some mount"
                    freeze_result.errors.append(error_msg)
                    self.logger.log(error_msg, True, 'Error')
        except Exception as e:
            self.logger.enforce_local_flag(True)
            error_msg='freeze failed for some mount with exception, Exception %s, stack trace: %s' % (str(e), traceback.format_exc())
            freeze_result.errors.append(error_msg)
            self.logger.log(error_msg, True, 'Error')
        return freeze_result,timedout

    def thaw_safe(self):
        thaw_result = FreezeResult()
        unable_to_sleep = False
        if(self.freeze_handler.child is None):
            self.logger.log("child already completed", True)
            self.logger.log("****** 7. Error - Binary Process Already Completed", True)
            error_msg = 'snapshot result inconsistent'
            thaw_result.errors.append(error_msg)
        elif(self.freeze_handler.child.poll() is None):
            self.logger.log("child process still running")
            self.logger.log("****** 7. Sending Thaw Signal to Binary")
            self.freeze_handler.child.send_signal(signal.SIGUSR1)
            for i in range(0,30):
                if(self.freeze_handler.child.poll() is None):
                    self.logger.log("child still running sigusr1 sent")
                    time.sleep(1)
                else:
                    break
            self.logger.enforce_local_flag(True)
            self.log_binary_output()
            if(self.freeze_handler.child.returncode!=0):
                error_msg = 'snapshot result inconsistent as child returns with failure'
                thaw_result.errors.append(error_msg)
                self.logger.log(error_msg, True, 'Error')
        else:
            self.logger.log("Binary output after process end when no thaw sent: ", True)
            if(self.freeze_handler.child.returncode==2):
                error_msg = 'Unable to execute sleep'
                thaw_result.errors.append(error_msg)
                unable_to_sleep = True
            else:
                error_msg = 'snapshot result inconsistent'
                thaw_result.errors.append(error_msg)
            self.logger.enforce_local_flag(True)
            self.log_binary_output()
            self.logger.log(error_msg, True, 'Error')
        self.logger.enforce_local_flag(True)
        return thaw_result, unable_to_sleep

    def log_binary_output(self):
        self.logger.log("============== Binary output traces start ================= ", True)
        while True:
            line=self.freeze_handler.child.stdout.readline()
            if sys.version_info > (3,):
                line = str(line, encoding='utf-8', errors="backslashreplace")
            else:
                line = str(line)
            if(line != ''):
                self.logger.log(line.rstrip(), True)
            else:
                break
        self.logger.log("============== Binary output traces end ================= ", True)

<|MERGE_RESOLUTION|>--- conflicted
+++ resolved
@@ -95,11 +95,7 @@
 
         self.logger.log("safe freeze wait time in seconds : " + str(proc_sleep_time_int))
 
-<<<<<<< HEAD
-        for i in range(0,(int(proc_sleep_time)/2)):
-=======
         for i in range(0,(int(proc_sleep_time_int/2))):
->>>>>>> 0b5813a9
             if(self.sig_handle==0):
                 self.logger.log("inside while with sig_handle "+str(self.sig_handle))
                 time.sleep(2)
