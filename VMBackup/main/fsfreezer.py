--- conflicted
+++ resolved
@@ -29,14 +29,9 @@
 
 def thread_for_binary(self,args):
     self.logger.log("Thread for binary is called",True)
-<<<<<<< HEAD
-    time.sleep(5)
-    self.logger.log("Waited in thread for 5 seconds",True)
-    self.logger.log("****** 1. Starting Freeze Binary ",True)
-=======
     time.sleep(3)
     self.logger.log("Waited in thread for 3 seconds",True)
->>>>>>> 16e127d1
+    self.logger.log("****** 1. Starting Freeze Binary ",True)
     self.child = subprocess.Popen(args,stdout=subprocess.PIPE)
     self.logger.log("Binary subprocess Created",True)
 
