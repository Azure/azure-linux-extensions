#!/usr/bin/env python
#
# VM Backup extension
#
# Copyright 2014 Microsoft Corporation
#
# Licensed under the Apache License, Version 2.0 (the "License");
# you may not use this file except in compliance with the License.
# You may obtain a copy of the License at
#
#     http://www.apache.org/licenses/LICENSE-2.0
#
# Unless required by applicable law or agreed to in writing, software
# distributed under the License is distributed on an "AS IS" BASIS,
# WITHOUT WARRANTIES OR CONDITIONS OF ANY KIND, either express or implied.
# See the License for the specific language governing permissions and
# limitations under the License.

import time
import datetime
import traceback
import urlparse
import httplib
import shlex
import subprocess
from common import CommonVariables
from subprocess import *
from Utils.WAAgentUtil import waagent

class HttpUtil(object):
    """description of class"""
    def __init__(self, hutil):
        try:
            waagent.MyDistro = waagent.GetMyDistro()
            Config = waagent.ConfigurationProvider(None)
        except Exception as e:
            errorMsg = "Failed to construct ConfigurationProvider, which may due to the old wala code."
            hutil.log(errorMsg)
            Config = waagent.ConfigurationProvider()
        self.logger = hutil
        self.proxyHost = Config.get("HttpProxy.Host")
        self.proxyPort = Config.get("HttpProxy.Port")
        self.tmpFile = './tmp_file_FD76C85E-406F-4CFA-8EB0-CF18B123365C'

    """
    snapshot also called this. so we should not write the file/read the file in this method.
    """
    def CallUsingCurl(self,method,sasuri_obj,data,headers):
        header_str = ""
        for key, value in headers.iteritems():
            header_str = header_str + '-H ' + '"' + str(key) + ':' + str(value) + '"'

        if(self.proxyHost == None or self.proxyPort == None):
            commandToExecute = 'curl --request PUT --connect-timeout 10 --data-binary @-' + ' ' + header_str + ' "' + sasuri_obj.scheme + '://' + sasuri_obj.hostname + sasuri_obj.path + '?' + sasuri_obj.query + '"' + ' -v'
        else:
            commandToExecute = 'curl --request PUT --connect-timeout 10 --data-binary @-' + ' ' + header_str + ' "' + sasuri_obj.scheme + '://' + sasuri_obj.hostname + sasuri_obj.path + '?' + sasuri_obj.query + '"'\
                + '--proxy ' + self.proxyHost + ':' + self.proxyPort + ' -v'
        args = shlex.split(commandToExecute.encode('ascii'))
        proc = Popen(args,stdin=subprocess.PIPE,stdout=subprocess.PIPE,stderr=subprocess.PIPE)
        proc.stdin.write(data)
        curlResult,err = proc.communicate()
        returnCode = proc.wait()
        self.logger.log("curl error is: " + str(err))
        self.logger.log("curl return code is : " + str(returnCode))
        # what if the curl is returned successfully, but the http response is
        # 403
        if(returnCode == 0):
            return CommonVariables.success
        else:
            return CommonVariables.error_http_failure

    def Call(self, method, sasuri_obj, data, headers, fallback_to_curl = False):
        try:
<<<<<<< HEAD
            resp = self.HttpCallGetResponse(method, sasuri_obj, data, headers)
            if(resp != None):
                self.logger.log("resp-header: " + str(resp.getheaders()))
            else:
                self.logger.log("Http connection response is None")

            self.logger.log(" resp status: " + str(resp.status))
            responseBody = resp.read()
            if(responseBody is not None):
                self.logger.log("responseBody: " + (responseBody).decode('utf-8-sig'))

            if(resp.status == 200 or resp.status == 201):
                return CommonVariables.success
            else:
                return resp.status
        except Exception as e:
            errorMsg = "Failed to call http with error: %s, stack trace: %s" % (str(e), traceback.format_exc())
            self.logger.log(errorMsg)
            if(fallback_to_curl):
                return self.CallUsingCurl(method,sasuri_obj,data,headers)
            else:
                return CommonVariables.error_http_failure

    def HttpCallGetResponse(self, method, sasuri_obj, data, headers):
        try:
            resp = None
            if(self.proxyHost == None or self.proxyPort == None):
                connection = httplib.HTTPSConnection(sasuri_obj.hostname, timeout = 10)
                connection.request(method=method, url=(sasuri_obj.path + '?' + sasuri_obj.query), body=data, headers = headers)
                resp = connection.getresponse()
                connection.close()
            else:
                connection = httplib.HTTPSConnection(self.proxyHost, self.proxyPort, timeout = 10)
                connection.set_tunnel(sasuri_obj.hostname, 443)
                # If proxy is used, full url is needed.
                path = "https://{0}:{1}{2}".format(sasuri_obj.hostname, 443, (sasuri_obj.path + '?' + sasuri_obj.query))
                connection.request(method=method, url=(path), body=data, headers=headers)
                resp = connection.getresponse()
                connection.close()
            return resp
        except Exception as e:
            errorMsg = "Failed to call http with error: %s, stack trace: %s" % (str(e), traceback.format_exc())
            self.logger.log(errorMsg)
            return None
=======
            result, resp, errorMsg = self.HttpCallGetResponse(method, sasuri_obj, data, headers)
            self.logger.log("HttpUtil Call : result: " + str(result) + ", errorMsg: " + str(errorMsg))
            if(result == CommonVariables.success and resp != None):
                self.logger.log("resp-header: " + str(resp.getheaders()))
            else:
                self.logger.log("Http connection response is None")

            self.logger.log(" resp status: " + str(resp.status))
            responseBody = resp.read()
            if(responseBody is not None):
                self.logger.log("responseBody: " + (responseBody).decode('utf-8-sig'))

            if(resp.status == 200 or resp.status == 201):
                return CommonVariables.success
            else:
                return resp.status
        except Exception as e:
            errorMsg = "Failed to call http with error: %s, stack trace: %s" % (str(e), traceback.format_exc())
            self.logger.log(errorMsg)
            if(fallback_to_curl):
                return self.CallUsingCurl(method,sasuri_obj,data,headers)
            else:
                return CommonVariables.error_http_failure

    def HttpCallGetResponse(self, method, sasuri_obj, data, headers):
        result = CommonVariables.error_http_failure
        resp = None
        errorMsg = None
        try:
            resp = None
            if(self.proxyHost == None or self.proxyPort == None):
                connection = httplib.HTTPSConnection(sasuri_obj.hostname, timeout = 10)
                connection.request(method=method, url=(sasuri_obj.path + '?' + sasuri_obj.query), body=data, headers = headers)
                resp = connection.getresponse()
                connection.close()
            else:
                connection = httplib.HTTPSConnection(self.proxyHost, self.proxyPort, timeout = 10)
                connection.set_tunnel(sasuri_obj.hostname, 443)
                # If proxy is used, full url is needed.
                path = "https://{0}:{1}{2}".format(sasuri_obj.hostname, 443, (sasuri_obj.path + '?' + sasuri_obj.query))
                connection.request(method=method, url=(path), body=data, headers=headers)
                resp = connection.getresponse()
                connection.close()
            result = CommonVariables.success
        except Exception as e:
            errorMsg = str(datetime.datetime.now()) +  " Failed to call http with error: %s, stack trace: %s" % (str(e), traceback.format_exc())
            self.logger.log(errorMsg)
        return result, resp, errorMsg
>>>>>>> 1b3f47fb
<|MERGE_RESOLUTION|>--- conflicted
+++ resolved
@@ -71,52 +71,6 @@
 
     def Call(self, method, sasuri_obj, data, headers, fallback_to_curl = False):
         try:
-<<<<<<< HEAD
-            resp = self.HttpCallGetResponse(method, sasuri_obj, data, headers)
-            if(resp != None):
-                self.logger.log("resp-header: " + str(resp.getheaders()))
-            else:
-                self.logger.log("Http connection response is None")
-
-            self.logger.log(" resp status: " + str(resp.status))
-            responseBody = resp.read()
-            if(responseBody is not None):
-                self.logger.log("responseBody: " + (responseBody).decode('utf-8-sig'))
-
-            if(resp.status == 200 or resp.status == 201):
-                return CommonVariables.success
-            else:
-                return resp.status
-        except Exception as e:
-            errorMsg = "Failed to call http with error: %s, stack trace: %s" % (str(e), traceback.format_exc())
-            self.logger.log(errorMsg)
-            if(fallback_to_curl):
-                return self.CallUsingCurl(method,sasuri_obj,data,headers)
-            else:
-                return CommonVariables.error_http_failure
-
-    def HttpCallGetResponse(self, method, sasuri_obj, data, headers):
-        try:
-            resp = None
-            if(self.proxyHost == None or self.proxyPort == None):
-                connection = httplib.HTTPSConnection(sasuri_obj.hostname, timeout = 10)
-                connection.request(method=method, url=(sasuri_obj.path + '?' + sasuri_obj.query), body=data, headers = headers)
-                resp = connection.getresponse()
-                connection.close()
-            else:
-                connection = httplib.HTTPSConnection(self.proxyHost, self.proxyPort, timeout = 10)
-                connection.set_tunnel(sasuri_obj.hostname, 443)
-                # If proxy is used, full url is needed.
-                path = "https://{0}:{1}{2}".format(sasuri_obj.hostname, 443, (sasuri_obj.path + '?' + sasuri_obj.query))
-                connection.request(method=method, url=(path), body=data, headers=headers)
-                resp = connection.getresponse()
-                connection.close()
-            return resp
-        except Exception as e:
-            errorMsg = "Failed to call http with error: %s, stack trace: %s" % (str(e), traceback.format_exc())
-            self.logger.log(errorMsg)
-            return None
-=======
             result, resp, errorMsg = self.HttpCallGetResponse(method, sasuri_obj, data, headers)
             self.logger.log("HttpUtil Call : result: " + str(result) + ", errorMsg: " + str(errorMsg))
             if(result == CommonVariables.success and resp != None):
@@ -164,5 +118,4 @@
         except Exception as e:
             errorMsg = str(datetime.datetime.now()) +  " Failed to call http with error: %s, stack trace: %s" % (str(e), traceback.format_exc())
             self.logger.log(errorMsg)
-        return result, resp, errorMsg
->>>>>>> 1b3f47fb
+        return result, resp, errorMsg