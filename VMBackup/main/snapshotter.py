--- conflicted
+++ resolved
@@ -79,19 +79,12 @@
                 body_content = ''
                 headers = {}
                 headers["Content-Length"] = '0'
-<<<<<<< HEAD
-                for meta in meta_data:
-                    key = meta['Key']
-                    value = meta['Value']
-                    headers["x-ms-meta-" + key] = value
-=======
                 if(meta_data is not None): 
                     for meta in meta_data:
                         key = meta['Key']
                         value = meta['Value']
                         headers["x-ms-meta-" + key] = value
                 temp_logger = temp_logger + str(headers)
->>>>>>> 9a4feb2b
                 http_util = HttpUtil(self.logger)
                 sasuri_obj = urlparse.urlparse(sasuri + '&comp=snapshot')
                 temp_logger = temp_logger + str(datetime.datetime.now()) + ' start calling the snapshot rest api. '
@@ -137,19 +130,12 @@
                 body_content = ''
                 headers = {}
                 headers["Content-Length"] = '0'
-<<<<<<< HEAD
-                for meta in meta_data:
-                    key = meta['Key']
-                    value = meta['Value']
-                    headers["x-ms-meta-" + key] = value
-=======
                 if(meta_data is not None):
                     for meta in meta_data:
                         key = meta['Key']
                         value = meta['Value']
                         headers["x-ms-meta-" + key] = value
                 self.logger.log(str(headers))
->>>>>>> 9a4feb2b
                 http_util = HttpUtil(self.logger)
                 sasuri_obj = urlparse.urlparse(sasuri + '&comp=snapshot')
                 self.logger.log("start calling the snapshot rest api")
