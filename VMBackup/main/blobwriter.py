--- conflicted
+++ resolved
@@ -199,12 +199,8 @@
                     http_util = HttpUtil(self.hutil)
                     sasuri_obj = urlparse.urlparse(blobUri)
                     headers = {}
-<<<<<<< HEAD
-                    httpResp = http_util.HttpCallGetResponse('GET', sasuri_obj, None, headers = headers)
-=======
                     result, httpResp, errMsg = http_util.HttpCallGetResponse('GET', sasuri_obj, None, headers = headers)
                     self.hutil.log("GetBlobProperties: HttpCallGetResponse : result :" + str(result) + ", errMsg :" + str(errMsg))
->>>>>>> 1b3f47fb
                     blobProperties = self.httpresponse_get_blob_properties(httpResp)
                     self.hutil.log("GetBlobProperties: blobProperties :" + str(blobProperties))
                     retry_times = 0
