REM ================================================================================
REM File:       postOracleMaster.sql
REM Date:       16-Sep 2020
REM Type:       Oracle SQL*Plus script
REM Author:     Microsoft CAE team
REM
REM Description:
REM             Oracle SQL*Plus script called as an Azure Backup "post" script to
REM             run immediately following a backup snapshot.
REM
REM             SQL*Plus is executed in RESTRICTED LEVEL 2 mode, which means that
REM             commands like HOST and SPOOL are not permitted, but commands like
REM             START are permitted.
REM ================================================================================
REM
REM ********************************************************************************
REM Format standard output to be terse...
REM ********************************************************************************

SET ECHO OFF FEEDBACK OFF TIMING OFF PAGESIZE 0 LINESIZE 130 TRIMOUT ON TRIMSPOOL ON

REM
REM ********************************************************************************
REM Uncomment the following SET command to make commands, status feedback, and
REM timings visible for debugging...
REM ********************************************************************************

REM SET ECHO ON FEEDBACK ON TIMING ON

REM
REM ********************************************************************************
REM Connect this SQL*Plus session to the current database instance as SYSBACKUP...
REM (be sure to leave one blank line before the CONNECT command)
REM ********************************************************************************

CONNECT / AS SYSBACKUP

REM
REM ********************************************************************************
REM Retrieve the status of the Oracle database instance, and exit from SQL*Plus
REM with SUCCESS exit status if database instance is not OPEN...
REM ********************************************************************************

WHENEVER OSERROR EXIT SUCCESS
WHENEVER SQLERROR EXIT SUCCESS
COL STATUS NEW_VALUE V_STATUS
SELECT 'STATUS='||STATUS AS STATUS FROM V$INSTANCE;
EXEC IF '&&V_STATUS' <> 'STATUS=OPEN' THEN RAISE NOT_LOGGED_ON; END IF;

REM
REM ********************************************************************************
REM Next, if SQL*Plus hasn't exited as a result of the last command, now ensure that
REM the failure of any command results in a FAILURE exit status from SQL*Plus...
REM ********************************************************************************

WHENEVER OSERROR EXIT FAILURE
WHENEVER SQLERROR EXIT FAILURE

<<<<<<< HEAD
=======
REM
REM ********************************************************************************
REM Display the LOG_MODE of the database to be captured by the calling Python code...
REM ********************************************************************************

SELECT 'LOG_MODE='||LOG_MODE AS LOG_MODE FROM V$DATABASE;

<<<<<<< HEAD
>>>>>>> 95d3bdca3d5c9cc3e3bad585685f3c357ed808c2
REM 
=======
REM
REM ********************************************************************************
REM Enable emitting DBMS_OUTPUT to standard output...
REM ********************************************************************************

SET SERVEROUTPUT ON SIZE 1000000

REM
>>>>>>> eb34f739
REM ********************************************************************************
REM Attempt to put the database into BACKUP mode, which will succeed only if the
REM database is presently in ARCHIVELOG mode
REM ********************************************************************************

DECLARE
        v_errcontext    varchar2(128);
        noArchiveLog    exception;
        notInBackup     exception;
        pragma          exception_init(noArchiveLog, -1123);
        pragma          exception_init(notInBackup, -1142);
BEGIN
        --
        v_errcontext := 'azmessage-1';
        sysbackup.azmessage('INFO - AzBackup post-script: END BACKUP starting...');
        --
        v_errcontext := 'END BACKUP';
        execute immediate 'ALTER DATABASE END BACKUP';
        --
        v_errcontext := 'azmessage-2';
        sysbackup.azmessage('INFO - AzBackup post-script: END BACKUP succeeded');
        --
EXCEPTION
        when noArchiveLog then
                sysbackup.azmessage('INFO - AzBackup post-script: END BACKUP in NOARCHIVELOG failed, no action required');
        when notInBackup then
                sysbackup.azmessage('WARN - AzBackup post-script: END BACKUP failed - no datafiles in backup');
        when others then
                sysbackup.azmessage('FAIL - AzBackup post-script: ' || v_errcontext || ' failed');
                raise;
END;
/

REM
REM ********************************************************************************
REM Exit from Oracle SQL*Plus with SUCCESS exit status...
REM ********************************************************************************

EXIT SUCCESS<|MERGE_RESOLUTION|>--- conflicted
+++ resolved
@@ -56,8 +56,6 @@
 WHENEVER OSERROR EXIT FAILURE
 WHENEVER SQLERROR EXIT FAILURE
 
-<<<<<<< HEAD
-=======
 REM
 REM ********************************************************************************
 REM Display the LOG_MODE of the database to be captured by the calling Python code...
@@ -65,10 +63,6 @@
 
 SELECT 'LOG_MODE='||LOG_MODE AS LOG_MODE FROM V$DATABASE;
 
-<<<<<<< HEAD
->>>>>>> 95d3bdca3d5c9cc3e3bad585685f3c357ed808c2
-REM 
-=======
 REM
 REM ********************************************************************************
 REM Enable emitting DBMS_OUTPUT to standard output...
@@ -77,7 +71,6 @@
 SET SERVEROUTPUT ON SIZE 1000000
 
 REM
->>>>>>> eb34f739
 REM ********************************************************************************
 REM Attempt to put the database into BACKUP mode, which will succeed only if the
 REM database is presently in ARCHIVELOG mode
