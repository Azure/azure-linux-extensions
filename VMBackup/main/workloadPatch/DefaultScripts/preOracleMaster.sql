REM ================================================================================
REM File:       preOracleMaster.sql
REM Date:       16-Sep 2020
REM Type:       Oracle SQL*Plus script
REM Author:     Microsoft CAE team
REM
REM Description:
REM             Oracle SQL*Plus script called as an Azure Backup "pre" script, to
REM             be run immediately prior to a backup snapshot.
REM
REM             SQL*Plus is executed in RESTRICTED LEVEL 2 mode, which means that
REM             commands like HOST and SPOOL are not permitted, but commands like
REM             START are permitted.
REM ================================================================================
REM
REM ********************************************************************************
REM Format standard output to be terse...
REM ********************************************************************************

SET ECHO OFF FEEDBACK OFF TIMING OFF PAGESIZE 0 LINESIZE 130 TRIMOUT ON TRIMSPOOL ON

REM
REM ********************************************************************************
REM Uncomment the following SET command to make commands, status feedback, and
REM timings visible for debugging...
REM ********************************************************************************

REM SET ECHO ON FEEDBACK ON TIMING ON

REM
REM ********************************************************************************
REM Connect this SQL*Plus session to the current database instance as SYSBACKUP...
REM (be sure to leave one blank line before the CONNECT command)
REM ********************************************************************************

CONNECT / AS SYSBACKUP

REM
REM ********************************************************************************
REM Retrieve the status of the Oracle database instance, and exit from SQL*Plus
REM with SUCCESS exit status if database instance is not OPEN...
REM ********************************************************************************

WHENEVER OSERROR EXIT SUCCESS
WHENEVER SQLERROR EXIT SUCCESS
COL STATUS NEW_VALUE V_STATUS
SELECT 'STATUS='||STATUS AS STATUS FROM V$INSTANCE;
EXEC IF '&&V_STATUS' <> 'STATUS=OPEN' THEN RAISE NOT_LOGGED_ON; END IF;

REM
REM ********************************************************************************
REM Next, if SQL*Plus hasn't exited as a result of the last command, now ensure that
REM the failure of any command results in a FAILURE exit status from SQL*Plus...
REM ********************************************************************************

WHENEVER OSERROR EXIT FAILURE
WHENEVER SQLERROR EXIT FAILURE

<<<<<<< HEAD
=======
REM
REM ********************************************************************************
REM Display the LOG_MODE of the database to be captured by the calling Python code...
REM ********************************************************************************

SELECT 'LOG_MODE='||LOG_MODE AS LOG_MODE FROM V$DATABASE;

<<<<<<< HEAD
>>>>>>> 95d3bdca3d5c9cc3e3bad585685f3c357ed808c2
REM 
=======
REM
REM ********************************************************************************
REM Enable emitting DBMS_OUTPUT to standard output...
REM ********************************************************************************

SET SERVEROUTPUT ON SIZE 1000000

REM
>>>>>>> eb34f739
REM ********************************************************************************
REM Force a switch of the online redo logfiles, which will force a full checkpoint,
REM and then archive the current logfile...
REM ********************************************************************************

DECLARE
        --
        v_errcontext            varchar2(128);
        noArchiveLogMode        exception;
        pragma                  exception_init(noArchiveLogMode, -258);
        --
BEGIN
        --
        v_errcontext := 'azmessage-1';
        sysbackup.azmessage('INFO - AzBackup pre-script: starting ARCHIVE LOG CURRENT...');
        --
        v_errcontext := 'ARCHIVE LOG CURRENT';
        execute immediate 'ALTER SYSTEM ARCHIVE LOG CURRENT';
        --
        v_errcontext := 'azmessage-2';
        sysbackup.azmessage('INFO - AzBackup pre-script: ARCHIVE LOG CURRENT succeeded');
        --
EXCEPTION
        --
        when noArchiveLogMode then
                begin
                        --
                        v_errcontext := 'azmessage-3';
                        sysbackup.azmessage('INFO - AzBackup pre-script: starting SWITCH LOGFILE...');
                        --
                        v_errcontext := 'SWITCH LOGFILE';
                        execute immediate 'ALTER SYSTEM SWITCH LOGFILE';
                        --
                        v_errcontext := 'azmessage-4';
                        sysbackup.azmessage('INFO - AzBackup pre-script: SWITCH LOGFILE succeeded');
                        --
                exception
                        when others then
                                sysbackup.azmessage('FAIL - AzBackup pre-script: ' || v_errcontext || ' failed');
                                raise;
                end;
        --
        when others then
                sysbackup.azmessage('FAIL - AzBackup pre-script: ' || v_errcontext || ' failed');
                raise;
        --
END;
/

REM
REM ********************************************************************************
REM Attempt to put the database into BACKUP mode, which will succeed only if the
REM database is presently in ARCHIVELOG mode
REM ********************************************************************************

DECLARE
        --
        v_errcontext            varchar2(128);
        noArchiveLogMode        exception;
        pragma                  exception_init(noArchiveLogMode, -1123);
        --
BEGIN
        --
        v_errcontext := 'azmessage-5';
        sysbackup.azmessage('INFO - AzBackup pre-script: BEGIN BACKUP starting...');
        --
        v_errcontext := 'BEGIN BACKUP';
        execute immediate 'ALTER DATABASE BEGIN BACKUP';
        --
        v_errcontext := 'azmessage-6';
        sysbackup.azmessage('INFO - AzBackup pre-script: BEGIN BACKUP succeeded');
        --
EXCEPTION
        --
        when noArchiveLogMode then
                --
                sysbackup.azmessage('INFO - AzBackup pre-script: BEGIN BACKUP in NOARCHIVELOG failed - no action needed...');
        --
        when others then
                sysbackup.azmessage('FAIL - AzBackup pre-script: ' || v_errcontext || ' failed');
                raise;
        --
END;
/

REM
REM ********************************************************************************
REM Exit from Oracle SQL*Plus with SUCCESS exit status...
REM ********************************************************************************

EXIT SUCCESS<|MERGE_RESOLUTION|>--- conflicted
+++ resolved
@@ -52,32 +52,19 @@
 REM Next, if SQL*Plus hasn't exited as a result of the last command, now ensure that
 REM the failure of any command results in a FAILURE exit status from SQL*Plus...
 REM ********************************************************************************
-
 WHENEVER OSERROR EXIT FAILURE
 WHENEVER SQLERROR EXIT FAILURE
-
-<<<<<<< HEAD
-=======
 REM
 REM ********************************************************************************
 REM Display the LOG_MODE of the database to be captured by the calling Python code...
 REM ********************************************************************************
-
 SELECT 'LOG_MODE='||LOG_MODE AS LOG_MODE FROM V$DATABASE;
-
-<<<<<<< HEAD
->>>>>>> 95d3bdca3d5c9cc3e3bad585685f3c357ed808c2
-REM 
-=======
 REM
 REM ********************************************************************************
 REM Enable emitting DBMS_OUTPUT to standard output...
 REM ********************************************************************************
-
 SET SERVEROUTPUT ON SIZE 1000000
-
 REM
->>>>>>> eb34f739
 REM ********************************************************************************
 REM Force a switch of the online redo logfiles, which will force a full checkpoint,
 REM and then archive the current logfile...
