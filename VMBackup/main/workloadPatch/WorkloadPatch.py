#!/usr/bin/python
#
# Copyright 2015 Microsoft Corporation
#
# Licensed under the Apache License, Version 2.0 (the "License");
# you may not use this file except in compliance with the License.
# You may obtain a copy of the License at
#
#     http://www.apache.org/licenses/LICENSE-2.0
#
# Unless required by applicable law or agreed to in writing, software
# distributed under the License is distributed on an "AS IS" BASIS,
# WITHOUT WARRANTIES OR CONDITIONS OF ANY KIND, either express or implied.
# See the License for the specific language governing permissions and
# limitations under the License.
#
# Requires Python 2.4+

import sys
import Utils.HandlerUtil
import threading
import os
from time import sleep
try:
    import ConfigParser as ConfigParsers
except ImportError:
    import configparser as ConfigParsers
import subprocess
from common import CommonVariables
from workloadPatch.LogBackupPatch import LogBackupPatch

class ErrorDetail:
    def __init__(self, errorCode, errorMsg):
        self.errorCode = errorCode
        self.errorMsg = errorMsg
    
class WorkloadPatch:
    def __init__(self, logger):
        self.logger = logger
        self.name = None
        self.command = ""
        self.dbnames = []
        self.cred_string = ""
        self.ipc_folder = None
        self.error_details = []
        self.enforce_slave_only = 0
        self.role = "master"
        self.child = []
        self.timeout = "90"
        self.linux_user = "root"
        self.sudo_user = "sudo"
        self.outfile = ""
        self.logbackup = ""
        self.confParser()

    def pre(self):
        try:
            self.logger.log("WorkloadPatch: Entering workload pre call")
            if self.role == "master" and int(self.enforce_slave_only) == 0:
                if len(self.dbnames) == 0 :
                    #pre at server level create fork process for child and append
                    self.preMaster()
                else:
                    self.preMasterDB()
                    # create fork process for child                  
            elif self.role == "slave":
                if len(self.dbnames) == 0 :
                    #pre at server level create fork process for child and append
                    self.preSlave()
                else:
                    self.preSlaveDB()
                # create fork process for child
            else:
                self.error_details.append(ErrorDetail(CommonVariables.FailedWorkloadInvalidRole, "invalid role name in config"))
        except Exception as e:
            self.logger.log("WorkloadPatch: exception in pre" + str(e))
            self.error_details.append(ErrorDetail(CommonVariables.FailedWorkloadPreError, "Exception in pre"))

    def post(self):
        try:
            self.logger.log("WorkloadPatch: Entering workload post call")
            if self.role == "master":
                if len(self.dbnames) == 0:
                    #post at server level to turn off readonly mode
                    self.postMaster()
                else:
                    self.postMasterDB()
            elif self.role == "slave":
                if len(self.dbnames) == 0 :
                    #post at server level to turn on slave
                    self.postSlave()
                else:
                    self.postSlaveDB()
            else:
                self.error_details.append(ErrorDetail(CommonVariables.FailedWorkloadInvalidRole, "invalid role name in config"))
        except Exception as e:
            self.logger.log("WorkloadPatch: exception in post" + str(e))
            self.error_details.append(ErrorDetail(CommonVariables.FailedWorkloadPostError, "exception in processing of postscript"))

    def preMaster(self):
        self.logger.log("WorkloadPatch: Entering pre mode for master")
        if self.ipc_folder != None:
            self.outfile = os.path.join(self.ipc_folder, "azbackupIPC.txt")
            if os.path.exists(self.outfile):
                os.remove(self.outfile)
            else:
                self.logger.log("WorkloadPatch: File for IPC does not exist at pre")

        global preWorkloadStatus
        preWorkloadStatus = self.workloadStatus()
        if "OPEN" in str(preWorkloadStatus):
            self.logger.log("WorkloadPatch: Pre- WorkloadStatus is open")
        elif "NOT APPLY" in str(preWorkloadStatus):
            self.logger.log("WorkloadPatch: Pre- WorkloadStatus not apply")
        else:
            self.logger.log("WorkloadPatch: Pre- WorkloadStatus not open.")
            self.error_details.append(ErrorDetail(CommonVariables.FailedWorkloadDatabaseNotOpen, "Pre- Workload not open"))
            return None
        
        if 'mysql' in self.name.lower():
            self.logger.log("WorkloadPatch: Create connection string for premaster mysql")
            if self.outfile == "":
                self.error_details.append(ErrorDetail(CommonVariables.FailedWorkloadIPCDirectoryMissing, "IPC directory missing"))
                return None
            prescript = os.path.join(os.getcwd(), "main/workloadPatch/scripts/preMysqlMaster.sql")
            arg = self.sudo_user+" "+self.command+self.name+" "+self.cred_string+" -e\"set @timeout="+self.timeout+";set @outfile=\\\"\\\\\\\""+self.outfile+"\\\\\\\"\\\";source "+prescript+";\""
            binary_thread = threading.Thread(target=self.thread_for_sql, args=[arg])
            binary_thread.start()
            self.waitForPreScriptCompletion()
        elif 'oracle' in self.name.lower():
            self.logger.log("WorkloadPatch: Pre- Inside oracle pre")
            preOracle = self.command + "sqlplus" + " -s / as sysdba @" + os.path.join(os.getcwd(), "main/workloadPatch/scripts/preOracleMaster.sql ")
<<<<<<< HEAD
            args = ["su", "-", self.linux_user, "-c", preOracle]
            self.logger.log("WorkloadPatch: argument passed for pre script:"+str(args))
=======
            args = [self.sudo_user, preOracle]
>>>>>>> 5e7dcc0a
            process = subprocess.Popen(args)
            wait_counter = 5
            while process.poll() == None and wait_counter>0:
                wait_counter -= 1
                sleep(2)
            self.timeoutDaemon()
            self.logger.log("WorkloadPatch: Pre- Exiting pre mode for master")
        #Add new workload support here
        else:
            self.logger.log("WorkloadPatch: Unsupported workload name")
            self.error_details.append(ErrorDetail(CommonVariables.FailedWorkloadInvalidWorkloadName, "Workload Not supported"))
            
    def postMaster(self):
        self.logger.log("WorkloadPatch: Entering post mode for master")
        if self.ipc_folder != None: #IPCm based workloads
            if os.path.exists(self.outfile):
                os.remove(self.outfile)
            else:
                self.logger.log("WorkloadPatch: File for IPC does not exist at post")
            if len(self.child) == 0 or self.child[0].poll() is not None:
                self.logger.log("WorkloadPatch: Not app consistent backup")
                self.error_details.append(ErrorDetail(CommonVariables.FailedWorkloadQuiescingTimeout,"not app consistent"))
                return
            elif self.child[0].poll() is None:
                self.logger.log("WorkloadPatch: pre connection still running. Sending kill signal")
                self.child[0].kill()
        else: #non IPC based workloads
            if daemonProcess is None or daemonProcess.poll() is not None:
                self.logger.log("WorkloadPatch: Not app consistent backup")
                self.error_details.append(ErrorDetail(CommonVariables.FailedWorkloadQuiescingTimeout,"not app consistent"))
                return
            elif daemonProcess.poll() is None:
                self.logger.log("WorkloadPatch: pre connection still running. Sending kill signal")
                daemonProcess.kill()

        postWorkloadStatus = self.workloadStatus()
        if postWorkloadStatus != preWorkloadStatus:
            self.logger.log("WorkloadPatch: Pre and post database status different.")
        if "OPEN" in str(postWorkloadStatus):
            self.logger.log("WorkloadPatch: Post- Workload is open")
        elif "NOT APPLY" in str(postWorkloadStatus):
            self.logger.log("WorkloadPatch: Post- WorkloadStatus not apply")
        else:
            self.logger.log("WorkloadPatch: Post- Workload is not open")
            self.error_details.append(ErrorDetail(CommonVariables.FailedWorkloadDatabaseNotOpen, "Post- Workload is not open"))
            return None
        
        if 'mysql' in self.name.lower():
            self.logger.log("WorkloadPatch: Create connection string for post master")
            postscript = os.path.join(os.getcwd(), "main/workloadPatch/scripts/postMysqlMaster.sql")
            args = self.sudo_user+" "+self.command+self.name+" "+self.cred_string+" < "+postscript
            self.logger.log("WorkloadPatch: command to execute: "+str(args))
            post_child = subprocess.Popen(args,stdout=subprocess.PIPE,stdin=subprocess.PIPE,shell=True,stderr=subprocess.PIPE)
        elif 'oracle' in self.name.lower():
            self.logger.log("WorkloadPatch: Post- Inside oracle post")
            postOracle = self.command + "sqlplus" + " -s / as sysdba @" + os.path.join(os.getcwd(), "main/workloadPatch/scripts/postOracleMaster.sql ")
<<<<<<< HEAD
            args = ["su", "-", self.linux_user, "-c", postOracle]
            self.logger.log("WorkloadPatch: argument passed for post script:"+str(args))
=======
            args = [self.sudo_user, postOracle]
>>>>>>> 5e7dcc0a
            process = subprocess.Popen(args)
            wait_counter = 5
            while process.poll()==None and wait_counter>0:
                wait_counter -= 1
                sleep(2)
            self.logger.log("WorkloadPatch: Post- Completed")
            self.callLogBackup()
        #Add new workload support here
        else:
            self.logger.log("WorkloadPatch: Unsupported workload name")
            self.error_details.append(ErrorDetail(CommonVariables.FailedWorkloadInvalidWorkloadName, "Workload Not supported"))

    def preSlave(self):
        self.logger.log("WorkloadPatch: Entering pre mode for sloave")
        if self.ipc_folder != None:
            self.outfile = os.path.join(self.ipc_folder, "azbackupIPC.txt")
            if os.path.exists(self.outfile):
                os.remove(self.outfile)
            else:
                self.logger.log("WorkloadPatch: File for IPC does not exist at pre")
        
        global preWorkloadStatus
        preWorkloadStatus = self.workloadStatus()
        if "OPEN" in str(preWorkloadStatus):
            self.logger.log("WorkloadPatch: Pre- WorkloadStatus is open")
        elif "NOT APPLY" in str(preWorkloadStatus):
            self.logger.log("WorkloadPatch: Pre- WorkloadStatus not apply")
        else:
            self.logger.log("WorkloadPatch: Pre- WorkloadStatus not open.")
            self.error_details.append(ErrorDetail(CommonVariables.FailedWorkloadDatabaseNotOpen, "Pre- Workload not open"))
            return None

        if 'mysql' in self.name.lower():
            self.logger.log("WorkloadPatch: Create connection string for preslave mysql")
            if self.outfile == "":
                self.error_details.append(ErrorDetail(CommonVariables.FailedWorkloadIPCDirectoryMissing, "IPC directory missing"))
                return None
            prescript = os.path.join(os.getcwd(), "main/workloadPatch/scripts/preMysqlSlave.sql")
            arg = self.sudo_user+" "+self.command+self.name+" "+self.cred_string+" -e\"set @timeout="+self.timeout+";set @outfile=\\\"\\\\\\\""+self.outfile+"\\\\\\\"\\\";source "+prescript+";\""
            binary_thread = threading.Thread(target=self.thread_for_sql, args=[arg])
            binary_thread.start()
            self.waitForPreScriptCompletion()
        elif 'oracle' in self.name.lower():
            self.logger.log("WorkloadPatch: Pre- Inside oracle pre")
            preOracle = self.command + "sqlplus" + " -s / as sysdba @" + os.path.join(os.getcwd(), "main/workloadPatch/scripts/preOracleMaster.sql ")
<<<<<<< HEAD
            args = ["su", "-", self.linux_user, "-c", preOracle]
=======
            args = [self.sudo_user, preOracle]
>>>>>>> 5e7dcc0a
            process = subprocess.Popen(args)
            wait_counter = 5
            while process.poll() == None and wait_counter>0:
                wait_counter -= 1
                sleep(2)
            self.timeoutDaemon()
            self.logger.log("WorkloadPatch: Pre- Exiting pre mode for slave")
        #Add new workload support here
        else:
            self.logger.log("WorkloadPatch: Unsupported workload name")
            self.error_details.append(ErrorDetail(CommonVariables.FailedWorkloadInvalidWorkloadName, "Workload Not supported"))
         
    def postSlave(self):
        self.logger.log("WorkloadPatch: Entering post mode for slave")
        if self.ipc_folder != None: #IPCm based workloads
            if os.path.exists(self.outfile):
                os.remove(self.outfile)
            else:
                self.logger.log("WorkloadPatch: File for IPC does not exist at post")
            if len(self.child) == 0 or self.child[0].poll() is not None:
                self.logger.log("WorkloadPatch: Not app consistent backup")
                self.error_details.append(ErrorDetail(CommonVariables.FailedWorkloadQuiescingTimeout,"not app consistent"))
                return
            elif self.child[0].poll() is None:
                self.logger.log("WorkloadPatch: pre connection still running. Sending kill signal")
                self.child[0].kill()
        else: #non IPC based workloads
            if daemonProcess is None or daemonProcess.poll() is not None:
                self.logger.log("WorkloadPatch: Not app consistent backup")
                self.error_details.append(ErrorDetail(CommonVariables.FailedWorkloadQuiescingTimeout,"not app consistent"))
                return
            elif daemonProcess.poll() is None:
                self.logger.log("WorkloadPatch: pre connection still running. Sending kill signal")
                daemonProcess.kill()
        
        postWorkloadStatus = self.workloadStatus()
        if postWorkloadStatus != preWorkloadStatus:
            self.logger.log("WorkloadPatch: Pre and post database status different.")
        if "OPEN" in str(postWorkloadStatus):
            self.logger.log("WorkloadPatch: Post- Workload is open")
        elif "NOT APPLY" in str(postWorkloadStatus):
            self.logger.log("WorkloadPatch: Post- WorkloadStatus not apply")
        else:
            self.logger.log("WorkloadPatch: Post- Workload is not open")
            self.error_details.append(ErrorDetail(CommonVariables.FailedWorkloadDatabaseNotOpen, "Post- Workload is not open"))
            return None

        if 'mysql' in self.name.lower():
            self.logger.log("WorkloadPatch: Create connection string for post slave")
            postscript = os.path.join(os.getcwd(), "main/workloadPatch/scripts/postMysqlSlave.sql")
            args = self.sudo_user+" "+self.command+self.name+" "+self.cred_string+" < "+postscript
            self.logger.log("WorkloadPatch: command to execute: "+str(args))
            post_child = subprocess.Popen(args,stdout=subprocess.PIPE,stdin=subprocess.PIPE,shell=True,stderr=subprocess.PIPE)
        elif 'oracle' in self.name.lower():
            self.logger.log("WorkloadPatch: Post- Inside oracle post")
<<<<<<< HEAD
            postOracle = self.command + "sqlplus" + " -s / as sysdba @" + os.path.join(os.getcwd(), "main/workloadPatch/scripts/postOracleMaster.sql ")
            args = ["su", "-", self.linux_user, "-c", postOracle]
=======
            if preDaemonThread.isAlive():
                self.logger.log("WorkloadPatch: Post- Timeout daemon still in sleep")
                self.logger.log("WorkloadPatch: Post- Initiating Post Script")
                daemonProcess.terminate()
            else:
                self.logger.log("WorkloadPatch: Post error- Timeout daemon executed before post")
                return
            postOracle = self.command + "sqlplus" + " -s / as sysdba @" + os.path.join(os.getcwd(), "main/workloadPatch/scripts/postOracleMaster.sql ")
            args = [self.sudo_user, postOracle]
>>>>>>> 5e7dcc0a
            process = subprocess.Popen(args)
            while process.poll()==None:
                sleep(1)
            self.logger.log("WorkloadPatch: Post- Completed")
            self.callLogbackup()
        #Add new workload support here
        else:
            self.logger.log("WorkloadPatch: Unsupported workload name")
            self.error_details.append(ErrorDetail(CommonVariables.FailedWorkloadInvalidWorkloadName, "Workload Not supported"))
    
    def preMasterDB(self):
        pass
       
    def preSlaveDB(self):
        pass

    def postMasterDB(self):
        pass

    def postSlaveDB(self):
        pass

    def confParser(self):
        self.logger.log("WorkloadPatch: Entering workload config parsing")
        configfile = '/etc/azure/workload.conf'
        try:
            if os.path.exists(configfile):
                config = ConfigParsers.ConfigParser()
                config.read(configfile)
                if config.has_section("workload"):
                    self.logger.log("WorkloadPatch: config section present for workloads ")
                    if config.has_option("workload", 'workload_name'):                        
                        self.name = config.get("workload", 'workload_name')
                        self.logger.log("WorkloadPatch: config workload command "+ self.name)
                    else:
                        return None
                    if config.has_option("workload", 'command_path'):                        
                        self.command = config.get("workload", 'command_path')
                        self.logger.log("WorkloadPatch: config workload command "+ self.command)
                    if config.has_option("workload", 'credString'):
                        self.cred_string = config.get("workload", 'credString')
                        self.logger.log("WorkloadPatch: config workload cred_string "+ self.cred_string)
                    elif not config.has_option("workload", 'linux_user'):
                        self.error_details.append(ErrorDetail(CommonVariables.FailedWorkloadAuthorizationMissing, "Cred and linux user string missing"))
                    if config.has_option("workload", 'role'):
                        self.role = config.get("workload", 'role')
                        self.logger.log("WorkloadPatch: config workload role "+ self.role)
                    if config.has_option("workload", 'enforceSlaveOnly'):
                        self.enforce_slave_only = config.get("workload", 'enforceSlaveOnly')
                        self.logger.log("WorkloadPatch: config workload enforce_slave_only "+ self.enforce_slave_only)
                    if config.has_option("workload", 'ipc_folder'):
                        self.ipc_folder = config.get("workload", 'ipc_folder')
                        self.logger.log("WorkloadPatch: config ipc folder "+ self.ipc_folder)
                    if config.has_option("workload", 'timeout'):
                        self.timeout = config.get("workload", 'timeout')
                        self.logger.log("WorkloadPatch: config timeout of pre script "+ self.timeout)
                    if config.has_option("workload", 'linux_user'):
                        self.linux_user = config.get("workload", 'linux_user')
                        self.logger.log("WorkloadPatch: config linux user of pre script "+ self.linux_user)
                        self.sudo_user = "sudo -u "+self.linux_user
                    if config.has_option("workload", 'dbnames'):
                        dbnames_list = config.get("workload", 'dbnames') #mydb1;mydb2;mydb3
                        self.dbnames = dbnames_list.split(';')
                    if config.has_section("logbackup"):
                        self.logbackup = "enable"
                        self.logger.log("WorkloadPatch: Logbackup Enabled")
                else:
                    self.logger.log("WorkloadPatch: workload config section missing. File system consistent backup")
            else:
                self.logger.log("WorkloadPatch: workload config file missing. File system consistent backup")
        except Exception as e:
            self.logger.log("WorkloadPatch: exception in workload conf file parsing")
            if(self.name != None):
                self.error_details.append(ErrorDetail(CommonVariables.FailedWorkloadConfParsingError, "exception in workloadconfig parsing"))
    
    def populateErrors(self):
        if len(self.error_details) > 0:
            errdetail = self.error_details[0]
            return errdetail
        else:
            return None

    def waitForPreScriptCompletion(self):
        if self.ipc_folder != None:
            wait_counter = 5 
            while len(self.child) == 0 and wait_counter > 0:
                self.logger.log("WorkloadPatch: child not created yet", True)
                wait_counter -= 1
                sleep(2)
            if wait_counter > 0:
                self.logger.log("WorkloadPatch: sql subprocess Created "+str(self.child[0].pid))
            else:
                self.logger.log("WorkloadPatch: sql connection failed")
                self.error_details.append(ErrorDetail(CommonVariables.FailedWorkloadConnectionError, "sql connection failed"))
                return None
            wait_counter = 60
            while os.path.exists(self.outfile) == False and wait_counter > 0:
                self.logger.log("WorkloadPatch: Waiting for sql to complete")
                wait_counter -= 1
                sleep(2)
            if wait_counter > 0:
                self.logger.log("WorkloadPatch: pre at server level completed")
            else:
                self.logger.log("WorkloadPatch: pre failed to quiesce")
                self.error_details.append(ErrorDetail(CommonVariables.FailedWorkloadQuiescingError, "pre failed to quiesce"))
                return None
        
    def timeoutDaemon(self):
        if 'oracle' in self.name.lower():
            self.logger.log("WorkloadPatch: Inside oracle condition in timeout daemon")
            preDaemonOracle = self.command + "sqlplus" + " -s / as sysdba @" + os.path.join(os.getcwd(), "main/workloadPatch/scripts/preOracleDaemon.sql ") + self.timeout
<<<<<<< HEAD
            argsDaemon = ["su", "-", self.linux_user, "-c", preDaemonOracle]
=======
            argsDaemon = [self.sudo_user, preDaemonOracle]
>>>>>>> 5e7dcc0a
            preDaemonThread = threading.Thread(target=self.threadForTimeoutDaemon, args=[argsDaemon])
            preDaemonThread.start()
        self.logger.log("WorkloadPatch: timeoutDaemon started for: " + self.timeout + " seconds")

    def threadForTimeoutDaemon(self, args): 
            global daemonProcess
            daemonProcess = subprocess.Popen(args)
            self.logger.log("WorkloadPatch: daemonProcess started:"+str(args))
            sleep(1)
            wait_counter = 5
            while daemonProcess == None and wait_counter > 0:
                self.logger.log("WorkloadPatch: daemonProcess not created yet", True)
                wait_counter -= 1
                sleep(2)
            if wait_counter > 0:
                self.logger.log("WorkloadPatch: daemonProcess Created "+str(daemonProcess.pid))
            else:
                self.logger.log("WorkloadPatch: daemon process creation failed")
                self.error_details.append(ErrorDetail(CommonVariables.FailedWorkloadConnectionError, "sql connection failed"))
                return None

    def workloadStatus(self):
        if 'oracle' in self.name.lower():
<<<<<<< HEAD
            statusArgs =  "su - " + self.linux_user + " -c " +"'" + self.command + "sqlplus" +" -s / as sysdba<<-EOF\nSELECT STATUS FROM V\$INSTANCE;\nEOF'"
=======
            statusArgs =  self.sudo_user + " " +"'" + self.command + "sqlplus" +" -s / as sysdba<<-EOF\nSELECT STATUS FROM V\$INSTANCE;\nEOF'"
>>>>>>> 5e7dcc0a
            oracleStatus = subprocess.check_output(statusArgs, shell=True)
            self.logger.log("WorkloadPatch: workloadStatus- " + str(oracleStatus))
            return oracleStatus
        return "NOT APPLY"

    def thread_for_sql(self,args):
        self.logger.log("WorkloadPatch: command to execute: "+str(args))
        self.child.append(subprocess.Popen(args,stdout=subprocess.PIPE,stdin=subprocess.PIPE,shell=True,stderr=subprocess.PIPE))
        sleep(1)
    
    def getRole(self):
        return "master"
    
    def callLogBackup(self):
        if 'enable' in self.logbackup.lower():
            self.logger.log("WorkloadPatch: Initializing logbackup")
            logbackupObject = LogBackupPatch()
        else:
            return<|MERGE_RESOLUTION|>--- conflicted
+++ resolved
@@ -130,12 +130,9 @@
         elif 'oracle' in self.name.lower():
             self.logger.log("WorkloadPatch: Pre- Inside oracle pre")
             preOracle = self.command + "sqlplus" + " -s / as sysdba @" + os.path.join(os.getcwd(), "main/workloadPatch/scripts/preOracleMaster.sql ")
-<<<<<<< HEAD
             args = ["su", "-", self.linux_user, "-c", preOracle]
             self.logger.log("WorkloadPatch: argument passed for pre script:"+str(args))
-=======
-            args = [self.sudo_user, preOracle]
->>>>>>> 5e7dcc0a
+
             process = subprocess.Popen(args)
             wait_counter = 5
             while process.poll() == None and wait_counter>0:
@@ -192,12 +189,8 @@
         elif 'oracle' in self.name.lower():
             self.logger.log("WorkloadPatch: Post- Inside oracle post")
             postOracle = self.command + "sqlplus" + " -s / as sysdba @" + os.path.join(os.getcwd(), "main/workloadPatch/scripts/postOracleMaster.sql ")
-<<<<<<< HEAD
             args = ["su", "-", self.linux_user, "-c", postOracle]
             self.logger.log("WorkloadPatch: argument passed for post script:"+str(args))
-=======
-            args = [self.sudo_user, postOracle]
->>>>>>> 5e7dcc0a
             process = subprocess.Popen(args)
             wait_counter = 5
             while process.poll()==None and wait_counter>0:
@@ -243,11 +236,7 @@
         elif 'oracle' in self.name.lower():
             self.logger.log("WorkloadPatch: Pre- Inside oracle pre")
             preOracle = self.command + "sqlplus" + " -s / as sysdba @" + os.path.join(os.getcwd(), "main/workloadPatch/scripts/preOracleMaster.sql ")
-<<<<<<< HEAD
             args = ["su", "-", self.linux_user, "-c", preOracle]
-=======
-            args = [self.sudo_user, preOracle]
->>>>>>> 5e7dcc0a
             process = subprocess.Popen(args)
             wait_counter = 5
             while process.poll() == None and wait_counter>0:
@@ -303,20 +292,8 @@
             post_child = subprocess.Popen(args,stdout=subprocess.PIPE,stdin=subprocess.PIPE,shell=True,stderr=subprocess.PIPE)
         elif 'oracle' in self.name.lower():
             self.logger.log("WorkloadPatch: Post- Inside oracle post")
-<<<<<<< HEAD
             postOracle = self.command + "sqlplus" + " -s / as sysdba @" + os.path.join(os.getcwd(), "main/workloadPatch/scripts/postOracleMaster.sql ")
             args = ["su", "-", self.linux_user, "-c", postOracle]
-=======
-            if preDaemonThread.isAlive():
-                self.logger.log("WorkloadPatch: Post- Timeout daemon still in sleep")
-                self.logger.log("WorkloadPatch: Post- Initiating Post Script")
-                daemonProcess.terminate()
-            else:
-                self.logger.log("WorkloadPatch: Post error- Timeout daemon executed before post")
-                return
-            postOracle = self.command + "sqlplus" + " -s / as sysdba @" + os.path.join(os.getcwd(), "main/workloadPatch/scripts/postOracleMaster.sql ")
-            args = [self.sudo_user, postOracle]
->>>>>>> 5e7dcc0a
             process = subprocess.Popen(args)
             while process.poll()==None:
                 sleep(1)
@@ -428,11 +405,7 @@
         if 'oracle' in self.name.lower():
             self.logger.log("WorkloadPatch: Inside oracle condition in timeout daemon")
             preDaemonOracle = self.command + "sqlplus" + " -s / as sysdba @" + os.path.join(os.getcwd(), "main/workloadPatch/scripts/preOracleDaemon.sql ") + self.timeout
-<<<<<<< HEAD
             argsDaemon = ["su", "-", self.linux_user, "-c", preDaemonOracle]
-=======
-            argsDaemon = [self.sudo_user, preDaemonOracle]
->>>>>>> 5e7dcc0a
             preDaemonThread = threading.Thread(target=self.threadForTimeoutDaemon, args=[argsDaemon])
             preDaemonThread.start()
         self.logger.log("WorkloadPatch: timeoutDaemon started for: " + self.timeout + " seconds")
@@ -456,11 +429,7 @@
 
     def workloadStatus(self):
         if 'oracle' in self.name.lower():
-<<<<<<< HEAD
             statusArgs =  "su - " + self.linux_user + " -c " +"'" + self.command + "sqlplus" +" -s / as sysdba<<-EOF\nSELECT STATUS FROM V\$INSTANCE;\nEOF'"
-=======
-            statusArgs =  self.sudo_user + " " +"'" + self.command + "sqlplus" +" -s / as sysdba<<-EOF\nSELECT STATUS FROM V\$INSTANCE;\nEOF'"
->>>>>>> 5e7dcc0a
             oracleStatus = subprocess.check_output(statusArgs, shell=True)
             self.logger.log("WorkloadPatch: workloadStatus- " + str(oracleStatus))
             return oracleStatus
