<<<<<<< HEAD
#!/usr/bin/env python
=======
﻿#!/usr/bin/env python
>>>>>>> 8fb007b4
#
# VM Backup extension
#
# Copyright 2014 Microsoft Corporation
#
# Licensed under the Apache License, Version 2.0 (the "License");
# you may not use this file except in compliance with the License.
# You may obtain a copy of the License at
#
#     http://www.apache.org/licenses/LICENSE-2.0
#
# Unless required by applicable law or agreed to in writing, software
# distributed under the License is distributed on an "AS IS" BASIS,
# WITHOUT WARRANTIES OR CONDITIONS OF ANY KIND, either express or implied.
# See the License for the specific language governing permissions and
# limitations under the License.
#
# Requires Python 2.7+
#
class CommonVariables:
    azure_path = 'main/azure'
    utils_path_name = 'Utils'
    extension_name = 'VMBackupForLinuxExtension'
<<<<<<< HEAD
    extension_version = "0.1.0.6"
=======
    extension_version = "0.1.0.7"
>>>>>>> 8fb007b4
    extension_type = extension_name
    extension_media_link = 'https://andliu.blob.core.windows.net/extensions/' + extension_name + '-' + str(extension_version) + '.zip'
    extension_label = 'Windows Azure VMBackup Extension for Linux IaaS'
    extension_description = extension_label
    object_str = 'objectStr'
    logs_blob_uri = 'logsBlobUri'
    status_blob_uri = 'statusBlobUri'
    commandStartTimeUTCTicks = "commandStartTimeUTCTicks"
    task_id = 'taskId'
    command_to_execute = 'commandToExecute'
    iaas_vmbackup_command = 'snapshot'
    iaas_install_command = 'install'
    locale = 'locale'

    """
    error code definitions
    """
    success = 1
    error_parameter = 11
    error_12 = 12
    error_wrong_time = 13
    error_same_taskid = 14
    error_http_failure = 15
    error_upload_status_blob = 16
    error = 2

class DeviceItem(object):
    def __init__(self):
        #NAME,TYPE,FSTYPE,MOUNTPOINT,LABEL,UUID,MODEL
        self.name = None
        self.type = None
        self.file_system = None
        self.mount_point = None
        self.label = None
        self.uuid = None
        self.model = None
        self.size = None
    def __str__(self):
<<<<<<< HEAD
        return "name:" + str(self.name) + " type:" + str(self.type) + " fstype:" + str(self.file_system) + " mountpoint:" + str(self.mount_point) + " label:" + str(self.label) + " model:" + str(self.model)
=======
        return "name:" + str(self.name) + " type:" + str(self.type) + " fstype:" + str(self.file_system) + " mountpoint:" + str(self.mount_point) + " label:" + str(self.label) + " model:" + str(self.model)
>>>>>>> 8fb007b4
<|MERGE_RESOLUTION|>--- conflicted
+++ resolved
@@ -1,8 +1,4 @@
-<<<<<<< HEAD
 #!/usr/bin/env python
-=======
-﻿#!/usr/bin/env python
->>>>>>> 8fb007b4
 #
 # VM Backup extension
 #
@@ -26,11 +22,7 @@
     azure_path = 'main/azure'
     utils_path_name = 'Utils'
     extension_name = 'VMBackupForLinuxExtension'
-<<<<<<< HEAD
-    extension_version = "0.1.0.6"
-=======
     extension_version = "0.1.0.7"
->>>>>>> 8fb007b4
     extension_type = extension_name
     extension_media_link = 'https://andliu.blob.core.windows.net/extensions/' + extension_name + '-' + str(extension_version) + '.zip'
     extension_label = 'Windows Azure VMBackup Extension for Linux IaaS'
@@ -69,8 +61,4 @@
         self.model = None
         self.size = None
     def __str__(self):
-<<<<<<< HEAD
         return "name:" + str(self.name) + " type:" + str(self.type) + " fstype:" + str(self.file_system) + " mountpoint:" + str(self.mount_point) + " label:" + str(self.label) + " model:" + str(self.model)
-=======
-        return "name:" + str(self.name) + " type:" + str(self.type) + " fstype:" + str(self.file_system) + " mountpoint:" + str(self.mount_point) + " label:" + str(self.label) + " model:" + str(self.model)
->>>>>>> 8fb007b4
