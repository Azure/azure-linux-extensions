--- conflicted
+++ resolved
@@ -1,5 +1,4 @@
 import json
-from enum import Enum
 
 class TopLevelStatus:
     def __init__(self, version, timestampUTC, status):
@@ -79,11 +78,7 @@
         else:
             return obj.__dict__
 
-<<<<<<< HEAD
-class ExtVmHealthStateEnum(Enum):
-=======
 class ExtVmHealthStateEnum():
->>>>>>> 1b3f47fb
     green = 0
     yellow = 128
     red = 256