--- conflicted
+++ resolved
@@ -92,11 +92,7 @@
                     seek_len_abs = length
                 file.seek(0 - seek_len_abs, os.SEEK_END)
                 tail_wala_log = file.read()
-<<<<<<< HEAD
-                log_to_blob = self.log_message + self.msg + "Tail of previous logs:" + self.prev_log + "Tail of WALA Log:" + tail_wala_log
-=======
-                log_to_blob = self.prev_log + self.hutil.fetch_log_message() + "Tail of WALA Log:" + tail_wala_log
->>>>>>> 51eeeaf4
+                log_to_blob = self.hutil.fetch_log_message() + "Tail of previous logs:" + self.prev_log + "Tail of WALA Log:" + tail_wala_log
         except Exception as e:
             errMsg = 'Failed to get the waagent log with error: %s, stack trace: %s' % (str(e), traceback.format_exc())
             self.hutil.log(errMsg)
