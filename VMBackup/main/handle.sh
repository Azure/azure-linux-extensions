--- conflicted
+++ resolved
@@ -12,35 +12,12 @@
 
 rc=3
 arc=0
-skip=0
 
 if [ "$1" = "install" ]
 then
     if [ -f "/etc/azure/workload.conf" ]
     then
-<<<<<<< HEAD
-        cat "/etc/azure/workload.conf" | while read line
-        do 
-            if [ $skip < 2 ]
-            then
-                let "skip+=1"
-            elif [ $line == *"workload_name"* ]
-            then
-                if [ $line == *"mysql"* ] || [ $line == *"oracle"* ]
-                then
-                    echo "`date`- The command is $1, exiting without conf file copy" >> $logfile
-                    break
-                elif [ $line != *"mysql"* ] && [ $line != *"oracle"* ]
-                then
-                    cp main/workloadPatch/WorkloadUtils/workload.conf /etc/azure/workload.conf
-                    echo "`date`- The command is $1, exiting with conf file copy" >> $logfile
-                    break
-                fi
-            fi
-        done
-=======
         echo "`date`- The command is $1, exiting without conf file copy" >> $logfile
->>>>>>> 53e6bd52
         exit $arc
     else
         mkdir -p /etc/azure
@@ -48,7 +25,7 @@
         echo "`date`- The command is $1, exiting with conf file copy" >> $logfile
         exit $arc
     fi
-elif [ "$1" != "enable"  ] && [ "$1"s != "daemon" ]
+elif [ $1 != "enable"  ] && [ $1 != "daemon" ]
 then
     echo "`date`- The command is $1, exiting" >> $logfile
     exit $arc
