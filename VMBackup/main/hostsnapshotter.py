--- conflicted
+++ resolved
@@ -81,13 +81,8 @@
                 if(paras.isVMADEEnabled == True and paras.diskEncryptionSettings):
                     settings.append({CommonVariables.key:CommonVariables.isOsDiskADEEncrypted, CommonVariables.value:paras.isOsDiskADEEncrypted})
                     settings.append({CommonVariables.key:CommonVariables.areDataDisksADEEncrypted, CommonVariables.value:paras.areDataDisksADEEncrypted})
-<<<<<<< HEAD
-                    meta_data.append({CommonVariables.key:CommonVariables.encryptionDetails, CommonVariables.value:paras.encryptionDetails})
+                    meta_data.append({CommonVariables.key:CommonVariables.diskEncryptionSettings, CommonVariables.value:paras.diskEncryptionSettings})
                 hostDoSnapshotRequestBodyObj = HostSnapshotObjects.HostDoSnapshotRequestBody(taskId, diskIds, settings, paras.snapshotTaskToken, meta_data, paras.instantAccessDurationMinutes)
-=======
-                    meta_data.append({CommonVariables.key:CommonVariables.diskEncryptionSettings, CommonVariables.value:paras.diskEncryptionSettings})
-                hostDoSnapshotRequestBodyObj = HostSnapshotObjects.HostDoSnapshotRequestBody(taskId, diskIds, settings, paras.snapshotTaskToken, meta_data)
->>>>>>> ba21df94
                 body_content = json.dumps(hostDoSnapshotRequestBodyObj, cls = HandlerUtil.ComplexEncoder)
                 redactedRequestBodyObj = self.hutil.redact_sensitive_encryption_details(hostDoSnapshotRequestBodyObj)
                 redacted_body_content = json.dumps(redactedRequestBodyObj, cls = HandlerUtil.ComplexEncoder)
