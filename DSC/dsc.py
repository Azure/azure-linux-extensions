#!/usr/bin/env python
#
# DSC extension
#
# Copyright 2015 Microsoft Corporation
#
# Licensed under the Apache License, Version 2.0 (the "License");
# you may not use this file except in compliance with the License.
# You may obtain a copy of the License at
#
#     http://www.apache.org/licenses/LICENSE-2.0
#
# Unless required by applicable law or agreed to in writing, software
# distributed under the License is distributed on an "AS IS" BASIS,
# WITHOUT WARRANTIES OR CONDITIONS OF ANY KIND, either express or implied.
# See the License for the specific language governing permissions and
# limitations under the License.

import os
import os.path
import re
import subprocess
import sys
import traceback
import urllib.request
import urllib.error
import urllib.parse
import time
import platform
import json
import datetime
import serializerfactory
import httpclient
import urllib2httpclient
import httpclientfactory

from azure.storage import BlobService
from Utils.WAAgentUtil import waagent
import Utils.HandlerUtil as Util

# Define global variables

ExtensionName = 'Microsoft.OSTCExtensions.DSCForLinux'
ExtensionShortName = 'DSCForLinux'
DownloadDirectory = 'download'

omi_package_prefix = 'packages/omi-1.4.2-5.ssl_'
dsc_package_prefix = 'packages/dsc-1.1.1-926.ssl_'
omi_major_version = 1
omi_minor_version = 4
omi_build = 2
omi_release = 5
dsc_major_version = 1
dsc_minor_version = 1
dsc_build = 1
dsc_release = 926
package_pattern = '(\d+).(\d+).(\d+).(\d+)'
nodeid_path = '/etc/opt/omi/conf/dsc/agentid'
date_time_format = "%Y-%m-%dT%H:%M:%SZ"
<<<<<<< HEAD
extension_handler_version = "2.71.0.0"

# Error codes
UnsupportedDistro = 51 #excludes from SLA
DPKGLockedErrorCode = 51 #excludes from SLA
=======
extension_handler_version = "2.70.0.11"

>>>>>>> 6c249fb4

# DSC-specific Operation
class Operation:
    Download = "Download"
    ApplyMof = "ApplyMof"
    ApplyMetaMof = "ApplyMetaMof"
    InstallModule = "InstallModule"
    RemoveModule = "RemoveModule"
    Register = "Register"
    Enable = "Enable"


class DistroCategory:
    debian = 1
    redhat = 2
    suse = 3


class Mode:
    push = "push"
    pull = "pull"
    install = "install"
    remove = "remove"
    register = "register"


def main():
    waagent.LoggerInit('/var/log/waagent.log', '/dev/stdout')
    waagent.Log("%s started to handle." % (ExtensionShortName))

    global hutil
    hutil = Util.HandlerUtility(waagent.Log, waagent.Error)
    hutil.try_parse_context()

    global public_settings
    public_settings = hutil.get_public_settings()
    if not public_settings:
        waagent.AddExtensionEvent(name=ExtensionShortName, op='MainInProgress', isSuccess=True,
                                  message="Public settings are NOT provided.")
        public_settings = {}

    global protected_settings
    protected_settings = hutil.get_protected_settings()
    if not protected_settings:
        waagent.AddExtensionEvent(name=ExtensionShortName, op='MainInProgress', isSuccess=True,
                                  message="protected settings are NOT provided.")
        protected_settings = {}

    global distro_category
    distro_category = get_distro_category()
    check_supported_OS()

    for a in sys.argv[1:]:
        if re.match("^([-/]*)(disable)", a):
            disable()
        elif re.match("^([-/]*)(uninstall)", a):
            uninstall()
        elif re.match("^([-/]*)(install)", a):
            install()
        elif re.match("^([-/]*)(enable)", a):
            enable()
        elif re.match("^([-/]*)(update)", a):
            update()


def get_distro_category():
    distro_info = platform.dist()
    distro_name = distro_info[0].lower()
    distro_version = distro_info[1]
    if distro_name == 'ubuntu' or (distro_name == 'debian'):
        return DistroCategory.debian
    elif distro_name == 'centos' or distro_name == 'redhat' or distro_name == 'oracle':
        return DistroCategory.redhat
    elif distro_name == 'suse':
<<<<<<< HEAD
        return DistroCategory.suse 
    waagent.AddExtensionEvent(name=ExtensionShortName, op='InstallInProgress', isSuccess=True, message="Unsupported distro :" + distro_name + "; distro_version: " + distro_version)
    hutil.do_exit(UnsupportedDistro, 'Install', 'error', str(UnsupportedDistro), distro_name + 'is not supported.')
    
def check_supported_OS():
    """
    Checks if the VM this extension is running on is supported by DSC
    Returns for platform.linux_distribution() vary widely in format, such as
    '7.3.1611' returned for a VM with CentOS 7, so the first provided
    digits must match.
    All other distros not supported will get error code 51
    """
    supported_dists = {'redhat' : ['6', '7'], # CentOS
                       'centos' : ['6', '7'], # CentOS
                       'red hat' : ['6', '7'], # Redhat
                       'debian' : ['8'], # Debian
                       'ubuntu' : ['14.04', '16.04', '18.04'], # Ubuntu
                       'suse' : ['11', '12'], #SLES
                       'opensuse' : ['13', '42.3'] #OpenSuse
    }
    vm_supported = False

    try:
        vm_dist, vm_ver, vm_id = platform.linux_distribution()
    except AttributeError:
        vm_dist, vm_ver, vm_id = platform.dist()

    # Find this VM distribution in the supported list
    for supported_dist in supported_dists.keys():
        if vm_dist.lower().startswith(supported_dist):
            # Check if this VM distribution version is supported
            vm_ver_split = vm_ver.split('.')
            for supported_ver in supported_dists[supported_dist]:
                supported_ver_split = supported_ver.split('.')

                # If vm_ver is at least as precise (at least as many digits) as
                # supported_ver and matches all the supported_ver digits, then
                # this VM is supported
                vm_ver_match = True
                for idx, supported_ver_num in enumerate(supported_ver_split):
                    try:
                        supported_ver_num = int(supported_ver_num)
                        vm_ver_num = int(vm_ver_split[idx])
                    except IndexError:
                        vm_ver_match = False
                        break
                    if vm_ver_num is not supported_ver_num:
                        vm_ver_match = False
                        break
                if vm_ver_match:
                    vm_supported = True
                    break

    if not vm_supported:
        waagent.AddExtensionEvent(name=ExtensionShortName, op='InstallInProgress', isSuccess=True, message="Unsupported OS :" + vm_dist + "; distro_version: " + vm_ver)
        hutil.do_exit(UnsupportedDistro, 'Install', 'error', str(UnsupportedDistro), vm_dist + "; distro_version: " + vm_ver + ' is not supported.')
=======
        return DistroCategory.suse
    waagent.AddExtensionEvent(name=ExtensionShortName, op='InstallInProgress', isSuccess=True,
                              message="Unsupported distro :" + distro_name + "; distro_version: " + distro_version)
    hutil.do_exit(51, 'Install', 'error', '51', distro_name + 'is not supported.')
>>>>>>> 6c249fb4


def install():
    hutil.do_parse_context('Install')
    try:
        waagent.AddExtensionEvent(name=ExtensionShortName, op='InstallInProgress', isSuccess=True,
                                  message="Installing DSCForLinux extension")
        remove_old_dsc_packages()
        install_dsc_packages()
        waagent.AddExtensionEvent(name=ExtensionShortName, op='InstallInProgress', isSuccess=True,
                                  message="successfully installed DSCForLinux extension")
        hutil.do_exit(0, 'Install', 'success', '0', 'Install Succeeded.')
    except Exception as e:
<<<<<<< HEAD
        waagent.AddExtensionEvent(name=ExtensionShortName, op='InstallInProgress', isSuccess=True, message="failed to install DSC extension with error: {0} and stacktrace: {1}".format(str(e), traceback.format_exc()))
        hutil.error("Failed to install DSC extension with error: %s, stack trace: %s" %(str(e), traceback.format_exc()))
=======
        waagent.AddExtensionEvent(name=ExtensionShortName, op='InstallInProgress', isSuccess=True,
                                  message="failed to install an extension with error: {0} and stacktrace: {1}".format(
                                      str(e), traceback.format_exc()))
        hutil.error(
            "Failed to install the extension with error: %s, stack trace: %s" % (str(e), traceback.format_exc()))
>>>>>>> 6c249fb4
        hutil.do_exit(1, 'Install', 'error', '1', 'Install Failed.')


def enable():
    hutil.do_parse_context('Enable')
    hutil.exit_if_enabled()
    try:
        start_omiservice()
        mode = get_config('Mode')
        if mode == '':
            mode = get_config('ExtensionAction')
        waagent.AddExtensionEvent(name=ExtensionShortName, op='EnableInProgress', isSuccess=True,
                                  message="Enabling the DSC extension - mode/ExtensionAction: " + mode)
        if mode == '':
            mode = Mode.push
        else:
            mode = mode.lower()
            if not hasattr(Mode, mode):
                waagent.AddExtensionEvent(name=ExtensionShortName,
                                          op=Operation.Enable,
                                          isSuccess=True,
                                          message="(03001)Argument error, invalid ExtensionAction/mode.")
                hutil.do_exit(51, 'Enable', 'error', '51', 'Enable failed, unknown ExtensionAction/mode: ' + mode)
        if mode == Mode.remove:
            remove_module()
        elif mode == Mode.register:
            registration_key = get_config('RegistrationKey')
            registation_url = get_config('RegistrationUrl')
            # Optional
            node_configuration_name = get_config('NodeConfigurationName')
            refresh_freq = get_config('RefreshFrequencyMins')
            configuration_mode_freq = get_config('ConfigurationModeFrequencyMins')
            configuration_mode = get_config('ConfigurationMode')
            exit_code, err_msg = register_automation(registration_key, registation_url, node_configuration_name,
                                                     refresh_freq, configuration_mode_freq, configuration_mode.lower())
            if exit_code != 0:
                hutil.do_exit(exit_code, 'Enable', 'error', str(exit_code), err_msg)

            extension_status_event = "ExtensionRegistration"
            response = send_heart_beat_msg_to_agent_service(extension_status_event)
            status_file_path, agent_id, vm_uuid = get_status_message_details()
            update_statusfile(status_file_path, agent_id, vm_uuid, response)
            sys.exit(0)
        else:
            file_path = download_file()
            if mode == Mode.pull:
                current_config = apply_dsc_meta_configuration(file_path)
            elif mode == Mode.push:
                current_config = apply_dsc_configuration(file_path)
            else:
                install_module(file_path)
        if mode == Mode.push or mode == Mode.pull:
            if check_dsc_configuration(current_config):
                if mode == Mode.push:
                    waagent.AddExtensionEvent(name=ExtensionShortName,
                                              op=Operation.ApplyMof,
                                              isSuccess=True,
                                              message="(03104)Succeeded to apply MOF configuration through Push Mode")
                else:
                    waagent.AddExtensionEvent(name=ExtensionShortName,
                                              op=Operation.ApplyMetaMof,
                                              isSuccess=True,
                                              message="(03106)Succeeded to apply meta MOF configuration through Pull Mode")
                    extension_status_event = "ExtensionRegistration"
                    response = send_heart_beat_msg_to_agent_service(extension_status_event)
                    status_file_path, agent_id, vm_uuid = get_status_message_details()
                    update_statusfile(status_file_path, agent_id, vm_uuid, response)
                    sys.exit(0)
            else:
                if mode == Mode.push:
                    waagent.AddExtensionEvent(name=ExtensionShortName,
                                              op=Operation.ApplyMof,
                                              isSuccess=False,
                                              message="(03105)Failed to apply MOF configuration through Push Mode")
                else:
                    waagent.AddExtensionEvent(name=ExtensionShortName,
                                              op=Operation.ApplyMetaMof,
                                              isSuccess=False,
                                              message="(03107)Failed to apply meta MOF configuration through Pull Mode")
                hutil.do_exit(1, 'Enable', 'error', '1', 'Enable failed. ' + current_config)

        hutil.do_exit(0, 'Enable', 'success', '0', 'Enable Succeeded')
    except Exception as e:
        waagent.AddExtensionEvent(name=ExtensionShortName, op='EnableInProgress', isSuccess=True,
                                  message="Enable failed with the error: {0}, stacktrace: {1} ".format(str(e),
                                                                                                       traceback.format_exc()))
        hutil.error('Failed to enable the extension with error: %s, stack trace: %s' % (str(e), traceback.format_exc()))
        hutil.do_exit(1, 'Enable', 'error', '1', 'Enable failed: {0}'.format(e))


def send_heart_beat_msg_to_agent_service(status_event_type):
    response = None
    try:
        retry_count = 0
        canRetry = True
        while retry_count <= 5 and canRetry:
<<<<<<< HEAD
            waagent.AddExtensionEvent(name=ExtensionShortName, op='HeartBeatInProgress', isSuccess=True, message="In send_heart_beat_msg_to_agent_service method")
            code, output, stderr = run_cmd("python /opt/microsoft/dsc/Scripts/GetDscLocalConfigurationManager.py")
=======
            waagent.AddExtensionEvent(name=ExtensionShortName, op='HeartBeatInProgress', isSuccess=True,
                                      message="In send_heart_beat_msg_to_agent_service method")
            code, output = run_cmd("python /opt/microsoft/dsc/Scripts/GetDscLocalConfigurationManager.py")
>>>>>>> 6c249fb4
            if code == 0 and "RefreshMode=Pull" in output:
                waagent.AddExtensionEvent(name=ExtensionShortName, op='HeartBeatInProgress', isSuccess=True,
                                          message="sends heartbeat message in pullmode")
                m = re.search("ServerURL=([^\n]+)", output)
                if not m:
                    return
                registration_url = m.group(1)
                agent_id = get_nodeid(nodeid_path)
                node_extended_properties_url = registration_url + "/Nodes(AgentId='" + agent_id + "')/ExtendedProperties"
                waagent.AddExtensionEvent(name=ExtensionShortName, op='HeartBeatInProgress', isSuccess=True,
                                          message="Url is " + node_extended_properties_url)
                headers = {'Content-Type': "application/json; charset=utf-8", 'Accept': "application/json",
                           "ProtocolVersion": "2.0"}
                data = construct_node_extension_properties(output, status_event_type)

                http_client_factory = httpclientfactory.HttpClientFactory("/etc/opt/omi/ssl/oaas.crt",
                                                                          "/etc/opt/omi/ssl/oaas.key")
                http_client = http_client_factory.create_http_client(sys.version_info)

                response = http_client.post(node_extended_properties_url, headers=headers, data=data)
                waagent.AddExtensionEvent(name=ExtensionShortName, op='HeartBeatInProgress', isSuccess=True,
                                          message="response code is " + str(response.status_code))
                if response.status_code >= 500 and response.status_code < 600:
                    canRetry = True
                    time.sleep(10)
                else:
                    canRetry = False
            retry_count += 1
    except Exception as e:
        waagent.AddExtensionEvent(name=ExtensionShortName, op='HeartBeatInProgress', isSuccess=True,
                                  message="Failed to send heartbeat message to DSC agent service: {0}, stacktrace: {1} ".format(
                                      str(e), traceback.format_exc()))
        hutil.error('Failed to send heartbeat message to DSC agent service: %s, stack trace: %s' % (
            str(e), traceback.format_exc()))
    return response


def get_lcm_config_setting(setting_name, lcmconfig):
    valuegroup = re.search(setting_name + "=([^\n]+)", lcmconfig)
    if not valuegroup:
        return ""
    value = valuegroup.group(1)

    return value


def construct_node_extension_properties(lcmconfig, status_event_type):
    waagent.AddExtensionEvent(name=ExtensionShortName, op='HeartBeatInProgress', isSuccess=True,
                              message="Getting properties")
    OMSCLOUD_ID = get_omscloudid()
    distro_info = platform.dist()
    if len(distro_info[1].split('.')) == 1:
        major_version = distro_info[1].split('.')[0]
        minor_version = 0
    if len(distro_info[1].split('.')) >= 2:
        major_version = distro_info[1].split('.')[0]
        minor_version = distro_info[1].split('.')[1]

    VMUUID = get_vmuuid()
    node_config_names = get_lcm_config_setting('ConfigurationNames', lcmconfig)
    configuration_mode = get_lcm_config_setting("ConfigurationMode", lcmconfig)
    configuration_mode_frequency = get_lcm_config_setting("ConfigurationModeFrequencyMins", lcmconfig)
    refresh_frequency_mins = get_lcm_config_setting("RefreshFrequencyMins", lcmconfig)
    reboot_node = get_lcm_config_setting("RebootNodeIfNeeded", lcmconfig)
    action_after_reboot = get_lcm_config_setting("ActionAfterReboot", lcmconfig)
    allow_module_overwrite = get_lcm_config_setting("AllowModuleOverwrite", lcmconfig)

    waagent.AddExtensionEvent(name=ExtensionShortName, op='HeartBeatInProgress', isSuccess=True,
                              message="Constructing properties data")

    properties_data = {
        "OMSCloudId": OMSCLOUD_ID,
        "TimeStamp": time.strftime(date_time_format, time.gmtime()),
        "VMResourceId": "",
        "ExtensionStatusEvent": status_event_type,
        "ExtensionInformation": {
            "Name": "Microsoft.OSTCExtensions.DSCForLinux",
            "Version": extension_handler_version
        },
        "OSProfile": {
            "Name": distro_info[0],
            "Type": "Linux",
            "MinorVersion": minor_version,
            "MajorVersion": major_version,
            "VMUUID": VMUUID
        },
        "RegistrationMetaData": {
            "NodeConfigurationName": node_config_names,
            "ConfigurationMode": configuration_mode,
            "ConfigurationModeFrequencyMins": configuration_mode_frequency,
            "RefreshFrequencyMins": refresh_frequency_mins,
            "RebootNodeIfNeeded": reboot_node,
            "ActionAfterReboot": action_after_reboot,
            "AllowModuleOverwrite": allow_module_overwrite
        }
    }
    return properties_data


def uninstall():
    hutil.do_parse_context('Uninstall')
    try:
        extension_status_event = "ExtensionUninstall"
        send_heart_beat_msg_to_agent_service(extension_status_event)
        hutil.do_exit(0, 'Uninstall', 'success', '0', 'Uninstall Succeeded')
    except Exception as e:
        waagent.AddExtensionEvent(name=ExtensionShortName, op='UninstallInProgress', isSuccess=False,
                                  message='Failed to uninstall the extension with error: %s, stack trace: %s' % (
                                      str(e), traceback.format_exc()))
        hutil.error(
            'Failed to uninstall the extension with error: %s, stack trace: %s' % (str(e), traceback.format_exc()))
        hutil.do_exit(1, 'Uninstall', 'error', '1', 'Uninstall failed: {0}'.format(e))


def disable():
    hutil.do_parse_context('Disable')
    hutil.do_exit(0, 'Disable', 'success', '0', 'Disable Succeeded')


def update():
    hutil.do_parse_context('Update')
    try:
        extension_status_event = "ExtensionUpgrade"
        send_heart_beat_msg_to_agent_service(extension_status_event)
        hutil.do_exit(0, 'Update', 'success', '0', 'Update Succeeded')
    except Exception as e:
        waagent.AddExtensionEvent(name=ExtensionShortName, op='UpdateInProgress', isSuccess=False,
                                  message='Failed to update the extension with error: %s, stack trace: %s' % (
                                      str(e), traceback.format_exc()))
        hutil.error('Failed to update the extension with error: %s, stack trace: %s' % (str(e), traceback.format_exc()))
        hutil.do_exit(1, 'Update', 'error', '1', 'Update failed: {0}'.format(e))


def run_cmd(cmd):
<<<<<<< HEAD
    proc = subprocess.Popen(cmd, stdout=subprocess.PIPE, stderr=subprocess.PIPE, shell=True, close_fds=True)
    exit_code = proc.wait()
    stdout, stderr = proc.communicate()
    return exit_code, stdout, stderr
 
def run_dpkg_cmd_with_retry(cmd):
    """
    Attempts to run the cmd - if it fails, checks to see if dpkg is locked by another
    process, if so, it will sleep for 5 seconds and then try running the command again.
    If dpkg is still locked, then it will return the DPKGLockedErrorCode which won't
    count against our SLA numbers.
    """
    exit_code, output, stderr = run_cmd(cmd)
    if not exit_code == 0:
        dpkg_locked = is_dpkg_locked(exit_code, stderr)
        if dpkg_locked:
            # Try one more time:
            time.sleep(5)
            exit_code, output, stderr = run_cmd(cmd)
            dpkg_locked = is_dpkg_locked(exit_code, stderr)
            if dpkg_locked:
                exit_code = DPKGLockedErrorCode

    return exit_code, output, stderr
=======
    proc = subprocess.Popen(cmd, shell=True, stdout=subprocess.PIPE)
    proc.wait()
    output = proc.stdout.read()
    code = proc.returncode
    return code, output

>>>>>>> 6c249fb4

def get_config(key):
    if key in public_settings:
        value = public_settings.get(key)
        if value:
            return str(value).strip()
    if key in protected_settings:
        value = protected_settings.get(key)
        if value:
            return str(value).strip()
    return ''


def remove_old_dsc_packages():
    waagent.AddExtensionEvent(name=ExtensionShortName, op='InstallInProgress', isSuccess=True,
                              message="Deleting DSC and omi packages")
    if distro_category == DistroCategory.debian:
        deb_remove_incomptible_dsc_package()
        # remove the package installed by Linux DSC 1.0, in later versions the package name is changed to 'omi'
        deb_remove_old_oms_package('omiserver', '1.0.8.2')
    elif distro_category == DistroCategory.redhat or distro_category == DistroCategory.suse:
        rpm_remove_incomptible_dsc_package()
        # remove the package installed by Linux DSC 1.0, in later versions the package name is changed to 'omi'
        rpm_remove_old_oms_package('omiserver', '1.0.8-2')


def deb_remove_incomptible_dsc_package():
    version = deb_get_pkg_version('dsc')
    if version is not None and is_incomptible_dsc_package(version):
        deb_uninstall_package('dsc')


def is_incomptible_dsc_package(package_version):
    version = re.match(package_pattern, package_version)
    # uninstall DSC package if the version is 1.0.x because upgrading from 1.0 to 1.1 is broken
    if version is not None and (int(version.group(1)) == 1 and int(version.group(2)) == 0):
        return True
    return False


def is_old_oms_server(package_name):
    if package_name == 'omiserver':
        return True
    return False


def deb_remove_old_oms_package(package_name, version):
    system_pkg_version = deb_get_pkg_version(package_name)
    if system_pkg_version is not None and is_old_oms_server(package_name):
        deb_uninstall_package(package_name)


def deb_get_pkg_version(package_name):
<<<<<<< HEAD
    code, output, stderr = run_dpkg_cmd_with_retry('dpkg -s ' + package_name + ' | grep Version:')
    if code == 0:
        code, output, stderr = run_dpkg_cmd_with_retry("dpkg -s " + package_name + " | grep Version: | awk '{print $2}'")
=======
    code, output = run_cmd('dpkg -s ' + package_name + ' | grep Version:')
    if code == 0:
        code, output = run_cmd("dpkg -s " + package_name + " | grep Version: | awk '{print $2}'")
>>>>>>> 6c249fb4
        if code == 0:
            return output


def rpm_remove_incomptible_dsc_package():
<<<<<<< HEAD
    code, version, stderr = run_cmd('rpm -q --queryformat "%{VERSION}.%{RELEASE}" dsc')
=======
    code, version = run_cmd('rpm -q --queryformat "%{VERSION}.%{RELEASE}" dsc')
>>>>>>> 6c249fb4
    if code == 0 and is_incomptible_dsc_package(version):
        rpm_uninstall_package('dsc')


def rpm_remove_old_oms_package(package_name, version):
    if rpm_check_old_oms_package(package_name, version):
        rpm_uninstall_package(package_name)


def rpm_check_old_oms_package(package_name, version):
<<<<<<< HEAD
    code, output, stderr = run_cmd('rpm -q ' + package_name)
=======
    code, output = run_cmd('rpm -q ' + package_name)
>>>>>>> 6c249fb4
    if code == 0 and is_old_oms_server(package_name):
        return True
    return False


def install_dsc_packages():
    openssl_version = get_openssl_version()
    omi_package_path = omi_package_prefix + openssl_version
    dsc_package_path = dsc_package_prefix + openssl_version
    waagent.AddExtensionEvent(name=ExtensionShortName, op='InstallInProgress', isSuccess=True,
                              message="Installing omipackage version: " + omi_package_path + "; dsc package version: " + dsc_package_path)
    if distro_category == DistroCategory.debian:
        deb_install_pkg(omi_package_path + '.x64.deb', 'omi', omi_major_version, omi_minor_version, omi_build,
                        omi_release, ' --force-confold --force-confdef --refuse-downgrade ')
        deb_install_pkg(dsc_package_path + '.x64.deb', 'dsc', dsc_major_version, dsc_minor_version, dsc_build,
                        dsc_release, '')
    elif distro_category == DistroCategory.redhat or distro_category == DistroCategory.suse:
        rpm_install_pkg(omi_package_path + '.x64.rpm', 'omi', omi_major_version, omi_minor_version, omi_build,
                        omi_release)
        rpm_install_pkg(dsc_package_path + '.x64.rpm', 'dsc', dsc_major_version, dsc_minor_version, dsc_build,
                        dsc_release)


def compare_pkg_version(system_package_version, major_version, minor_version, build, release):
    version = re.match(package_pattern, system_package_version)
    if version is not None and ((int(version.group(1)) > major_version) or (
            int(version.group(1)) == major_version and int(version.group(2)) > minor_version) or (
                                        int(version.group(1)) == major_version and int(
                                    version.group(2)) == minor_version and int(version.group(3)) > build) or (
                                        int(version.group(1)) == major_version and int(
                                    version.group(2)) == minor_version and int(version.group(3)) == build and int(
                                    version.group(4)) >= release)):
        return 1
    return 0


def rpm_check_pkg_exists(package_name, major_version, minor_version, build, release):
<<<<<<< HEAD
    code, output, stderr = run_cmd('rpm -q --queryformat "%{VERSION}.%{RELEASE}" ' + package_name)
    waagent.AddExtensionEvent(name=ExtensionShortName, op='InstallInProgress', isSuccess=True, message="package name: " + package_name + ";  existing package version:" + output)
=======
    code, output = run_cmd('rpm -q --queryformat "%{VERSION}.%{RELEASE}" ' + package_name)
    waagent.AddExtensionEvent(name=ExtensionShortName, op='InstallInProgress', isSuccess=True,
                              message="package name: " + package_name + ";  existing package version:" + output)
>>>>>>> 6c249fb4
    hutil.log("package name: " + package_name + ";  existing package version:" + output)
    if code == 0:
        return compare_pkg_version(output, major_version, minor_version, build, release)


def rpm_install_pkg(package_path, package_name, major_version, minor_version, build, release):
    if rpm_check_pkg_exists(package_name, major_version, minor_version, build, release) == 1:
        # package is already installed
        return
    else:
<<<<<<< HEAD
        code, output, stderr = run_cmd('rpm -Uvh ' + package_path)
        if code == 0:
            hutil.log(package_name + ' is installed successfully')
        else:
            waagent.AddExtensionEvent(name=ExtensionShortName, op='InstallInProgress', isSuccess=False, message="Failed to install RPM package :" + package_path)
            raise Exception('Failed to install package {0}: stdout: {1}, stderr: {2}'.format(package_name, output, stderr))
=======
        code, output = run_cmd('rpm -Uvh ' + package_path)
        if code == 0:
            hutil.log(package_name + ' is installed successfully')
        else:
            waagent.AddExtensionEvent(name=ExtensionShortName, op='InstallInProgress', isSuccess=True,
                                      message="Failed to install RPM package :" + package_path)
            raise Exception('Failed to install package {0}: {1}'.format(package_name, output))
>>>>>>> 6c249fb4


def deb_install_pkg(package_path, package_name, major_version, minor_version, build, release, install_options):
    version = deb_get_pkg_version(package_name)
    if version is not None and compare_pkg_version(version, major_version, minor_version, build, release) == 1:
        # package is already installed
        hutil.log(package_name + ' version ' + version + ' is already installed')
<<<<<<< HEAD
        waagent.AddExtensionEvent(name=ExtensionShortName, op='InstallInProgress', isSuccess=True, message="dsc package with version: " + version + "is already installed.")
    else:
        cmd = 'dpkg -i ' + install_options + ' ' + package_path    
        code, output, stderr = run_dpkg_cmd_with_retry(cmd)
        if code == 0:
            hutil.log(package_name + ' version ' + str(major_version) + '.' + str(minor_version) + '.' + str(build) + '.' + str(release) + ' is installed successfully')
        elif code == DPKGLockedErrorCode:
            hutil.do_exit(DPKGLockedErrorCode, 'Install', 'error', str(DPKGLockedErrorCode), 'Install failed because the package manager on the VM is currently locked. Please try installing again.')
        else:
            waagent.AddExtensionEvent(name=ExtensionShortName, op='InstallInProgress', isSuccess=False, message="Failed to install debian package :" + package_path)
            raise Exception('Failed to install package {0}: stdout: {1}, stderr: {2}'.format(package_name, output, stderr))
=======
        waagent.AddExtensionEvent(name=ExtensionShortName, op='InstallInProgress', isSuccess=True,
                                  message="dsc package with version: " + version + "is already installed.")
        return
    else:
        cmd = 'dpkg -i ' + install_options + ' ' + package_path
        code, output = run_cmd(cmd)
        if code == 0:
            hutil.log(package_name + ' version ' + str(major_version) + '.' + str(minor_version) + '.' + str(
                build) + '.' + str(release) + ' is installed successfully')
        else:
            waagent.AddExtensionEvent(name=ExtensionShortName, op='InstallInProgress', isSuccess=False,
                                      message="Failed to install debian package :" + package_path)
            raise Exception('Failed to install package {0}: {1}'.format(package_name, output))
>>>>>>> 6c249fb4


def install_package(package):
    if distro_category == DistroCategory.debian:
        apt_package_install(package)
    elif distro_category == DistroCategory.redhat:
        yum_package_install(package)
    elif distro_category == DistroCategory.suse:
        zypper_package_install(package)


def zypper_package_install(package):
    hutil.log('zypper --non-interactive in ' + package)
<<<<<<< HEAD
    code, output, stderr = run_cmd('zypper --non-interactive in ' + package)
    if code == 0:
        hutil.log('Package ' + package + ' is installed successfully')
    else:
        waagent.AddExtensionEvent(name=ExtensionShortName, op='InstallInProgress', isSuccess=True, message="Failed to install zypper package :" + package)
        raise Exception('Failed to install package {0}: stdout: {1}, stderr: {2}'.format(package, output, stderr))
=======
    code, output = run_cmd('zypper --non-interactive in ' + package)
    if code == 0:
        hutil.log('Package ' + package + ' is installed successfully')
    else:
        waagent.AddExtensionEvent(name=ExtensionShortName, op='InstallInProgress', isSuccess=True,
                                  message="Failed to install zypper package :" + package)
        raise Exception('Failed to install package {0}: {1}'.format(package, output))
>>>>>>> 6c249fb4


def yum_package_install(package):
    hutil.log('yum install -y ' + package)
<<<<<<< HEAD
    code, output, stderr = run_cmd('yum install -y ' + package)
    if code == 0:
        hutil.log('Package ' + package + ' is installed successfully')
    else:
        waagent.AddExtensionEvent(name=ExtensionShortName, op='InstallInProgress', isSuccess=True, message="Failed to install yum package :" + package)
        raise Exception('Failed to install package {0}: stdout: {1}, stderr: {2}'.format(package, output, stderr))
=======
    code, output = run_cmd('yum install -y ' + package)
    if code == 0:
        hutil.log('Package ' + package + ' is installed successfully')
    else:
        waagent.AddExtensionEvent(name=ExtensionShortName, op='InstallInProgress', isSuccess=True,
                                  message="Failed to install yum package :" + package)
        raise Exception('Failed to install package {0}: {1}'.format(package, output))
>>>>>>> 6c249fb4


def apt_package_install(package):
    hutil.log('apt-get install -y --force-yes ' + package)
<<<<<<< HEAD
    code, output, stderr = run_cmd('apt-get install -y --force-yes ' + package)
    if code == 0:
        hutil.log('Package ' + package + ' is installed successfully')
    else:
        waagent.AddExtensionEvent(name=ExtensionShortName, op='InstallInProgress', isSuccess=True, message="Failed to install apt package :" + package)
        raise Exception('Failed to install package {0}: stdout: {1}, stderr: {2}'.format(package, output, stderr))
=======
    code, output = run_cmd('apt-get install -y --force-yes ' + package)
    if code == 0:
        hutil.log('Package ' + package + ' is installed successfully')
    else:
        waagent.AddExtensionEvent(name=ExtensionShortName, op='InstallInProgress', isSuccess=True,
                                  message="Failed to install apt package :" + package)
        raise Exception('Failed to install package {0}: {1}'.format(package, output))

>>>>>>> 6c249fb4

def get_openssl_version():
    cmd_result = waagent.RunGetOutput("openssl version")
    openssl_version = cmd_result[1].split()[1]
    if re.match('^1.0.*', openssl_version):
        return '100'
    elif re.match('^0.9.8*', openssl_version):
        return '098'
    elif re.match('^1.1.*', openssl_version):
        return '110'
    else:
        error_msg = 'This system does not have a supported version of OpenSSL installed. Supported version: 0.9.8*, 1.0.*, 1.1.*'
        hutil.error(error_msg)
        waagent.AddExtensionEvent(name=ExtensionShortName, op='InstallInProgress', isSuccess=True,
                                  message="System doesn't have supported OpenSSL version:" + openssl_version)
        hutil.do_exit(51, 'Install', 'error', '51', openssl_version + 'is not supported.')


def start_omiservice():
    run_cmd('/opt/omi/bin/service_control start')
<<<<<<< HEAD
    code, output, stderr = run_cmd('service omid status')
=======
    code, output = run_cmd('service omid status')
>>>>>>> 6c249fb4
    if code == 0:
        hutil.log('Service omid is started')
    else:
        raise Exception('Failed to start service omid, status: stdout: {0}, stderr: {1}'.format(output, stderr))


def download_file():
    waagent.AddExtensionEvent(name=ExtensionShortName, op="EnableInProgress", isSuccess=True,
                              message="Downloading file")
    download_dir = prepare_download_dir(hutil.get_seq_no())
    storage_account_name = get_config('StorageAccountName')
    storage_account_key = get_config('StorageAccountKey')
    file_uri = get_config('FileUri')

    if not file_uri:
        error_msg = 'Missing FileUri configuration'
        waagent.AddExtensionEvent(name=ExtensionShortName,
                                  op=Operation.Download,
                                  isSuccess=False,
                                  message="(03000)Argument error, invalid file location")
        hutil.do_exit(51, 'Enable', 'error', '51', '(03000)Argument error, invalid file location')

    if storage_account_name and storage_account_key:
        hutil.log('Downloading file from azure storage...')
        path = download_azure_blob(storage_account_name, storage_account_key, file_uri, download_dir)
        return path
    else:
        hutil.log('Downloading file from external link...')
        waagent.AddExtensionEvent(name=ExtensionShortName, op="EnableInProgress", isSuccess=True,
                                  message="Downloading file from external link...")
        path = download_external_file(file_uri, download_dir)
        return path


def download_azure_blob(account_name, account_key, file_uri, download_dir):
    waagent.AddExtensionEvent(name=ExtensionShortName, op="EnableInProgress", isSuccess=True,
                              message="Downloading from azure blob")
    try:
        (blob_name, container_name) = parse_blob_uri(file_uri)
        host_base = get_host_base_from_uri(file_uri)

        blob_parent_path = os.path.join(download_dir, os.path.dirname(blob_name))
        if not os.path.exists(blob_parent_path):
            os.makedirs(blob_parent_path)

        download_path = os.path.join(download_dir, blob_name)
        blob_service = BlobService(account_name, account_key, host_base=host_base)
    except Exception as e:
        waagent.AddExtensionEvent(name=ExtensionShortName, op='DownloadInProgress', isSuccess=True,
                                  message='Enable failed with the azure storage error : {0}, stack trace: {1}'.format(
                                      str(e), traceback.format_exc()))
        hutil.error('Failed to enable the extension with error: %s, stack trace: %s' % (str(e), traceback.format_exc()))
        hutil.do_exit(1, 'Enable', 'error', '1', 'Enable failed: {0}'.format(e))

    max_retry = 3
    for retry in range(1, max_retry + 1):
        try:
            blob_service.get_blob_to_path(container_name, blob_name, download_path)
        except Exception:
            hutil.error('Failed to download Azure blob, retry = ' + str(retry) + ', max_retry = ' + str(max_retry))
            if retry != max_retry:
                hutil.log('Sleep 10 seconds')
                time.sleep(10)
            else:
                waagent.AddExtensionEvent(name=ExtensionShortName,
                                          op=Operation.Download,
                                          isSuccess=False,
                                          message="(03303)Failed to download file from Azure Storage")
                raise Exception('Failed to download azure blob: ' + blob_name)
    waagent.AddExtensionEvent(name=ExtensionShortName,
                              op=Operation.Download,
                              isSuccess=True,
                              message="(03301)Succeeded to download file from Azure Storage")
    return download_path


def parse_blob_uri(blob_uri):
    path = get_path_from_uri(blob_uri).strip('/')
    first_sep = path.find('/')
    if first_sep == -1:
        waagent.AddExtensionEvent(name=ExtensionShortName, op="EnableInProgress", isSuccess=False,
                                  message="Error occured while extracting container and blob name.")
        hutil.error("Failed to extract container and blob name from " + blob_uri)
    blob_name = path[first_sep + 1:]
    container_name = path[:first_sep]
    return (blob_name, container_name)


def get_path_from_uri(uri):
    uri = urllib.parse.urlparse(uri)
    return uri.path


def get_host_base_from_uri(blob_uri):
    uri = urllib.parse.urlparse(blob_uri)
    netloc = uri.netloc
    if netloc is None:
        return None
    return netloc[netloc.find('.'):]


def download_external_file(file_uri, download_dir):
    waagent.AddExtensionEvent(name=ExtensionShortName, op="EnableInProgress", isSuccess=True,
                              message="Downloading from external file")
    path = get_path_from_uri(file_uri)
    file_name = path.split('/')[-1]
    file_path = os.path.join(download_dir, file_name)
    max_retry = 3
    for retry in range(1, max_retry + 1):
        try:
            download_and_save_file(file_uri, file_path)
            waagent.AddExtensionEvent(name=ExtensionShortName, op=Operation.Download, isSuccess=True,
                                      message="(03302)Succeeded to download file from public URI")
            return file_path
        except Exception as e:
            hutil.error('Failed to download public file, retry = ' + str(retry) + ', max_retry = ' + str(max_retry))
            if retry != max_retry:
                hutil.log('Sleep 10 seconds')
                time.sleep(10)
            else:
                waagent.AddExtensionEvent(name=ExtensionShortName,
                                          op=Operation.Download,
                                          isSuccess=False,
                                          message='(03304)Failed to download file from public URI,  error : %s, stack trace: %s' % (
                                              str(e), traceback.format_exc()))
                raise Exception('Failed to download public file: ' + file_name)


def download_and_save_file(uri, file_path):
    src = urllib.request.urlopen(uri)
    dest = open(file_path, 'wb')
    buf_size = 1024
    buf = src.read(buf_size)
    while (buf):
        dest.write(buf)
        buf = src.read(buf_size)


def prepare_download_dir(seq_no):
    main_download_dir = os.path.join(os.getcwd(), DownloadDirectory)
    if not os.path.exists(main_download_dir):
        os.makedirs(main_download_dir)
    cur_download_dir = os.path.join(main_download_dir, seq_no)
    if not os.path.exists(cur_download_dir):
        os.makedirs(cur_download_dir)
    return cur_download_dir


def apply_dsc_configuration(config_file_path):
    cmd = '/opt/microsoft/dsc/Scripts/StartDscConfiguration.py -configurationmof ' + config_file_path
<<<<<<< HEAD
    waagent.AddExtensionEvent(name=ExtensionShortName, op='EnableInProgress', isSuccess=True, message='running the cmd: ' + cmd)    
    code, output, stderr = run_cmd(cmd)    
    if code == 0:
        code, output, stderr = run_cmd('/opt/microsoft/dsc/Scripts/GetDscConfiguration.py')
=======
    waagent.AddExtensionEvent(name=ExtensionShortName, op='EnableInProgress', isSuccess=True,
                              message='running the cmd: ' + cmd)
    code, output = run_cmd(cmd)
    if code == 0:
        code, output = run_cmd('/opt/microsoft/dsc/Scripts/GetDscConfiguration.py')
>>>>>>> 6c249fb4
        return output
    else:
        error_msg = 'Failed to apply MOF configuration: stdout: {0}, stderr: {1}'.format(output, stderr)
        waagent.AddExtensionEvent(name=ExtensionShortName, op=Operation.ApplyMof, isSuccess=True, message=error_msg)
        hutil.error(error_msg)
        raise Exception(error_msg)


def apply_dsc_meta_configuration(config_file_path):
    cmd = '/opt/microsoft/dsc/Scripts/SetDscLocalConfigurationManager.py -configurationmof ' + config_file_path
<<<<<<< HEAD
    waagent.AddExtensionEvent(name=ExtensionShortName, op='EnableInProgress', isSuccess=True, message='running the cmd: ' + cmd)
    code, output, stderr = run_cmd(cmd)
    if code == 0:
        code, output, stderr = run_cmd('/opt/microsoft/dsc/Scripts/GetDscLocalConfigurationManager.py')
=======
    waagent.AddExtensionEvent(name=ExtensionShortName, op='EnableInProgress', isSuccess=True,
                              message='running the cmd: ' + cmd)
    code, output = run_cmd(cmd)
    if code == 0:
        code, output = run_cmd('/opt/microsoft/dsc/Scripts/GetDscLocalConfigurationManager.py')
>>>>>>> 6c249fb4
        return output
    else:
        error_msg = 'Failed to apply Meta MOF configuration: stdout: {0}, stderr: {1}'.format(output, stderr)
        hutil.error(error_msg)
        waagent.AddExtensionEvent(name=ExtensionShortName,
                                  op=Operation.ApplyMetaMof,
                                  isSuccess=False,
                                  message="(03107)" + error_msg)
        raise Exception(error_msg)


def get_statusfile_path():
    seq_no = hutil.get_seq_no()
    waagent.AddExtensionEvent(name=ExtensionShortName, op="EnableInProgress", isSuccess=True,
                              message="sequence number is :" + seq_no)
    status_file = None

    handlerEnvironment = None
    handler_env_path = os.path.join(os.getcwd(), 'HandlerEnvironment.json')
    try:
        with open(handler_env_path, 'r') as handler_env_file:
            handler_env_txt = handler_env_file.read()
        handler_env = json.loads(handler_env_txt)
        if type(handler_env) == list:
            handler_env = handler_env[0]
        handlerEnvironment = handler_env
    except Exception as e:
        hutil.error(e.message)
        waagent.AddExtensionEvent(name=ExtensionShortName, op="EnableInProgress", isSuccess=True,
                                  message='exception in retrieving status_dir error : %s, stack trace: %s' % (
                                      str(e), traceback.format_exc()))

    status_dir = handlerEnvironment['handlerEnvironment']['statusFolder']
    status_file = status_dir + '/' + seq_no + '.status'
    waagent.AddExtensionEvent(name=ExtensionShortName, op="EnableInProgress", isSuccess=True,
                              message="status file path: " + status_file)
    return status_file


def get_status_message_details():
    agent_id = get_nodeid(nodeid_path)
    vm_uuid = get_vmuuid()
    status_file_path = None
    if vm_uuid is not None and agent_id is not None:
        status_file_path = get_statusfile_path()

    return status_file_path, agent_id, vm_uuid


def update_statusfile(status_filepath, node_id, vmuuid, response):
    waagent.AddExtensionEvent(name=ExtensionShortName, op="EnableInProgress", isSuccess=True,
                              message="updating the status file " + '[statusfile={0}][vmuuid={1}][node_id={2}]'.format(
                                  status_filepath, vmuuid, node_id))
    if status_filepath is None:
        error_msg = "Unable to locate a status file"
        hutil.error(error_msg)
        waagent.AddExtensionEvent(name=ExtensionShortName, op="EnableInProgress", isSuccess=False, message=error_msg)
        return None

    status_data = None
    if os.path.exists(status_filepath):
        jsonData = open(status_filepath)
        status_data = json.load(jsonData)
        jsonData.close()

    accountName = response.deserialized_data["AccountName"]
    rgName = response.deserialized_data["ResourceGroupName"]
    subId = response.deserialized_data["SubscriptionId"]

    metadatastatus = [{"status": "success", "code": "0", "name": "metadata", "formattedMessage": {"lang": "en-US",
                                                                                                  "message": "AgentID=" + node_id + ";VMUUID=" + vmuuid + ";AutomationAccountName=" + accountName + ";ResourceGroupName=" + rgName + ";Subscription=" + subId}}]
    with open(status_filepath, "w") as fp:
        status_file_content = [{"status":
                                    {"status": "success",
                                     "formattedMessage": {"lang": "en-US", "message": "Enable Succeeded"},
                                     "operation": "Enable", "code": "0", "name": "Microsoft.OSTCExtensions.DSCForLinux",
                                     "substatus": metadatastatus
                                     },
                                "version": "1.0", "timestampUTC": time.strftime(date_time_format, time.gmtime())
                                }]
        json.dump(status_file_content, fp)
    waagent.AddExtensionEvent(name=ExtensionShortName, op="EnableInProgress", isSuccess=True,
                              message="successfully written nodeid and vmuuid")
    waagent.AddExtensionEvent(name=ExtensionName, op="Enable", isSuccess=True,
                              message="successfully executed enable functionality")


def get_nodeid(file_path):
    id = None
    try:
        if os.path.exists(file_path):
            with open(file_path) as f:
                id = f.readline().strip()
    except Exception as e:
        error_msg = 'get_nodeid() failed: Unable to open id file {0}'.format(file_path)
        hutil.error(error_msg)
        waagent.AddExtensionEvent(name=ExtensionShortName, op="EnableInProgress", isSuccess=False, message=error_msg)
        return None
    if not id:
        error_msg = 'get_nodeid() failed: Empty content in id file {0}'.format(file_path)
        hutil.error(error_msg)
        waagent.AddExtensionEvent(name=ExtensionShortName, op="EnableInProgress", isSuccess=False, message=error_msg)
        return None
    return id


def get_vmuuid():
    UUID = None
    code, output, stderr = run_cmd("sudo dmidecode | grep UUID | sed -e 's/UUID: //'")
    if code == 0:
        UUID = output.strip()
    return UUID


def get_omscloudid():
    OMSCLOUD_ID = None
    code, output, stderr = run_cmd("sudo dmidecode | grep 'Tag: 77' | sed -e 's/Asset Tag: //'")
    if code == 0:
        OMSCLOUD_ID = output.strip()
    return OMSCLOUD_ID


def check_dsc_configuration(current_config):
    outputlist = re.split("\n", current_config)
    for line in outputlist:
        if re.match(r'ReturnValue=0', line.strip()):
            return True
    return False


def install_module(file_path):
    install_package('unzip')
    cmd = '/opt/microsoft/dsc/Scripts/InstallModule.py ' + file_path
<<<<<<< HEAD
    code, output, stderr = run_cmd(cmd)
=======
    code, output = run_cmd(cmd)
>>>>>>> 6c249fb4
    waagent.AddExtensionEvent(name=ExtensionShortName,
                              op="InstallModuleInProgress",
                              isSuccess=True,
                              message="Running the cmd: " + cmd)
    if not code == 0:
        error_msg = 'Failed to install DSC Module ' + file_path + ' stdout: {0}, stderr: {1}'.format(output, stderr)
        hutil.error(error_msg)
        waagent.AddExtensionEvent(name=ExtensionShortName,
                                  op=Operation.InstallModule,
                                  isSuccess=False,
                                  message="(03100)" + error_msg)
        raise Exception(error_msg)
    waagent.AddExtensionEvent(name=ExtensionShortName,
                              op=Operation.InstallModule,
                              isSuccess=True,
                              message="(03101)Succeeded to install DSC Module")


def remove_module():
    module_name = get_config('ResourceName')
    cmd = '/opt/microsoft/dsc/Scripts/RemoveModule.py ' + module_name
<<<<<<< HEAD
    code, output, stderr = run_cmd(cmd)
=======
    code, output = run_cmd(cmd)
>>>>>>> 6c249fb4
    waagent.AddExtensionEvent(name=ExtensionShortName,
                              op="RemoveModuleInProgress",
                              isSuccess=True,
                              message="Running the cmd: " + cmd)
    if not code == 0:
        error_msg = 'Failed to remove DSC Module ' + module_name + ' stdout: {0}, stderr: {1}'.format(output, stderr)
        hutil.error(error_msg)
        waagent.AddExtensionEvent(name=ExtensionShortName,
                                  op=Operation.RemoveModule,
                                  isSuccess=False,
                                  message="(03102)" + error_msg)
        raise Exception(error_msg)
    waagent.AddExtensionEvent(name=ExtensionShortName,
                              op=Operation.RemoveModule,
                              isSuccess=True,
                              message="(03103)Succeeded to remove DSC Module")


def uninstall_package(package_name):
    waagent.AddExtensionEvent(name=ExtensionShortName, op='InstallInProgress', isSuccess=True,
                              message="uninstalling the package" + package_name)
    if distro_category == DistroCategory.debian:
        deb_uninstall_package(package_name)
    elif distro_category == DistroCategory.redhat or distro_category == DistroCategory.suse:
        rpm_uninstall_package(package_name)


def deb_uninstall_package(package_name):
    cmd = 'dpkg -P ' + package_name
<<<<<<< HEAD
    code, output, stderr = run_dpkg_cmd_with_retry(cmd)
=======
    code, output = run_cmd(cmd)
>>>>>>> 6c249fb4
    if code == 0:
        hutil.log('Package ' + package_name + ' was removed successfully')
    elif code == DPKGLockedErrorCode:
        hutil.do_exit(DPKGLockedErrorCode, 'Install', 'error', str(DPKGLockedErrorCode), 'Operation failed because the package manager on the VM is currently locked. Please try again.')
    else:
        waagent.AddExtensionEvent(name=ExtensionShortName, op='InstallInProgress', isSuccess=True,
                                  message="failed to remove the package" + package_name)
        raise Exception('Failed to remove package ' + package_name)


def rpm_uninstall_package(package_name):
    cmd = 'rpm -e ' + package_name
<<<<<<< HEAD
    code, output, stderr = run_cmd(cmd)
=======
    code, output = run_cmd(cmd)
>>>>>>> 6c249fb4
    if code == 0:
        hutil.log('Package ' + package_name + ' was removed successfully')
    else:
        waagent.AddExtensionEvent(name=ExtensionShortName, op='InstallInProgress', isSuccess=True,
                                  message="failed to remove the package" + package_name)
        raise Exception('Failed to remove package ' + package_name)
        
def is_dpkg_locked(exit_code, output):
    """
    If dpkg is locked, the output will contain a message similar to 'dpkg
    status database is locked by another process'
    """
    if exit_code is not 0:
        dpkg_locked_search = r'^.*dpkg.+lock.*$'
        dpkg_locked_re = re.compile(dpkg_locked_search, re.M)
        if dpkg_locked_re.search(output):
            return True
    return False


def register_automation(registration_key, registation_url, node_configuration_name, refresh_freq,
                        configuration_mode_freq, configuration_mode):
    if (registration_key == '' or registation_url == ''):
        err_msg = "Either the Registration Key or Registration URL is NOT provided"
        hutil.error(err_msg)
        waagent.AddExtensionEvent(name=ExtensionShortName, op='RegisterInProgress', isSuccess=True, message=err_msg)
        return 51, err_msg
    if configuration_mode != '' and not (
            configuration_mode == 'applyandmonitor' or configuration_mode == 'applyandautocorrect' or configuration_mode == 'applyonly'):
        err_msg = "ConfigurationMode: " + configuration_mode + " is not valid."
        hutil.error(err_msg + "It should be one of the values : (ApplyAndMonitor | ApplyAndAutoCorrect | ApplyOnly)")
        waagent.AddExtensionEvent(name=ExtensionShortName, op='RegisterInProgress', isSuccess=True, message=err_msg)
        return 51, err_msg
    cmd = '/opt/microsoft/dsc/Scripts/Register.py' + ' --RegistrationKey ' + registration_key \
          + ' --ServerURL ' + registation_url
    optional_parameters = ""
    if node_configuration_name != '':
        optional_parameters += ' --ConfigurationName ' + node_configuration_name
    if refresh_freq != '':
        optional_parameters += ' --RefreshFrequencyMins ' + refresh_freq
    if configuration_mode_freq != '':
        optional_parameters += ' --ConfigurationModeFrequencyMins ' + configuration_mode_freq
    if configuration_mode != '':
        optional_parameters += ' --ConfigurationMode ' + configuration_mode
    waagent.AddExtensionEvent(name=ExtensionShortName,
<<<<<<< HEAD
                                  op="RegisterInProgress",
                                  isSuccess=True,
                                  message="Registration URL " + registation_url + "Optional parameters to Registration" + optional_parameters)
    code, output, stderr = run_cmd(cmd + optional_parameters)
=======
                              op="RegisterInProgress",
                              isSuccess=True,
                              message="Registration URL " + registation_url + "Optional parameters to Registration" + optional_parameters)
    code, output = run_cmd(cmd + optional_parameters)
>>>>>>> 6c249fb4
    if not code == 0:
        error_msg = '(03109)Failed to register with Azure Automation DSC: stdout: {0}, stderr: {1}'.format(output, stderr)
        hutil.error(error_msg)
        waagent.AddExtensionEvent(name=ExtensionShortName,
                                  op=Operation.Register,
                                  isSuccess=False,
                                  message=error_msg)
        return 1, error_msg
    waagent.AddExtensionEvent(name=ExtensionShortName,
                              op=Operation.Register,
                              isSuccess=True,
                              message="(03108)Succeeded to register with Azure Automation DSC")
    return 0, ''


if __name__ == '__main__':
    main()<|MERGE_RESOLUTION|>--- conflicted
+++ resolved
@@ -57,16 +57,11 @@
 package_pattern = '(\d+).(\d+).(\d+).(\d+)'
 nodeid_path = '/etc/opt/omi/conf/dsc/agentid'
 date_time_format = "%Y-%m-%dT%H:%M:%SZ"
-<<<<<<< HEAD
 extension_handler_version = "2.71.0.0"
 
 # Error codes
 UnsupportedDistro = 51 #excludes from SLA
 DPKGLockedErrorCode = 51 #excludes from SLA
-=======
-extension_handler_version = "2.70.0.11"
-
->>>>>>> 6c249fb4
 
 # DSC-specific Operation
 class Operation:
@@ -141,7 +136,6 @@
     elif distro_name == 'centos' or distro_name == 'redhat' or distro_name == 'oracle':
         return DistroCategory.redhat
     elif distro_name == 'suse':
-<<<<<<< HEAD
         return DistroCategory.suse 
     waagent.AddExtensionEvent(name=ExtensionShortName, op='InstallInProgress', isSuccess=True, message="Unsupported distro :" + distro_name + "; distro_version: " + distro_version)
     hutil.do_exit(UnsupportedDistro, 'Install', 'error', str(UnsupportedDistro), distro_name + 'is not supported.')
@@ -198,12 +192,6 @@
     if not vm_supported:
         waagent.AddExtensionEvent(name=ExtensionShortName, op='InstallInProgress', isSuccess=True, message="Unsupported OS :" + vm_dist + "; distro_version: " + vm_ver)
         hutil.do_exit(UnsupportedDistro, 'Install', 'error', str(UnsupportedDistro), vm_dist + "; distro_version: " + vm_ver + ' is not supported.')
-=======
-        return DistroCategory.suse
-    waagent.AddExtensionEvent(name=ExtensionShortName, op='InstallInProgress', isSuccess=True,
-                              message="Unsupported distro :" + distro_name + "; distro_version: " + distro_version)
-    hutil.do_exit(51, 'Install', 'error', '51', distro_name + 'is not supported.')
->>>>>>> 6c249fb4
 
 
 def install():
@@ -217,16 +205,11 @@
                                   message="successfully installed DSCForLinux extension")
         hutil.do_exit(0, 'Install', 'success', '0', 'Install Succeeded.')
     except Exception as e:
-<<<<<<< HEAD
-        waagent.AddExtensionEvent(name=ExtensionShortName, op='InstallInProgress', isSuccess=True, message="failed to install DSC extension with error: {0} and stacktrace: {1}".format(str(e), traceback.format_exc()))
-        hutil.error("Failed to install DSC extension with error: %s, stack trace: %s" %(str(e), traceback.format_exc()))
-=======
         waagent.AddExtensionEvent(name=ExtensionShortName, op='InstallInProgress', isSuccess=True,
                                   message="failed to install an extension with error: {0} and stacktrace: {1}".format(
                                       str(e), traceback.format_exc()))
         hutil.error(
             "Failed to install the extension with error: %s, stack trace: %s" % (str(e), traceback.format_exc()))
->>>>>>> 6c249fb4
         hutil.do_exit(1, 'Install', 'error', '1', 'Install Failed.')
 
 
@@ -323,14 +306,9 @@
         retry_count = 0
         canRetry = True
         while retry_count <= 5 and canRetry:
-<<<<<<< HEAD
-            waagent.AddExtensionEvent(name=ExtensionShortName, op='HeartBeatInProgress', isSuccess=True, message="In send_heart_beat_msg_to_agent_service method")
-            code, output, stderr = run_cmd("python /opt/microsoft/dsc/Scripts/GetDscLocalConfigurationManager.py")
-=======
             waagent.AddExtensionEvent(name=ExtensionShortName, op='HeartBeatInProgress', isSuccess=True,
                                       message="In send_heart_beat_msg_to_agent_service method")
             code, output = run_cmd("python /opt/microsoft/dsc/Scripts/GetDscLocalConfigurationManager.py")
->>>>>>> 6c249fb4
             if code == 0 and "RefreshMode=Pull" in output:
                 waagent.AddExtensionEvent(name=ExtensionShortName, op='HeartBeatInProgress', isSuccess=True,
                                           message="sends heartbeat message in pullmode")
@@ -465,39 +443,12 @@
 
 
 def run_cmd(cmd):
-<<<<<<< HEAD
-    proc = subprocess.Popen(cmd, stdout=subprocess.PIPE, stderr=subprocess.PIPE, shell=True, close_fds=True)
-    exit_code = proc.wait()
-    stdout, stderr = proc.communicate()
-    return exit_code, stdout, stderr
- 
-def run_dpkg_cmd_with_retry(cmd):
-    """
-    Attempts to run the cmd - if it fails, checks to see if dpkg is locked by another
-    process, if so, it will sleep for 5 seconds and then try running the command again.
-    If dpkg is still locked, then it will return the DPKGLockedErrorCode which won't
-    count against our SLA numbers.
-    """
-    exit_code, output, stderr = run_cmd(cmd)
-    if not exit_code == 0:
-        dpkg_locked = is_dpkg_locked(exit_code, stderr)
-        if dpkg_locked:
-            # Try one more time:
-            time.sleep(5)
-            exit_code, output, stderr = run_cmd(cmd)
-            dpkg_locked = is_dpkg_locked(exit_code, stderr)
-            if dpkg_locked:
-                exit_code = DPKGLockedErrorCode
-
-    return exit_code, output, stderr
-=======
     proc = subprocess.Popen(cmd, shell=True, stdout=subprocess.PIPE)
     proc.wait()
     output = proc.stdout.read()
     code = proc.returncode
     return code, output
 
->>>>>>> 6c249fb4
 
 def get_config(key):
     if key in public_settings:
@@ -551,25 +502,15 @@
 
 
 def deb_get_pkg_version(package_name):
-<<<<<<< HEAD
-    code, output, stderr = run_dpkg_cmd_with_retry('dpkg -s ' + package_name + ' | grep Version:')
-    if code == 0:
-        code, output, stderr = run_dpkg_cmd_with_retry("dpkg -s " + package_name + " | grep Version: | awk '{print $2}'")
-=======
     code, output = run_cmd('dpkg -s ' + package_name + ' | grep Version:')
     if code == 0:
         code, output = run_cmd("dpkg -s " + package_name + " | grep Version: | awk '{print $2}'")
->>>>>>> 6c249fb4
         if code == 0:
             return output
 
 
 def rpm_remove_incomptible_dsc_package():
-<<<<<<< HEAD
-    code, version, stderr = run_cmd('rpm -q --queryformat "%{VERSION}.%{RELEASE}" dsc')
-=======
     code, version = run_cmd('rpm -q --queryformat "%{VERSION}.%{RELEASE}" dsc')
->>>>>>> 6c249fb4
     if code == 0 and is_incomptible_dsc_package(version):
         rpm_uninstall_package('dsc')
 
@@ -580,11 +521,7 @@
 
 
 def rpm_check_old_oms_package(package_name, version):
-<<<<<<< HEAD
-    code, output, stderr = run_cmd('rpm -q ' + package_name)
-=======
     code, output = run_cmd('rpm -q ' + package_name)
->>>>>>> 6c249fb4
     if code == 0 and is_old_oms_server(package_name):
         return True
     return False
@@ -622,14 +559,9 @@
 
 
 def rpm_check_pkg_exists(package_name, major_version, minor_version, build, release):
-<<<<<<< HEAD
-    code, output, stderr = run_cmd('rpm -q --queryformat "%{VERSION}.%{RELEASE}" ' + package_name)
-    waagent.AddExtensionEvent(name=ExtensionShortName, op='InstallInProgress', isSuccess=True, message="package name: " + package_name + ";  existing package version:" + output)
-=======
     code, output = run_cmd('rpm -q --queryformat "%{VERSION}.%{RELEASE}" ' + package_name)
     waagent.AddExtensionEvent(name=ExtensionShortName, op='InstallInProgress', isSuccess=True,
                               message="package name: " + package_name + ";  existing package version:" + output)
->>>>>>> 6c249fb4
     hutil.log("package name: " + package_name + ";  existing package version:" + output)
     if code == 0:
         return compare_pkg_version(output, major_version, minor_version, build, release)
@@ -640,14 +572,6 @@
         # package is already installed
         return
     else:
-<<<<<<< HEAD
-        code, output, stderr = run_cmd('rpm -Uvh ' + package_path)
-        if code == 0:
-            hutil.log(package_name + ' is installed successfully')
-        else:
-            waagent.AddExtensionEvent(name=ExtensionShortName, op='InstallInProgress', isSuccess=False, message="Failed to install RPM package :" + package_path)
-            raise Exception('Failed to install package {0}: stdout: {1}, stderr: {2}'.format(package_name, output, stderr))
-=======
         code, output = run_cmd('rpm -Uvh ' + package_path)
         if code == 0:
             hutil.log(package_name + ' is installed successfully')
@@ -655,7 +579,6 @@
             waagent.AddExtensionEvent(name=ExtensionShortName, op='InstallInProgress', isSuccess=True,
                                       message="Failed to install RPM package :" + package_path)
             raise Exception('Failed to install package {0}: {1}'.format(package_name, output))
->>>>>>> 6c249fb4
 
 
 def deb_install_pkg(package_path, package_name, major_version, minor_version, build, release, install_options):
@@ -663,19 +586,6 @@
     if version is not None and compare_pkg_version(version, major_version, minor_version, build, release) == 1:
         # package is already installed
         hutil.log(package_name + ' version ' + version + ' is already installed')
-<<<<<<< HEAD
-        waagent.AddExtensionEvent(name=ExtensionShortName, op='InstallInProgress', isSuccess=True, message="dsc package with version: " + version + "is already installed.")
-    else:
-        cmd = 'dpkg -i ' + install_options + ' ' + package_path    
-        code, output, stderr = run_dpkg_cmd_with_retry(cmd)
-        if code == 0:
-            hutil.log(package_name + ' version ' + str(major_version) + '.' + str(minor_version) + '.' + str(build) + '.' + str(release) + ' is installed successfully')
-        elif code == DPKGLockedErrorCode:
-            hutil.do_exit(DPKGLockedErrorCode, 'Install', 'error', str(DPKGLockedErrorCode), 'Install failed because the package manager on the VM is currently locked. Please try installing again.')
-        else:
-            waagent.AddExtensionEvent(name=ExtensionShortName, op='InstallInProgress', isSuccess=False, message="Failed to install debian package :" + package_path)
-            raise Exception('Failed to install package {0}: stdout: {1}, stderr: {2}'.format(package_name, output, stderr))
-=======
         waagent.AddExtensionEvent(name=ExtensionShortName, op='InstallInProgress', isSuccess=True,
                                   message="dsc package with version: " + version + "is already installed.")
         return
@@ -689,7 +599,6 @@
             waagent.AddExtensionEvent(name=ExtensionShortName, op='InstallInProgress', isSuccess=False,
                                       message="Failed to install debian package :" + package_path)
             raise Exception('Failed to install package {0}: {1}'.format(package_name, output))
->>>>>>> 6c249fb4
 
 
 def install_package(package):
@@ -703,14 +612,6 @@
 
 def zypper_package_install(package):
     hutil.log('zypper --non-interactive in ' + package)
-<<<<<<< HEAD
-    code, output, stderr = run_cmd('zypper --non-interactive in ' + package)
-    if code == 0:
-        hutil.log('Package ' + package + ' is installed successfully')
-    else:
-        waagent.AddExtensionEvent(name=ExtensionShortName, op='InstallInProgress', isSuccess=True, message="Failed to install zypper package :" + package)
-        raise Exception('Failed to install package {0}: stdout: {1}, stderr: {2}'.format(package, output, stderr))
-=======
     code, output = run_cmd('zypper --non-interactive in ' + package)
     if code == 0:
         hutil.log('Package ' + package + ' is installed successfully')
@@ -718,19 +619,10 @@
         waagent.AddExtensionEvent(name=ExtensionShortName, op='InstallInProgress', isSuccess=True,
                                   message="Failed to install zypper package :" + package)
         raise Exception('Failed to install package {0}: {1}'.format(package, output))
->>>>>>> 6c249fb4
 
 
 def yum_package_install(package):
     hutil.log('yum install -y ' + package)
-<<<<<<< HEAD
-    code, output, stderr = run_cmd('yum install -y ' + package)
-    if code == 0:
-        hutil.log('Package ' + package + ' is installed successfully')
-    else:
-        waagent.AddExtensionEvent(name=ExtensionShortName, op='InstallInProgress', isSuccess=True, message="Failed to install yum package :" + package)
-        raise Exception('Failed to install package {0}: stdout: {1}, stderr: {2}'.format(package, output, stderr))
-=======
     code, output = run_cmd('yum install -y ' + package)
     if code == 0:
         hutil.log('Package ' + package + ' is installed successfully')
@@ -738,19 +630,10 @@
         waagent.AddExtensionEvent(name=ExtensionShortName, op='InstallInProgress', isSuccess=True,
                                   message="Failed to install yum package :" + package)
         raise Exception('Failed to install package {0}: {1}'.format(package, output))
->>>>>>> 6c249fb4
 
 
 def apt_package_install(package):
     hutil.log('apt-get install -y --force-yes ' + package)
-<<<<<<< HEAD
-    code, output, stderr = run_cmd('apt-get install -y --force-yes ' + package)
-    if code == 0:
-        hutil.log('Package ' + package + ' is installed successfully')
-    else:
-        waagent.AddExtensionEvent(name=ExtensionShortName, op='InstallInProgress', isSuccess=True, message="Failed to install apt package :" + package)
-        raise Exception('Failed to install package {0}: stdout: {1}, stderr: {2}'.format(package, output, stderr))
-=======
     code, output = run_cmd('apt-get install -y --force-yes ' + package)
     if code == 0:
         hutil.log('Package ' + package + ' is installed successfully')
@@ -759,7 +642,6 @@
                                   message="Failed to install apt package :" + package)
         raise Exception('Failed to install package {0}: {1}'.format(package, output))
 
->>>>>>> 6c249fb4
 
 def get_openssl_version():
     cmd_result = waagent.RunGetOutput("openssl version")
@@ -780,11 +662,7 @@
 
 def start_omiservice():
     run_cmd('/opt/omi/bin/service_control start')
-<<<<<<< HEAD
-    code, output, stderr = run_cmd('service omid status')
-=======
     code, output = run_cmd('service omid status')
->>>>>>> 6c249fb4
     if code == 0:
         hutil.log('Service omid is started')
     else:
@@ -935,18 +813,11 @@
 
 def apply_dsc_configuration(config_file_path):
     cmd = '/opt/microsoft/dsc/Scripts/StartDscConfiguration.py -configurationmof ' + config_file_path
-<<<<<<< HEAD
-    waagent.AddExtensionEvent(name=ExtensionShortName, op='EnableInProgress', isSuccess=True, message='running the cmd: ' + cmd)    
-    code, output, stderr = run_cmd(cmd)    
-    if code == 0:
-        code, output, stderr = run_cmd('/opt/microsoft/dsc/Scripts/GetDscConfiguration.py')
-=======
     waagent.AddExtensionEvent(name=ExtensionShortName, op='EnableInProgress', isSuccess=True,
                               message='running the cmd: ' + cmd)
     code, output = run_cmd(cmd)
     if code == 0:
         code, output = run_cmd('/opt/microsoft/dsc/Scripts/GetDscConfiguration.py')
->>>>>>> 6c249fb4
         return output
     else:
         error_msg = 'Failed to apply MOF configuration: stdout: {0}, stderr: {1}'.format(output, stderr)
@@ -957,18 +828,11 @@
 
 def apply_dsc_meta_configuration(config_file_path):
     cmd = '/opt/microsoft/dsc/Scripts/SetDscLocalConfigurationManager.py -configurationmof ' + config_file_path
-<<<<<<< HEAD
-    waagent.AddExtensionEvent(name=ExtensionShortName, op='EnableInProgress', isSuccess=True, message='running the cmd: ' + cmd)
-    code, output, stderr = run_cmd(cmd)
-    if code == 0:
-        code, output, stderr = run_cmd('/opt/microsoft/dsc/Scripts/GetDscLocalConfigurationManager.py')
-=======
     waagent.AddExtensionEvent(name=ExtensionShortName, op='EnableInProgress', isSuccess=True,
                               message='running the cmd: ' + cmd)
     code, output = run_cmd(cmd)
     if code == 0:
         code, output = run_cmd('/opt/microsoft/dsc/Scripts/GetDscLocalConfigurationManager.py')
->>>>>>> 6c249fb4
         return output
     else:
         error_msg = 'Failed to apply Meta MOF configuration: stdout: {0}, stderr: {1}'.format(output, stderr)
@@ -1102,11 +966,7 @@
 def install_module(file_path):
     install_package('unzip')
     cmd = '/opt/microsoft/dsc/Scripts/InstallModule.py ' + file_path
-<<<<<<< HEAD
-    code, output, stderr = run_cmd(cmd)
-=======
     code, output = run_cmd(cmd)
->>>>>>> 6c249fb4
     waagent.AddExtensionEvent(name=ExtensionShortName,
                               op="InstallModuleInProgress",
                               isSuccess=True,
@@ -1128,11 +988,7 @@
 def remove_module():
     module_name = get_config('ResourceName')
     cmd = '/opt/microsoft/dsc/Scripts/RemoveModule.py ' + module_name
-<<<<<<< HEAD
-    code, output, stderr = run_cmd(cmd)
-=======
     code, output = run_cmd(cmd)
->>>>>>> 6c249fb4
     waagent.AddExtensionEvent(name=ExtensionShortName,
                               op="RemoveModuleInProgress",
                               isSuccess=True,
@@ -1162,11 +1018,7 @@
 
 def deb_uninstall_package(package_name):
     cmd = 'dpkg -P ' + package_name
-<<<<<<< HEAD
-    code, output, stderr = run_dpkg_cmd_with_retry(cmd)
-=======
     code, output = run_cmd(cmd)
->>>>>>> 6c249fb4
     if code == 0:
         hutil.log('Package ' + package_name + ' was removed successfully')
     elif code == DPKGLockedErrorCode:
@@ -1179,11 +1031,7 @@
 
 def rpm_uninstall_package(package_name):
     cmd = 'rpm -e ' + package_name
-<<<<<<< HEAD
-    code, output, stderr = run_cmd(cmd)
-=======
     code, output = run_cmd(cmd)
->>>>>>> 6c249fb4
     if code == 0:
         hutil.log('Package ' + package_name + ' was removed successfully')
     else:
@@ -1229,17 +1077,10 @@
     if configuration_mode != '':
         optional_parameters += ' --ConfigurationMode ' + configuration_mode
     waagent.AddExtensionEvent(name=ExtensionShortName,
-<<<<<<< HEAD
-                                  op="RegisterInProgress",
-                                  isSuccess=True,
-                                  message="Registration URL " + registation_url + "Optional parameters to Registration" + optional_parameters)
-    code, output, stderr = run_cmd(cmd + optional_parameters)
-=======
                               op="RegisterInProgress",
                               isSuccess=True,
                               message="Registration URL " + registation_url + "Optional parameters to Registration" + optional_parameters)
     code, output = run_cmd(cmd + optional_parameters)
->>>>>>> 6c249fb4
     if not code == 0:
         error_msg = '(03109)Failed to register with Azure Automation DSC: stdout: {0}, stderr: {1}'.format(output, stderr)
         hutil.error(error_msg)
